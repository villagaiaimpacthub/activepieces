--- conflicted
+++ resolved
@@ -163,13 +163,11 @@
       "@activepieces/piece-chargekeep": [
         "packages/pieces/community/chargekeep/src/index.ts"
       ],
-<<<<<<< HEAD
+      "@activepieces/piece-chatbase": [
+        "packages/pieces/community/chatbase/src/index.ts"
+      ],
       "@activepieces/piece-circle-so": [
         "packages/pieces/community/circle-so/src/index.ts"
-=======
-      "@activepieces/piece-chatbase": [
-        "packages/pieces/community/chatbase/src/index.ts"
->>>>>>> 57f196cb
       ],
       "@activepieces/piece-clarifai": [
         "packages/pieces/community/clarifai/src/index.ts"
