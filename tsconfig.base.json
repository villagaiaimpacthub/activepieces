--- conflicted
+++ resolved
@@ -88,13 +88,10 @@
       ],
       "@activepieces/piece-http": ["packages/pieces/http/src/index.ts"],
       "@activepieces/piece-hubspot": ["packages/pieces/hubspot/src/index.ts"],
-<<<<<<< HEAD
       "@activepieces/piece-imap": ["packages/pieces/imap/src/index.ts"],
-=======
       "@activepieces/piece-instagram-business": [
         "packages/pieces/instagram-business/src/index.ts"
       ],
->>>>>>> 4eaa34d9
       "@activepieces/piece-intercom": ["packages/pieces/intercom/src/index.ts"],
       "@activepieces/piece-jotform": ["packages/pieces/jotform/src/index.ts"],
       "@activepieces/piece-kizeo-forms": [
