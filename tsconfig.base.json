{
  "compileOnSave": false,
  "compilerOptions": {
    "allowSyntheticDefaultImports": true,
    "esModuleInterop": true,
    "rootDir": ".",
    "sourceMap": true,
    "declaration": false,
    "moduleResolution": "node",
    "emitDecoratorMetadata": true,
    "experimentalDecorators": true,
    "importHelpers": true,
    "target": "es2015",
    "module": "esnext",
    "lib": ["es2021", "dom"],
    "skipLibCheck": true,
    "skipDefaultLibCheck": true,
    "baseUrl": ".",
    "paths": {
      "@activepieces/ee-auth": ["packages/ee/auth/src/index.ts"],
      "@activepieces/ee-billing-ui": ["packages/ee/billing/ui/src/index.ts"],
      "@activepieces/ee-components": ["packages/ee/components/src/index.ts"],
      "@activepieces/ee-embed-sdk": ["packages/ee/embed-sdk/src/index.ts"],
      "@activepieces/ee-shared": ["packages/ee/shared/src/index.ts"],
      "@activepieces/ee/billing/ui": ["packages/ee/billing/ui/src/index.ts"],
      "@activepieces/ee/project-members": [
        "packages/ee/project-members/src/index.ts"
      ],
      "@activepieces/engine": ["packages/engine/src/main.ts"],
      "@activepieces/piece-activepieces": [
        "packages/pieces/activepieces/src/index.ts"
      ],
      "@activepieces/piece-airtable": ["packages/pieces/airtable/src/index.ts"],
      "@activepieces/piece-amazon-s3": [
        "packages/pieces/amazon-s3/src/index.ts"
      ],
      "@activepieces/piece-apitable": ["packages/pieces/apitable/src/index.ts"],
      "@activepieces/piece-approval": ["packages/pieces/approval/src/index.ts"],
      "@activepieces/piece-asana": ["packages/pieces/asana/src/index.ts"],
      "@activepieces/piece-bannerbear": [
        "packages/pieces/bannerbear/src/index.ts"
      ],
      "@activepieces/piece-beamer": ["packages/pieces/beamer/src/index.ts"],
      "@activepieces/piece-bettermode": [
        "packages/pieces/bettermode/src/index.ts"
      ],
      "@activepieces/piece-binance": ["packages/pieces/binance/src/index.ts"],
      "@activepieces/piece-bonjoro": ["packages/pieces/bonjoro/src/index.ts"],
      "@activepieces/piece-box": ["packages/pieces/box/src/index.ts"],
      "@activepieces/piece-brilliant-directories": [
        "packages/pieces/brilliant-directories/src/index.ts"
      ],
      "@activepieces/piece-bubble": ["packages/pieces/bubble/src/index.ts"],
      "@activepieces/piece-cal-com": ["packages/pieces/cal-com/src/index.ts"],
      "@activepieces/piece-calendly": ["packages/pieces/calendly/src/index.ts"],
      "@activepieces/piece-cartloom": ["packages/pieces/cartloom/src/index.ts"],
      "@activepieces/piece-certopus": ["packages/pieces/certopus/src/index.ts"],
      "@activepieces/piece-clearout": ["packages/pieces/clearout/src/index.ts"],
      "@activepieces/piece-clickup": ["packages/pieces/clickup/src/index.ts"],
      "@activepieces/piece-clockodo": ["packages/pieces/clockodo/src/index.ts"],
      "@activepieces/piece-connections": [
        "packages/pieces/connections/src/index.ts"
      ],
      "@activepieces/piece-constant-contact": [
        "packages/pieces/constant-contact/src/index.ts"
      ],
      "@activepieces/piece-contentful": [
        "packages/pieces/contentful/src/index.ts"
      ],
      "@activepieces/piece-contiguity": [
        "packages/pieces/contiguity/src/index.ts"
      ],
      "@activepieces/piece-convertkit": [
        "packages/pieces/convertkit/src/index.ts"
      ],
      "@activepieces/piece-csv": ["packages/pieces/csv/src/index.ts"],
      "@activepieces/piece-data-mapper": [
        "packages/pieces/data-mapper/src/index.ts"
      ],
      "@activepieces/piece-deepl": ["packages/pieces/deepl/src/index.ts"],
      "@activepieces/piece-delay": ["packages/pieces/delay/src/index.ts"],
      "@activepieces/piece-discord": ["packages/pieces/discord/src/index.ts"],
      "@activepieces/piece-discourse": [
        "packages/pieces/discourse/src/index.ts"
      ],
      "@activepieces/piece-drip": ["packages/pieces/drip/src/index.ts"],
      "@activepieces/piece-dropbox": ["packages/pieces/dropbox/src/index.ts"],
      "@activepieces/piece-facebook-leads": [
        "packages/pieces/facebook-leads/src/index.ts"
      ],
      "@activepieces/piece-facebook-pages": [
        "packages/pieces/facebook-pages/src/index.ts"
      ],
      "@activepieces/piece-figma": ["packages/pieces/figma/src/index.ts"],
      "@activepieces/piece-flowise": ["packages/pieces/flowise/src/index.ts"],
<<<<<<< HEAD
      "@activepieces/piece-frame": ["packages/pieces/frame/src/index.ts"],
=======
      "@activepieces/piece-flowlu": ["packages/pieces/flowlu/src/index.ts"],
>>>>>>> 9f6e5b91
      "@activepieces/piece-freshdesk": [
        "packages/pieces/freshdesk/src/index.ts"
      ],
      "@activepieces/piece-freshsales": [
        "packages/pieces/freshsales/src/index.ts"
      ],
      "@activepieces/piece-generatebanners": [
        "packages/pieces/generatebanners/src/index.ts"
      ],
      "@activepieces/piece-ghostcms": ["packages/pieces/ghostcms/src/index.ts"],
      "@activepieces/piece-github": ["packages/pieces/github/src/index.ts"],
      "@activepieces/piece-gitlab": ["packages/pieces/gitlab/src/index.ts"],
      "@activepieces/piece-gmail": ["packages/pieces/gmail/src/index.ts"],
      "@activepieces/piece-google-calendar": [
        "packages/pieces/google-calendar/src/index.ts"
      ],
      "@activepieces/piece-google-contacts": [
        "packages/pieces/google-contacts/src/index.ts"
      ],
      "@activepieces/piece-google-docs": [
        "packages/pieces/google-docs/src/index.ts"
      ],
      "@activepieces/piece-google-drive": [
        "packages/pieces/google-drive/src/index.ts"
      ],
      "@activepieces/piece-google-forms": [
        "packages/pieces/google-forms/src/index.ts"
      ],
      "@activepieces/piece-google-gemini": [
        "packages/pieces/google-gemini/src/index.ts"
      ],
      "@activepieces/piece-google-sheets": [
        "packages/pieces/google-sheets/src/index.ts"
      ],
      "@activepieces/piece-google-tasks": [
        "packages/pieces/google-tasks/src/index.ts"
      ],
      "@activepieces/piece-gotify": ["packages/pieces/gotify/src/index.ts"],
      "@activepieces/piece-gravityforms": [
        "packages/pieces/gravityforms/src/index.ts"
      ],
      "@activepieces/piece-hackernews": [
        "packages/pieces/hackernews/src/index.ts"
      ],
      "@activepieces/piece-http": ["packages/pieces/http/src/index.ts"],
      "@activepieces/piece-hubspot": ["packages/pieces/hubspot/src/index.ts"],
      "@activepieces/piece-imap": ["packages/pieces/imap/src/index.ts"],
      "@activepieces/piece-instagram-business": [
        "packages/pieces/instagram-business/src/index.ts"
      ],
      "@activepieces/piece-intercom": ["packages/pieces/intercom/src/index.ts"],
      "@activepieces/piece-invoiceninja": [
        "packages/pieces/invoiceninja/src/index.ts"
      ],
      "@activepieces/piece-jira-cloud": [
        "packages/pieces/jira-cloud/src/index.ts"
      ],
      "@activepieces/piece-jotform": ["packages/pieces/jotform/src/index.ts"],
      "@activepieces/piece-kimai": ["packages/pieces/kimai/src/index.ts"],
      "@activepieces/piece-kizeo-forms": [
        "packages/pieces/kizeo-forms/src/index.ts"
      ],
      "@activepieces/piece-lead-connector": [
        "packages/pieces/lead-connector/src/index.ts"
      ],
      "@activepieces/piece-line": ["packages/pieces/line/src/index.ts"],
      "@activepieces/piece-linear": ["packages/pieces/linear/src/index.ts"],
      "@activepieces/piece-linkedin": ["packages/pieces/linkedin/src/index.ts"],
      "@activepieces/piece-mailchimp": [
        "packages/pieces/mailchimp/src/index.ts"
      ],
      "@activepieces/piece-mailer-lite": [
        "packages/pieces/mailer-lite/src/index.ts"
      ],
      "@activepieces/piece-mastodon": ["packages/pieces/mastodon/src/index.ts"],
      "@activepieces/piece-matomo": ["packages/pieces/matomo/src/index.ts"],
      "@activepieces/piece-matrix": ["packages/pieces/matrix/src/index.ts"],
      "@activepieces/piece-mattermost": [
        "packages/pieces/mattermost/src/index.ts"
      ],
      "@activepieces/piece-mautic": ["packages/pieces/mautic/src/index.ts"],
      "@activepieces/piece-microsoft-excel-365": [
        "packages/pieces/microsoft-excel-365/src/index.ts"
      ],
      "@activepieces/piece-microsoft-onedrive": [
        "packages/pieces/microsoft-onedrive/src/index.ts"
      ],
      "@activepieces/piece-mindee": ["packages/pieces/mindee/src/index.ts"],
      "@activepieces/piece-mixpanel": ["packages/pieces/mixpanel/src/index.ts"],
      "@activepieces/piece-monday": ["packages/pieces/monday/src/index.ts"],
      "@activepieces/piece-moxie-crm": [
        "packages/pieces/moxie-crm/src/index.ts"
      ],
      "@activepieces/piece-mysql": ["packages/pieces/mysql/src/index.ts"],
      "@activepieces/piece-nifty": ["packages/pieces/nifty/src/index.ts"],
      "@activepieces/piece-notion": ["packages/pieces/notion/src/index.ts"],
      "@activepieces/piece-ntfy": ["packages/pieces/ntfy/src/index.ts"],
      "@activepieces/piece-onfleet": ["packages/pieces/onfleet/src/index.ts"],
      "@activepieces/piece-open-router": [
        "packages/pieces/open-router/src/index.ts"
      ],
      "@activepieces/piece-openai": ["packages/pieces/openai/src/index.ts"],
      "@activepieces/piece-pastebin": ["packages/pieces/pastebin/src/index.ts"],
      "@activepieces/piece-pastefy": ["packages/pieces/pastefy/src/index.ts"],
      "@activepieces/piece-pipedrive": [
        "packages/pieces/pipedrive/src/index.ts"
      ],
      "@activepieces/piece-postgres": ["packages/pieces/postgres/src/index.ts"],
      "@activepieces/piece-posthog": ["packages/pieces/posthog/src/index.ts"],
      "@activepieces/piece-pushover": ["packages/pieces/pushover/src/index.ts"],
      "@activepieces/piece-qdrant": ["packages/pieces/qdrant/src/index.ts"],
      "@activepieces/piece-read-file": [
        "packages/pieces/read-file/src/index.ts"
      ],
      "@activepieces/piece-retable": ["packages/pieces/retable/src/index.ts"],
      "@activepieces/piece-retune": ["packages/pieces/retune/src/index.ts"],
      "@activepieces/piece-robolly": ["packages/pieces/robolly/src/index.ts"],
      "@activepieces/piece-rss": ["packages/pieces/rss/src/index.ts"],
      "@activepieces/piece-salesforce": [
        "packages/pieces/salesforce/src/index.ts"
      ],
      "@activepieces/piece-schedule": ["packages/pieces/schedule/src/index.ts"],
      "@activepieces/piece-sendfox": ["packages/pieces/sendfox/src/index.ts"],
      "@activepieces/piece-sendgrid": ["packages/pieces/sendgrid/src/index.ts"],
      "@activepieces/piece-sendinblue": [
        "packages/pieces/sendinblue/src/index.ts"
      ],
      "@activepieces/piece-sendy": ["packages/pieces/sendy/src/index.ts"],
      "@activepieces/piece-sessions-us": [
        "packages/pieces/sessions-us/src/index.ts"
      ],
      "@activepieces/piece-sftp": ["packages/pieces/sftp/src/index.ts"],
      "@activepieces/piece-shopify": ["packages/pieces/shopify/src/index.ts"],
      "@activepieces/piece-simplepdf": [
        "packages/pieces/simplepdf/src/index.ts"
      ],
      "@activepieces/piece-slack": ["packages/pieces/slack/src/index.ts"],
      "@activepieces/piece-smtp": ["packages/pieces/smtp/src/index.ts"],
      "@activepieces/piece-soap": ["packages/pieces/soap/src/index.ts"],
      "@activepieces/piece-spotify": ["packages/pieces/spotify/src/index.ts"],
      "@activepieces/piece-square": ["packages/pieces/square/src/index.ts"],
      "@activepieces/piece-stability-ai": [
        "packages/pieces/stability-ai/src/index.ts"
      ],
      "@activepieces/piece-store": ["packages/pieces/store/src/index.ts"],
      "@activepieces/piece-stripe": ["packages/pieces/stripe/src/index.ts"],
      "@activepieces/piece-supabase": ["packages/pieces/supabase/src/index.ts"],
      "@activepieces/piece-surveymonkey": [
        "packages/pieces/surveymonkey/src/index.ts"
      ],
      "@activepieces/piece-tags": ["packages/pieces/tags/src/index.ts"],
      "@activepieces/piece-tally": ["packages/pieces/tally/src/index.ts"],
      "@activepieces/piece-telegram-bot": [
        "packages/pieces/telegram-bot/src/index.ts"
      ],
      "@activepieces/piece-tidycal": ["packages/pieces/tidycal/src/index.ts"],
      "@activepieces/piece-todoist": ["packages/pieces/todoist/src/index.ts"],
      "@activepieces/piece-totalcms": ["packages/pieces/totalcms/src/index.ts"],
      "@activepieces/piece-trello": ["packages/pieces/trello/src/index.ts"],
      "@activepieces/piece-twilio": ["packages/pieces/twilio/src/index.ts"],
      "@activepieces/piece-twitter": ["packages/pieces/twitter/src/index.ts"],
      "@activepieces/piece-typeform": ["packages/pieces/typeform/src/index.ts"],
      "@activepieces/piece-vbout": ["packages/pieces/vbout/src/index.ts"],
      "@activepieces/piece-vtex": ["packages/pieces/vtex/src/index.ts"],
      "@activepieces/piece-vtiger": ["packages/pieces/vtiger/src/index.ts"],
      "@activepieces/piece-woocommerce": [
        "packages/pieces/woocommerce/src/index.ts"
      ],
      "@activepieces/piece-wordpress": [
        "packages/pieces/wordpress/src/index.ts"
      ],
      "@activepieces/piece-xero": ["packages/pieces/xero/src/index.ts"],
      "@activepieces/piece-xml": ["packages/pieces/xml/src/index.ts"],
      "@activepieces/piece-youtube": ["packages/pieces/youtube/src/index.ts"],
      "@activepieces/piece-zendesk": ["packages/pieces/zendesk/src/index.ts"],
      "@activepieces/piece-zoho-crm": ["packages/pieces/zoho-crm/src/index.ts"],
      "@activepieces/piece-zoho-invoice": [
        "packages/pieces/zoho-invoice/src/index.ts"
      ],
      "@activepieces/piece-zoom": ["packages/pieces/zoom/src/index.ts"],
      "@activepieces/pieces-common": ["packages/pieces/common/src/index.ts"],
      "@activepieces/pieces-framework": [
        "packages/pieces/framework/src/index.ts"
      ],
      "@activepieces/pieces/date-helper": [
        "packages/pieces/date-helper/src/index.ts"
      ],
      "@activepieces/pieces/google-my-business": [
        "packages/pieces/google-my-business/src/index.ts"
      ],
      "@activepieces/pieces/math-helper": [
        "packages/pieces/math-helper/src/index.ts"
      ],
      "@activepieces/pieces/text-helper": [
        "packages/pieces/text-helper/src/index.ts"
      ],
      "@activepieces/shared": ["packages/shared/src/index.ts"],
      "@activepieces/ui-ee-platform": ["packages/ee/ui-platform/src/index.ts"],
      "@activepieces/ui-feature-builder-header": [
        "packages/ui/feature-builder-header/src/index.ts"
      ],
      "@activepieces/ui/common": ["packages/ui/common/src/index.ts"],
      "@activepieces/ui/feature-authentication": [
        "packages/ui/feature-authentication/src/index.ts"
      ],
      "@activepieces/ui/feature-builder-canvas": [
        "packages/ui/feature-builder-canvas/src/index.ts"
      ],
      "@activepieces/ui/feature-builder-form-controls": [
        "packages/ui/feature-builder-form-controls/src/index.ts"
      ],
      "@activepieces/ui/feature-builder-left-sidebar": [
        "packages/ui/feature-builder-left-sidebar/src/index.ts"
      ],
      "@activepieces/ui/feature-builder-right-sidebar": [
        "packages/ui/feature-builder-right-sidebar/src/index.ts"
      ],
      "@activepieces/ui/feature-builder-store": [
        "packages/ui/feature-builder-store/src/index.ts"
      ],
      "@activepieces/ui/feature-builder-test-steps": [
        "packages/ui/feature-builder-test-steps/src/index.ts"
      ],
      "@activepieces/ui/feature-connections": [
        "packages/ui/feature-connections/src/index.ts"
      ],
      "@activepieces/ui/feature-dashboard": [
        "packages/ui/feature-dashboard/src/index.ts"
      ],
      "@activepieces/ui/feature-pieces": [
        "packages/ui/feature-pieces/src/index.ts"
      ],
      "@activepieces/ui/feature-templates": [
        "packages/ui/feature-templates/src/index.ts"
      ],
      "@ee/*": ["packages/ee/*"],
      "ui-feature-flow-builder": [
        "packages/ui/feature-flow-builder/src/index.ts"
      ]
    },
    "resolveJsonModule": true
  },
  "exclude": ["node_modules", "tmp"]
}<|MERGE_RESOLUTION|>--- conflicted
+++ resolved
@@ -93,11 +93,8 @@
       ],
       "@activepieces/piece-figma": ["packages/pieces/figma/src/index.ts"],
       "@activepieces/piece-flowise": ["packages/pieces/flowise/src/index.ts"],
-<<<<<<< HEAD
       "@activepieces/piece-frame": ["packages/pieces/frame/src/index.ts"],
-=======
       "@activepieces/piece-flowlu": ["packages/pieces/flowlu/src/index.ts"],
->>>>>>> 9f6e5b91
       "@activepieces/piece-freshdesk": [
         "packages/pieces/freshdesk/src/index.ts"
       ],
