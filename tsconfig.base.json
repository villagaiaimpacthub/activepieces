{
  "compileOnSave": false,
  "compilerOptions": {
    "allowSyntheticDefaultImports": true,
    "esModuleInterop": true,
    "rootDir": ".",
    "sourceMap": true,
    "declaration": false,
    "moduleResolution": "node",
    "emitDecoratorMetadata": true,
    "experimentalDecorators": true,
    "importHelpers": true,
    "target": "es2015",
    "module": "esnext",
    "lib": ["es2021", "dom"],
    "skipLibCheck": true,
    "skipDefaultLibCheck": true,
    "baseUrl": ".",
    "paths": {
      "@activepieces/ee-auth": ["packages/ee/auth/src/index.ts"],
      "@activepieces/ee-billing-ui": ["packages/ee/billing/ui/src/index.ts"],
      "@activepieces/ee-components": ["packages/ee/components/src/index.ts"],
      "@activepieces/ee-embed-sdk": ["packages/ee/embed-sdk/src/index.ts"],
      "@activepieces/ee-shared": ["packages/ee/shared/src/index.ts"],
      "@activepieces/ee/billing/ui": ["packages/ee/billing/ui/src/index.ts"],
      "@activepieces/ee/project-members": [
        "packages/ee/project-members/src/index.ts"
      ],
      "@activepieces/engine": ["packages/engine/src/main.ts"],
      "@activepieces/piece-activepieces": [
        "packages/pieces/community/activepieces/src/index.ts"
      ],
      "@activepieces/piece-airtable": [
        "packages/pieces/community/airtable/src/index.ts"
      ],
      "@activepieces/piece-amazon-s3": [
        "packages/pieces/community/amazon-s3/src/index.ts"
      ],
      "@activepieces/piece-apitable": [
        "packages/pieces/community/apitable/src/index.ts"
      ],
      "@activepieces/piece-approval": [
        "packages/pieces/community/approval/src/index.ts"
      ],
      "@activepieces/piece-asana": [
        "packages/pieces/community/asana/src/index.ts"
      ],
      "@activepieces/piece-bannerbear": [
        "packages/pieces/community/bannerbear/src/index.ts"
      ],
      "@activepieces/piece-beamer": [
        "packages/pieces/community/beamer/src/index.ts"
      ],
      "@activepieces/piece-bettermode": [
        "packages/pieces/community/bettermode/src/index.ts"
      ],
      "@activepieces/piece-binance": [
        "packages/pieces/community/binance/src/index.ts"
      ],
      "@activepieces/piece-bonjoro": [
        "packages/pieces/community/bonjoro/src/index.ts"
      ],
      "@activepieces/piece-box": ["packages/pieces/community/box/src/index.ts"],
      "@activepieces/piece-brilliant-directories": [
        "packages/pieces/community/brilliant-directories/src/index.ts"
      ],
      "@activepieces/piece-bubble": [
        "packages/pieces/community/bubble/src/index.ts"
      ],
      "@activepieces/piece-cal-com": [
        "packages/pieces/community/cal-com/src/index.ts"
      ],
      "@activepieces/piece-calendly": [
        "packages/pieces/community/calendly/src/index.ts"
      ],
      "@activepieces/piece-cartloom": [
        "packages/pieces/community/cartloom/src/index.ts"
      ],
      "@activepieces/piece-certopus": [
        "packages/pieces/community/certopus/src/index.ts"
      ],
      "@activepieces/piece-clarifai": [
        "packages/pieces/community/clarifai/src/index.ts"
      ],
      "@activepieces/piece-clearout": [
        "packages/pieces/community/clearout/src/index.ts"
      ],
      "@activepieces/piece-clickup": [
        "packages/pieces/community/clickup/src/index.ts"
      ],
      "@activepieces/piece-clockodo": [
        "packages/pieces/community/clockodo/src/index.ts"
      ],
      "@activepieces/piece-connections": [
        "packages/pieces/community/connections/src/index.ts"
      ],
      "@activepieces/piece-constant-contact": [
        "packages/pieces/community/constant-contact/src/index.ts"
      ],
      "@activepieces/piece-contentful": [
        "packages/pieces/community/contentful/src/index.ts"
      ],
      "@activepieces/piece-contiguity": [
        "packages/pieces/community/contiguity/src/index.ts"
      ],
      "@activepieces/piece-convertkit": [
        "packages/pieces/community/convertkit/src/index.ts"
      ],
      "@activepieces/piece-csv": ["packages/pieces/community/csv/src/index.ts"],
      "@activepieces/piece-data-mapper": [
        "packages/pieces/community/data-mapper/src/index.ts"
      ],
      "@activepieces/piece-date-helper": [
        "packages/pieces/community/date-helper/src/index.ts"
      ],
      "@activepieces/piece-deepl": [
        "packages/pieces/community/deepl/src/index.ts"
      ],
      "@activepieces/piece-delay": [
        "packages/pieces/community/delay/src/index.ts"
      ],
      "@activepieces/piece-discord": [
        "packages/pieces/community/discord/src/index.ts"
      ],
      "@activepieces/piece-discourse": [
        "packages/pieces/community/discourse/src/index.ts"
      ],
      "@activepieces/piece-drip": [
        "packages/pieces/community/drip/src/index.ts"
      ],
      "@activepieces/piece-dropbox": [
        "packages/pieces/community/dropbox/src/index.ts"
      ],
      "@activepieces/piece-facebook-leads": [
        "packages/pieces/community/facebook-leads/src/index.ts"
      ],
      "@activepieces/piece-facebook-pages": [
        "packages/pieces/community/facebook-pages/src/index.ts"
      ],
      "@activepieces/piece-figma": [
        "packages/pieces/community/figma/src/index.ts"
      ],
      "@activepieces/piece-filesHelper": [
        "packages/pieces/community/filesHelper/src/index.ts"
      ],
      "@activepieces/piece-flowise": [
        "packages/pieces/community/flowise/src/index.ts"
      ],
      "@activepieces/piece-flowlu": [
        "packages/pieces/community/flowlu/src/index.ts"
      ],
      "@activepieces/piece-freshdesk": [
        "packages/pieces/community/freshdesk/src/index.ts"
      ],
      "@activepieces/piece-freshsales": [
        "packages/pieces/community/freshsales/src/index.ts"
      ],
      "@activepieces/piece-gcloud-pubsub": [
        "packages/pieces/community/gcloud-pubsub/src/index.ts"
      ],
      "@activepieces/piece-generatebanners": [
        "packages/pieces/community/generatebanners/src/index.ts"
      ],
      "@activepieces/piece-ghostcms": [
        "packages/pieces/community/ghostcms/src/index.ts"
      ],
      "@activepieces/piece-github": [
        "packages/pieces/community/github/src/index.ts"
      ],
      "@activepieces/piece-gitlab": [
        "packages/pieces/community/gitlab/src/index.ts"
      ],
      "@activepieces/piece-gmail": [
        "packages/pieces/community/gmail/src/index.ts"
      ],
      "@activepieces/piece-google-calendar": [
        "packages/pieces/community/google-calendar/src/index.ts"
      ],
      "@activepieces/piece-google-contacts": [
        "packages/pieces/community/google-contacts/src/index.ts"
      ],
      "@activepieces/piece-google-docs": [
        "packages/pieces/community/google-docs/src/index.ts"
      ],
      "@activepieces/piece-google-drive": [
        "packages/pieces/community/google-drive/src/index.ts"
      ],
      "@activepieces/piece-google-forms": [
        "packages/pieces/community/google-forms/src/index.ts"
      ],
      "@activepieces/piece-google-gemini": [
        "packages/pieces/community/google-gemini/src/index.ts"
      ],
      "@activepieces/piece-google-my-business": [
        "packages/pieces/community/google-my-business/src/index.ts"
      ],
      "@activepieces/piece-google-sheets": [
        "packages/pieces/community/google-sheets/src/index.ts"
      ],
      "@activepieces/piece-google-tasks": [
        "packages/pieces/community/google-tasks/src/index.ts"
      ],
      "@activepieces/piece-gotify": [
        "packages/pieces/community/gotify/src/index.ts"
      ],
      "@activepieces/piece-gravityforms": [
        "packages/pieces/community/gravityforms/src/index.ts"
      ],
      "@activepieces/piece-hackernews": [
        "packages/pieces/community/hackernews/src/index.ts"
      ],
      "@activepieces/piece-http": [
        "packages/pieces/community/http/src/index.ts"
      ],
      "@activepieces/piece-hubspot": [
        "packages/pieces/community/hubspot/src/index.ts"
      ],
      "@activepieces/piece-imap": [
        "packages/pieces/community/imap/src/index.ts"
      ],
      "@activepieces/piece-instagram-business": [
        "packages/pieces/community/instagram-business/src/index.ts"
      ],
      "@activepieces/piece-intercom": [
        "packages/pieces/community/intercom/src/index.ts"
      ],
      "@activepieces/piece-invoiceninja": [
        "packages/pieces/community/invoiceninja/src/index.ts"
      ],
      "@activepieces/piece-jira-cloud": [
        "packages/pieces/community/jira-cloud/src/index.ts"
      ],
      "@activepieces/piece-jotform": [
        "packages/pieces/community/jotform/src/index.ts"
      ],
      "@activepieces/piece-kimai": [
        "packages/pieces/community/kimai/src/index.ts"
      ],
      "@activepieces/piece-kizeo-forms": [
        "packages/pieces/community/kizeo-forms/src/index.ts"
      ],
      "@activepieces/piece-lead-connector": [
        "packages/pieces/community/lead-connector/src/index.ts"
      ],
      "@activepieces/piece-line": [
        "packages/pieces/community/line/src/index.ts"
      ],
      "@activepieces/piece-linear": [
        "packages/pieces/community/linear/src/index.ts"
      ],
      "@activepieces/piece-linkedin": [
        "packages/pieces/community/linkedin/src/index.ts"
      ],
      "@activepieces/piece-llmrails": [
        "packages/pieces/community/llmrails/src/index.ts"
      ],
      "@activepieces/piece-localai": [
        "packages/pieces/community/localai/src/index.ts"
      ],
      "@activepieces/piece-mailchimp": [
        "packages/pieces/community/mailchimp/src/index.ts"
      ],
      "@activepieces/piece-mailer-lite": [
        "packages/pieces/community/mailer-lite/src/index.ts"
      ],
      "@activepieces/piece-mastodon": [
        "packages/pieces/community/mastodon/src/index.ts"
      ],
      "@activepieces/piece-math-helper": [
        "packages/pieces/community/math-helper/src/index.ts"
      ],
      "@activepieces/piece-matomo": [
        "packages/pieces/community/matomo/src/index.ts"
      ],
      "@activepieces/piece-matrix": [
        "packages/pieces/community/matrix/src/index.ts"
      ],
      "@activepieces/piece-mattermost": [
        "packages/pieces/community/mattermost/src/index.ts"
      ],
      "@activepieces/piece-mautic": [
        "packages/pieces/community/mautic/src/index.ts"
      ],
      "@activepieces/piece-microsoft-excel-365": [
        "packages/pieces/community/microsoft-excel-365/src/index.ts"
      ],
      "@activepieces/piece-microsoft-onedrive": [
        "packages/pieces/community/microsoft-onedrive/src/index.ts"
      ],
      "@activepieces/piece-mindee": [
        "packages/pieces/community/mindee/src/index.ts"
      ],
      "@activepieces/piece-mixpanel": [
        "packages/pieces/community/mixpanel/src/index.ts"
      ],
      "@activepieces/piece-monday": [
        "packages/pieces/community/monday/src/index.ts"
      ],
      "@activepieces/piece-moxie-crm": [
        "packages/pieces/community/moxie-crm/src/index.ts"
      ],
      "@activepieces/piece-mysql": [
        "packages/pieces/community/mysql/src/index.ts"
      ],
      "@activepieces/piece-nifty": [
        "packages/pieces/community/nifty/src/index.ts"
      ],
      "@activepieces/piece-notion": [
        "packages/pieces/community/notion/src/index.ts"
      ],
      "@activepieces/piece-ntfy": [
        "packages/pieces/community/ntfy/src/index.ts"
      ],
      "@activepieces/piece-onfleet": [
        "packages/pieces/community/onfleet/src/index.ts"
      ],
      "@activepieces/piece-open-router": [
        "packages/pieces/community/open-router/src/index.ts"
      ],
      "@activepieces/piece-openai": [
        "packages/pieces/community/openai/src/index.ts"
      ],
      "@activepieces/piece-pastebin": [
        "packages/pieces/community/pastebin/src/index.ts"
      ],
      "@activepieces/piece-pastefy": [
        "packages/pieces/community/pastefy/src/index.ts"
      ],
      "@activepieces/piece-pipedrive": [
        "packages/pieces/community/pipedrive/src/index.ts"
      ],
      "@activepieces/piece-postgres": [
        "packages/pieces/community/postgres/src/index.ts"
      ],
      "@activepieces/piece-posthog": [
        "packages/pieces/community/posthog/src/index.ts"
      ],
      "@activepieces/piece-pushover": [
        "packages/pieces/community/pushover/src/index.ts"
      ],
      "@activepieces/piece-qdrant": [
        "packages/pieces/community/qdrant/src/index.ts"
      ],
      "@activepieces/piece-read-file": [
        "packages/pieces/read-file/src/index.ts"
      ],
      "@activepieces/piece-resend": [
        "packages/pieces/community/resend/src/index.ts"
      ],
      "@activepieces/piece-retable": [
        "packages/pieces/community/retable/src/index.ts"
      ],
      "@activepieces/piece-retune": [
        "packages/pieces/community/retune/src/index.ts"
      ],
      "@activepieces/piece-robolly": [
        "packages/pieces/community/robolly/src/index.ts"
      ],
      "@activepieces/piece-rss": ["packages/pieces/community/rss/src/index.ts"],
      "@activepieces/piece-saastic": [
        "packages/pieces/community/saastic/src/index.ts"
      ],
      "@activepieces/piece-salesforce": [
        "packages/pieces/community/salesforce/src/index.ts"
      ],
      "@activepieces/piece-schedule": [
        "packages/pieces/community/schedule/src/index.ts"
      ],
      "@activepieces/piece-sendfox": [
        "packages/pieces/community/sendfox/src/index.ts"
      ],
      "@activepieces/piece-sendgrid": [
        "packages/pieces/community/sendgrid/src/index.ts"
      ],
      "@activepieces/piece-sendinblue": [
        "packages/pieces/community/sendinblue/src/index.ts"
      ],
      "@activepieces/piece-sendy": [
        "packages/pieces/community/sendy/src/index.ts"
      ],
      "@activepieces/piece-sessions-us": [
        "packages/pieces/community/sessions-us/src/index.ts"
      ],
      "@activepieces/piece-sftp": [
        "packages/pieces/community/sftp/src/index.ts"
      ],
      "@activepieces/piece-shopify": [
        "packages/pieces/community/shopify/src/index.ts"
      ],
      "@activepieces/piece-simplepdf": [
        "packages/pieces/community/simplepdf/src/index.ts"
      ],
      "@activepieces/piece-slack": [
        "packages/pieces/community/slack/src/index.ts"
      ],
      "@activepieces/piece-smtp": [
        "packages/pieces/community/smtp/src/index.ts"
      ],
      "@activepieces/piece-soap": [
        "packages/pieces/community/soap/src/index.ts"
      ],
      "@activepieces/piece-spotify": [
        "packages/pieces/community/spotify/src/index.ts"
      ],
      "@activepieces/piece-square": [
        "packages/pieces/community/square/src/index.ts"
      ],
      "@activepieces/piece-stability-ai": [
        "packages/pieces/community/stability-ai/src/index.ts"
      ],
      "@activepieces/piece-store": [
        "packages/pieces/community/store/src/index.ts"
      ],
      "@activepieces/piece-stripe": [
        "packages/pieces/community/stripe/src/index.ts"
      ],
      "@activepieces/piece-supabase": [
        "packages/pieces/community/supabase/src/index.ts"
      ],
      "@activepieces/piece-surveymonkey": [
        "packages/pieces/community/surveymonkey/src/index.ts"
      ],
      "@activepieces/piece-tags": [
        "packages/pieces/community/tags/src/index.ts"
      ],
      "@activepieces/piece-talkable": [
        "packages/pieces/community/talkable/src/index.ts"
      ],
      "@activepieces/piece-tally": [
        "packages/pieces/community/tally/src/index.ts"
      ],
      "@activepieces/piece-telegram-bot": [
<<<<<<< HEAD
        "packages/pieces/community/telegram-bot/src/index.ts"
      ],
      "@activepieces/piece-text-helper": [
        "packages/pieces/community/text-helper/src/index.ts"
      ],
      "@activepieces/piece-tidycal": [
        "packages/pieces/community/tidycal/src/index.ts"
      ],
      "@activepieces/piece-todoist": [
        "packages/pieces/community/todoist/src/index.ts"
      ],
      "@activepieces/piece-totalcms": [
        "packages/pieces/community/totalcms/src/index.ts"
      ],
      "@activepieces/piece-trello": [
        "packages/pieces/community/trello/src/index.ts"
      ],
      "@activepieces/piece-twilio": [
        "packages/pieces/community/twilio/src/index.ts"
      ],
      "@activepieces/piece-twitter": [
        "packages/pieces/community/twitter/src/index.ts"
      ],
      "@activepieces/piece-typeform": [
        "packages/pieces/community/typeform/src/index.ts"
      ],
      "@activepieces/piece-vbout": [
        "packages/pieces/community/vbout/src/index.ts"
      ],
      "@activepieces/piece-vtex": [
        "packages/pieces/community/vtex/src/index.ts"
      ],
      "@activepieces/piece-webflow": [
        "packages/pieces/community/webflow/src/index.ts"
      ],
=======
        "packages/pieces/telegram-bot/src/index.ts"
      ],
      "@activepieces/piece-tidycal": ["packages/pieces/tidycal/src/index.ts"],
      "@activepieces/piece-todoist": ["packages/pieces/todoist/src/index.ts"],
      "@activepieces/piece-totalcms": ["packages/pieces/totalcms/src/index.ts"],
      "@activepieces/piece-trello": ["packages/pieces/trello/src/index.ts"],
      "@activepieces/piece-twilio": ["packages/pieces/twilio/src/index.ts"],
      "@activepieces/piece-twitter": ["packages/pieces/twitter/src/index.ts"],
      "@activepieces/piece-typeform": ["packages/pieces/typeform/src/index.ts"],
      "@activepieces/piece-vbout": ["packages/pieces/vbout/src/index.ts"],
      "@activepieces/piece-vtex": ["packages/pieces/vtex/src/index.ts"],
      "@activepieces/piece-vtiger": ["packages/pieces/vtiger/src/index.ts"],
>>>>>>> 13d3cd79
      "@activepieces/piece-woocommerce": [
        "packages/pieces/community/woocommerce/src/index.ts"
      ],
      "@activepieces/piece-wordpress": [
        "packages/pieces/community/wordpress/src/index.ts"
      ],
      "@activepieces/piece-xero": [
        "packages/pieces/community/xero/src/index.ts"
      ],
      "@activepieces/piece-xml": ["packages/pieces/community/xml/src/index.ts"],
      "@activepieces/piece-youtube": [
        "packages/pieces/community/youtube/src/index.ts"
      ],
      "@activepieces/piece-zendesk": [
        "packages/pieces/community/zendesk/src/index.ts"
      ],
      "@activepieces/piece-zoho-crm": [
        "packages/pieces/community/zoho-crm/src/index.ts"
      ],
      "@activepieces/piece-zoho-invoice": [
        "packages/pieces/community/zoho-invoice/src/index.ts"
      ],
      "@activepieces/piece-zoom": [
        "packages/pieces/community/zoom/src/index.ts"
      ],
      "@activepieces/pieces-common": [
        "packages/pieces/community/common/src/index.ts"
      ],
      "@activepieces/pieces-framework": [
        "packages/pieces/community/framework/src/index.ts"
      ],
      "@activepieces/shared": ["packages/shared/src/index.ts"],
      "@activepieces/ui-ee-platform": ["packages/ee/ui-platform/src/index.ts"],
      "@activepieces/ui-feature-builder-header": [
        "packages/ui/feature-builder-header/src/index.ts"
      ],
      "@activepieces/ui/common": ["packages/ui/common/src/index.ts"],
      "@activepieces/ui/feature-authentication": [
        "packages/ui/feature-authentication/src/index.ts"
      ],
      "@activepieces/ui/feature-builder-canvas": [
        "packages/ui/feature-builder-canvas/src/index.ts"
      ],
      "@activepieces/ui/feature-builder-form-controls": [
        "packages/ui/feature-builder-form-controls/src/index.ts"
      ],
      "@activepieces/ui/feature-builder-left-sidebar": [
        "packages/ui/feature-builder-left-sidebar/src/index.ts"
      ],
      "@activepieces/ui/feature-builder-right-sidebar": [
        "packages/ui/feature-builder-right-sidebar/src/index.ts"
      ],
      "@activepieces/ui/feature-builder-store": [
        "packages/ui/feature-builder-store/src/index.ts"
      ],
      "@activepieces/ui/feature-builder-test-steps": [
        "packages/ui/feature-builder-test-steps/src/index.ts"
      ],
      "@activepieces/ui/feature-connections": [
        "packages/ui/feature-connections/src/index.ts"
      ],
      "@activepieces/ui/feature-dashboard": [
        "packages/ui/feature-dashboard/src/index.ts"
      ],
      "@activepieces/ui/feature-pieces": [
        "packages/ui/feature-pieces/src/index.ts"
      ],
      "@activepieces/ui/feature-templates": [
        "packages/ui/feature-templates/src/index.ts"
      ],
      "@ee/*": ["packages/ee/*"],
      "ui-feature-flow-builder": [
        "packages/ui/feature-flow-builder/src/index.ts"
      ]
    },
    "resolveJsonModule": true
  },
  "exclude": ["node_modules", "tmp"]
}<|MERGE_RESOLUTION|>--- conflicted
+++ resolved
@@ -12,21 +12,38 @@
     "importHelpers": true,
     "target": "es2015",
     "module": "esnext",
-    "lib": ["es2021", "dom"],
+    "lib": [
+      "es2021",
+      "dom"
+    ],
     "skipLibCheck": true,
     "skipDefaultLibCheck": true,
     "baseUrl": ".",
     "paths": {
-      "@activepieces/ee-auth": ["packages/ee/auth/src/index.ts"],
-      "@activepieces/ee-billing-ui": ["packages/ee/billing/ui/src/index.ts"],
-      "@activepieces/ee-components": ["packages/ee/components/src/index.ts"],
-      "@activepieces/ee-embed-sdk": ["packages/ee/embed-sdk/src/index.ts"],
-      "@activepieces/ee-shared": ["packages/ee/shared/src/index.ts"],
-      "@activepieces/ee/billing/ui": ["packages/ee/billing/ui/src/index.ts"],
+      "@activepieces/ee-auth": [
+        "packages/ee/auth/src/index.ts"
+      ],
+      "@activepieces/ee-billing-ui": [
+        "packages/ee/billing/ui/src/index.ts"
+      ],
+      "@activepieces/ee-components": [
+        "packages/ee/components/src/index.ts"
+      ],
+      "@activepieces/ee-embed-sdk": [
+        "packages/ee/embed-sdk/src/index.ts"
+      ],
+      "@activepieces/ee-shared": [
+        "packages/ee/shared/src/index.ts"
+      ],
+      "@activepieces/ee/billing/ui": [
+        "packages/ee/billing/ui/src/index.ts"
+      ],
       "@activepieces/ee/project-members": [
         "packages/ee/project-members/src/index.ts"
       ],
-      "@activepieces/engine": ["packages/engine/src/main.ts"],
+      "@activepieces/engine": [
+        "packages/engine/src/main.ts"
+      ],
       "@activepieces/piece-activepieces": [
         "packages/pieces/community/activepieces/src/index.ts"
       ],
@@ -60,7 +77,9 @@
       "@activepieces/piece-bonjoro": [
         "packages/pieces/community/bonjoro/src/index.ts"
       ],
-      "@activepieces/piece-box": ["packages/pieces/community/box/src/index.ts"],
+      "@activepieces/piece-box": [
+        "packages/pieces/community/box/src/index.ts"
+      ],
       "@activepieces/piece-brilliant-directories": [
         "packages/pieces/community/brilliant-directories/src/index.ts"
       ],
@@ -106,7 +125,9 @@
       "@activepieces/piece-convertkit": [
         "packages/pieces/community/convertkit/src/index.ts"
       ],
-      "@activepieces/piece-csv": ["packages/pieces/community/csv/src/index.ts"],
+      "@activepieces/piece-csv": [
+        "packages/pieces/community/csv/src/index.ts"
+      ],
       "@activepieces/piece-data-mapper": [
         "packages/pieces/community/data-mapper/src/index.ts"
       ],
@@ -356,7 +377,9 @@
       "@activepieces/piece-robolly": [
         "packages/pieces/community/robolly/src/index.ts"
       ],
-      "@activepieces/piece-rss": ["packages/pieces/community/rss/src/index.ts"],
+      "@activepieces/piece-rss": [
+        "packages/pieces/community/rss/src/index.ts"
+      ],
       "@activepieces/piece-saastic": [
         "packages/pieces/community/saastic/src/index.ts"
       ],
@@ -430,7 +453,6 @@
         "packages/pieces/community/tally/src/index.ts"
       ],
       "@activepieces/piece-telegram-bot": [
-<<<<<<< HEAD
         "packages/pieces/community/telegram-bot/src/index.ts"
       ],
       "@activepieces/piece-text-helper": [
@@ -466,20 +488,9 @@
       "@activepieces/piece-webflow": [
         "packages/pieces/community/webflow/src/index.ts"
       ],
-=======
-        "packages/pieces/telegram-bot/src/index.ts"
-      ],
-      "@activepieces/piece-tidycal": ["packages/pieces/tidycal/src/index.ts"],
-      "@activepieces/piece-todoist": ["packages/pieces/todoist/src/index.ts"],
-      "@activepieces/piece-totalcms": ["packages/pieces/totalcms/src/index.ts"],
-      "@activepieces/piece-trello": ["packages/pieces/trello/src/index.ts"],
-      "@activepieces/piece-twilio": ["packages/pieces/twilio/src/index.ts"],
-      "@activepieces/piece-twitter": ["packages/pieces/twitter/src/index.ts"],
-      "@activepieces/piece-typeform": ["packages/pieces/typeform/src/index.ts"],
-      "@activepieces/piece-vbout": ["packages/pieces/vbout/src/index.ts"],
-      "@activepieces/piece-vtex": ["packages/pieces/vtex/src/index.ts"],
-      "@activepieces/piece-vtiger": ["packages/pieces/vtiger/src/index.ts"],
->>>>>>> 13d3cd79
+      "@activepieces/piece-vtiger": [
+        "packages/pieces/vtiger/src/index.ts"
+      ],
       "@activepieces/piece-woocommerce": [
         "packages/pieces/community/woocommerce/src/index.ts"
       ],
@@ -489,7 +500,9 @@
       "@activepieces/piece-xero": [
         "packages/pieces/community/xero/src/index.ts"
       ],
-      "@activepieces/piece-xml": ["packages/pieces/community/xml/src/index.ts"],
+      "@activepieces/piece-xml": [
+        "packages/pieces/community/xml/src/index.ts"
+      ],
       "@activepieces/piece-youtube": [
         "packages/pieces/community/youtube/src/index.ts"
       ],
@@ -511,12 +524,18 @@
       "@activepieces/pieces-framework": [
         "packages/pieces/community/framework/src/index.ts"
       ],
-      "@activepieces/shared": ["packages/shared/src/index.ts"],
-      "@activepieces/ui-ee-platform": ["packages/ee/ui-platform/src/index.ts"],
+      "@activepieces/shared": [
+        "packages/shared/src/index.ts"
+      ],
+      "@activepieces/ui-ee-platform": [
+        "packages/ee/ui-platform/src/index.ts"
+      ],
       "@activepieces/ui-feature-builder-header": [
         "packages/ui/feature-builder-header/src/index.ts"
       ],
-      "@activepieces/ui/common": ["packages/ui/common/src/index.ts"],
+      "@activepieces/ui/common": [
+        "packages/ui/common/src/index.ts"
+      ],
       "@activepieces/ui/feature-authentication": [
         "packages/ui/feature-authentication/src/index.ts"
       ],
@@ -550,12 +569,17 @@
       "@activepieces/ui/feature-templates": [
         "packages/ui/feature-templates/src/index.ts"
       ],
-      "@ee/*": ["packages/ee/*"],
+      "@ee/*": [
+        "packages/ee/*"
+      ],
       "ui-feature-flow-builder": [
         "packages/ui/feature-flow-builder/src/index.ts"
       ]
     },
     "resolveJsonModule": true
   },
-  "exclude": ["node_modules", "tmp"]
+  "exclude": [
+    "node_modules",
+    "tmp"
+  ]
 }