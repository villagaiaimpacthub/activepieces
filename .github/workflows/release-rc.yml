name: Release RC

on:
  pull_request:
    types: [opened, reopened, synchronize, closed]
    branches:
      - main

permissions:
  contents: write
  pull-requests: write

jobs:
  Release:
    runs-on: ubuntu-latest
    steps:
      - name: Check out repository code
        uses: actions/checkout@v3

      - name: Set RELEASE env var from package.json
        run: echo RELEASE=$(node --print "require('./package.json').rcVersion") >> $GITHUB_ENV

      - name: Set up Depot CLI
        uses: depot/setup-action@v1

      - name: Login to Docker Hub
        uses: docker/login-action@v2
        with:
          username: ${{ secrets.DOCKERHUB_USERNAME }}
          password: ${{ secrets.DOCKERHUB_TOKEN }}

      - name: Login to GitHub Container Registry
        uses: docker/login-action@v2
        with:
          registry: ghcr.io
          username: ${{ github.actor }}
          password: ${{ secrets.GITHUB_TOKEN }}

      - name: Create release notes 
        uses: release-drafter/release-drafter@v5
        with:
<<<<<<< HEAD
          commitish: main
        env:
          GITHUB_TOKEN: ${{ secrets.GITHUB_TOKEN }}
=======
          config-name: release.yml
          prerelease: true
          tag: ${{ env.RELEASE }}
          version: ${{ env.RELEASE }}
          latest: false
          token: ${{ secrets.GITHUB_TOKEN }} 
          repo: ${{ github.repository }} 
>>>>>>> 7f7afa45

      - name: Build and push
        uses: depot/build-push-action@v1
        with:
          project: du7O4b0e8P
          token: ${{ secrets.DEPOT_PROJECT_TOKEN }}
          context: .
          file: ./Dockerfile
          args: |
            ENVIRONMENT=standard
          platforms: |
            linux/amd64
            linux/arm64
          push: true
          tags: |
            ghcr.io/activepieces/activepieces:${{ env.RELEASE }}<|MERGE_RESOLUTION|>--- conflicted
+++ resolved
@@ -39,19 +39,14 @@
       - name: Create release notes 
         uses: release-drafter/release-drafter@v5
         with:
-<<<<<<< HEAD
           commitish: main
-        env:
-          GITHUB_TOKEN: ${{ secrets.GITHUB_TOKEN }}
-=======
           config-name: release.yml
           prerelease: true
           tag: ${{ env.RELEASE }}
           version: ${{ env.RELEASE }}
           latest: false
-          token: ${{ secrets.GITHUB_TOKEN }} 
-          repo: ${{ github.repository }} 
->>>>>>> 7f7afa45
+        env:
+          GITHUB_TOKEN: ${{ secrets.GITHUB_TOKEN }}
 
       - name: Build and push
         uses: depot/build-push-action@v1
