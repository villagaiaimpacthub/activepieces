---
title: "Configurations"
description: ""
---

To configure activepieces, you will need to set some environment variables, There is file called `docker-compose.yml` at the root directory for our main repo.

<Tip>
When you execute the deploy.sh script in the Docker installation tutorial, it will produce these values.
</Tip>

## Environment Variables

| Variable                     | Description                                                                                                 | Default Value          | Example
| ---------------------------- | ----------------------------------------------------------------------------------------------------------- | ---------------------  | --------
| `AP_EXECUTION_MODE`          |  You can choose between 'SANDBOXED' or 'UNSANDBOXED' as possible values. If you decide to change this, make sure to carefully read the next below. | `SANDBOXED`                |
| `AP_JWT_SECRET`              | ❗️ Encryption key used for generating JWT tokens                                                            | `None`                 | https://demo.activepieces.com
| `AP_FRONTEND_URL`            | ❗️ Url that will be used to specify redirect url and webhook url.                                           | `None`                 | https://demo.activepieces.com/api
| `AP_POSTGRES_DATABASE`       | ❗️ The name of the PostgreSQL database                                                                      | `None`                 |
| `AP_POSTGRES_HOST`           | ❗️ The hostname or IP address of the PostgreSQL server                                                      | `None`                 |
| `AP_POSTGRES_PASSWORD`       | ❗️ The password for the PostgreSQL user                                                                     | `None`                 |
| `AP_POSTGRES_PORT`           | ❗️ The port number for the PostgreSQL server                                                                | `None`                 |
| `AP_POSTGRES_USERNAME`       | ❗️ The username for the PostgreSQL user                                                                     | `None`                 |
| `AP_POSTGRES_USE_SSL`        | Use SSL to connect the postgres database                                                                    | `false`                |
| `AP_POSTGRES_SSL_CA`         | Use SSL Certificate to connect to the postgres database                                                     | `None`                 |
| `AP_REDIS_URL`               | If a Redis connection URL is specified, all other Redis properties will be ignored.                         | `None`                 |
| `AP_REDIS_USER`              | ❗️ Username to use when connect to redis                                                                    | `None`                 |
| `AP_REDIS_PASSWORD`          | ❗️ Password to use when connect to redis                                                                    | `None`                 |
| `AP_REDIS_HOST`              | ❗️ The hostname or IP address of the Redis server                                                           | `None`                 |
| `AP_REDIS_PORT`              | ❗️ The port number for the Redis server                                                                     | `None`                 |
| `AP_REDIS_USE_SSL`           | Connect to Redis with SSL                                                                                   | `false`                |
| `AP_NOTIFICATION_URL`        | The notification URL is triggered whenever a run fails.                                                     | `false`                |
| `AP_TELEMETRY_ENABLED`       | Collect telemetry information                                                                               | `false`                |
| `AP_SIGN_UP_ENABLED`         | Enable Signed Up                                                                                            | `false`                |

<Warning>
The frontend URL is essential for webhooks and app triggers to work. 
It must be accessible to third parties to send data. 
</Warning>

### Setting Webhook (Frontend URL):

The default URL is set to the machine's IP address. To ensure proper operation, ensure that this address is accessible or specify an `AP_FRONTEND_URL` environment variable.

One possible solution for this is using a service like ngrok (https://ngrok.com/), which can be used to expose the frontend port (4200) to the internet.

<<<<<<< HEAD

### Setting Notification for Failed Runs:

To get notified when a flow execution fails outside of testing, set a URL for `AP_NOTIFICATION_URL`.

To make a personalized notification channel, use activepieces to create a flow with a webhook trigger and choose your notification preference (e.g. Slack, Email). Copy the webhook URL and set it for `AP_NOTIFICATION_URL`.

Here's an example payload send by activepieces:

```json
{
  "body": {
    "type": "run.failed",
    "payload": {
      "run": {
        "id": "0km7v4Ke44TgEtA3HUnts",
        "flowId": "oyvBZc2seQ4LTPXLamgOo",
        "status": "FAILED",
        "created": "2023-03-31T22:07:42.513Z",
        "updated": "2023-03-31T22:07:43.536Z",
        "projectId": "g1EcUOGl2LaNQQA3AsQmN",
        "startTime": "2023-03-31T22:07:42.511Z",
        "finishTime": "2023-03-31T22:07:43.535Z",
        "environment": "PRODUCTION"
        "flowVersionId": "6nxv1FXCQaaa2pxzLDfIx",
        "flowDisplayName": "Flow 1"
      },
      "owner": {
        "id": "LFknXPv6FMhiUQFfVMZl0",
        "email": "mo@example.com",
        "lastName": "Doe",
        "firstName": "John"
      }
    }
  },
  "method": "POST",
  "headers": {},
  "queryParams": {}
}
```
=======
### Setting Sandbox mode:

There are two modes of execution for the activepieces: the default sandboxed mode and the non-sandboxed mode.

The sandboxed mode runs the code inside an isolated sandbox, and requires privileged access to Docker.

The non-sandboxed mode runs the code directly on the host machine without any restrictions. This mode doesn't require privileged access to Docker, but it should only be used with single trusted user in activepieces.
>>>>>>> 4c524e60
<|MERGE_RESOLUTION|>--- conflicted
+++ resolved
@@ -44,7 +44,15 @@
 
 One possible solution for this is using a service like ngrok (https://ngrok.com/), which can be used to expose the frontend port (4200) to the internet.
 
-<<<<<<< HEAD
+
+### Setting Sandbox mode:
+
+There are two modes of execution for the activepieces: the default sandboxed mode and the non-sandboxed mode.
+
+The sandboxed mode runs the code inside an isolated sandbox, and requires privileged access to Docker.
+
+The non-sandboxed mode runs the code directly on the host machine without any restrictions. This mode doesn't require privileged access to Docker, but it should only be used with single trusted user in activepieces.
+
 
 ### Setting Notification for Failed Runs:
 
@@ -84,13 +92,4 @@
   "headers": {},
   "queryParams": {}
 }
-```
-=======
-### Setting Sandbox mode:
-
-There are two modes of execution for the activepieces: the default sandboxed mode and the non-sandboxed mode.
-
-The sandboxed mode runs the code inside an isolated sandbox, and requires privileged access to Docker.
-
-The non-sandboxed mode runs the code directly on the host machine without any restrictions. This mode doesn't require privileged access to Docker, but it should only be used with single trusted user in activepieces.
->>>>>>> 4c524e60
+```