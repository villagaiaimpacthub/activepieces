import {CollectionId, FileId, FlowId, InstanceId} from "shared";

export class ActivepiecesError extends Error {

<<<<<<< HEAD
    constructor(public error: StepNotFoundErrorParams | ComponentNotFoundErrorParams | ConfigNotFoundErrorParams
        | InvalidBearerTokenParams | ExistingUserErrorParams | InvalidCredentialsErrorParams | CollectionNotFoundErrorParams | FlowNotFoundErrorParams | FileNotFoundErrorParams) {
=======
    constructor(public error: ErrorParams) {
>>>>>>> 6b5a768e
        super(error.code);
    }

}

type ErrorParams =
    | CollectionNotFoundErrorParams
    | ComponentNotFoundErrorParams
    | ConfigNotFoundErrorParams
    | ExistingUserErrorParams
    | FileNotFoundErrorParams
    | FlowNotFoundErrorParams
    | InstanceNotFoundErrorParams
    | InvalidCredentialsErrorParams
    | StepNotFoundErrorParams;

export interface BaseErrorParams<T, V> {
    code: T,
    params: V
}

<<<<<<< HEAD
export interface InvalidBearerTokenParams extends
    ErrorParams<ErrorCode.INVALID_BEARER_TOKEN, {}> {
}

export interface FileNotFoundErrorParams extends ErrorParams<ErrorCode.FILE_NOT_FOUND, {
=======
export interface FileNotFoundErrorParams extends BaseErrorParams<ErrorCode.FILE_NOT_FOUND, {
>>>>>>> 6b5a768e
    id: FileId
}> {
}

export interface FlowNotFoundErrorParams extends BaseErrorParams<ErrorCode.FLOW_NOT_FOUND, {
    id: FlowId
}> {
}

export interface CollectionNotFoundErrorParams extends BaseErrorParams<ErrorCode.COLLECTION_NOT_FOUND, {
    id: CollectionId
}> {
}

export interface InstanceNotFoundErrorParams extends BaseErrorParams<ErrorCode.INSTANCE_NOT_FOUND, {
    id: InstanceId
}> {
}

export interface InvalidCredentialsErrorParams extends BaseErrorParams<ErrorCode.INVALID_CREDENTIALS, {
    email: string
}> {
}

export interface ExistingUserErrorParams extends BaseErrorParams<ErrorCode.EXISTING_USER, {
}> {
}

<<<<<<< HEAD
export interface ComponentNotFoundErrorParams extends ErrorParams<ErrorCode.PIECE_NOT_FOUND, {
    pieceName: string
}> {
}

export interface StepNotFoundErrorParams extends ErrorParams<ErrorCode.STEP_NOT_FOUND, {
    pieceName: string,
=======
export interface ComponentNotFoundErrorParams extends BaseErrorParams<ErrorCode.COMPONENT_NOT_FOUND, {
    componentName: string
}> {
}

export interface StepNotFoundErrorParams extends BaseErrorParams<ErrorCode.STEP_NOT_FOUND, {
    componentName: string,
>>>>>>> 6b5a768e
    stepName: string
}> {
}

<<<<<<< HEAD
export interface ConfigNotFoundErrorParams extends ErrorParams<ErrorCode.CONFIG_NOT_FOUND, {
    pieceName: string,
=======
export interface ConfigNotFoundErrorParams extends BaseErrorParams<ErrorCode.CONFIG_NOT_FOUND, {
    componentName: string,
>>>>>>> 6b5a768e
    stepName: string,
    configName: string
}> {}


export enum ErrorCode {
<<<<<<< HEAD
    INVALID_BEARER_TOKEN = "INVALID_BEARER_TOKEN",
    PIECE_NOT_FOUND = "PIECE_NOT_FOUND",
    STEP_NOT_FOUND = "STEP_NOT_FOUND",
=======
    COLLECTION_NOT_FOUND = "COLLECTION_NOT_FOUND",
    COMPONENT_NOT_FOUND = "COMPONENT_NOT_FOUND",
    CONFIG_NOT_FOUND = "CONFIG_NOT_FOUND",
    EXISTING_USER = "EXISTING_USER",
>>>>>>> 6b5a768e
    FILE_NOT_FOUND = "FILE_NOT_FOUND",
    FLOW_NOT_FOUND = "FLOW_NOT_FOUND",
    INSTANCE_NOT_FOUND = "INSTANCE_NOT_FOUND",
    INVALID_CREDENTIALS = "INVALID_CREDENTIALS",
    STEP_NOT_FOUND = "STEP_NOT_FOUND",
}<|MERGE_RESOLUTION|>--- conflicted
+++ resolved
@@ -2,12 +2,7 @@
 
 export class ActivepiecesError extends Error {
 
-<<<<<<< HEAD
-    constructor(public error: StepNotFoundErrorParams | ComponentNotFoundErrorParams | ConfigNotFoundErrorParams
-        | InvalidBearerTokenParams | ExistingUserErrorParams | InvalidCredentialsErrorParams | CollectionNotFoundErrorParams | FlowNotFoundErrorParams | FileNotFoundErrorParams) {
-=======
     constructor(public error: ErrorParams) {
->>>>>>> 6b5a768e
         super(error.code);
     }
 
@@ -21,6 +16,7 @@
     | FileNotFoundErrorParams
     | FlowNotFoundErrorParams
     | InstanceNotFoundErrorParams
+    | InvalidBearerTokenParams
     | InvalidCredentialsErrorParams
     | StepNotFoundErrorParams;
 
@@ -29,15 +25,11 @@
     params: V
 }
 
-<<<<<<< HEAD
 export interface InvalidBearerTokenParams extends
     ErrorParams<ErrorCode.INVALID_BEARER_TOKEN, {}> {
 }
 
 export interface FileNotFoundErrorParams extends ErrorParams<ErrorCode.FILE_NOT_FOUND, {
-=======
-export interface FileNotFoundErrorParams extends BaseErrorParams<ErrorCode.FILE_NOT_FOUND, {
->>>>>>> 6b5a768e
     id: FileId
 }> {
 }
@@ -66,50 +58,28 @@
 }> {
 }
 
-<<<<<<< HEAD
-export interface ComponentNotFoundErrorParams extends ErrorParams<ErrorCode.PIECE_NOT_FOUND, {
-    pieceName: string
-}> {
-}
 
 export interface StepNotFoundErrorParams extends ErrorParams<ErrorCode.STEP_NOT_FOUND, {
     pieceName: string,
-=======
-export interface ComponentNotFoundErrorParams extends BaseErrorParams<ErrorCode.COMPONENT_NOT_FOUND, {
-    componentName: string
-}> {
-}
-
-export interface StepNotFoundErrorParams extends BaseErrorParams<ErrorCode.STEP_NOT_FOUND, {
-    componentName: string,
->>>>>>> 6b5a768e
     stepName: string
 }> {
 }
 
-<<<<<<< HEAD
 export interface ConfigNotFoundErrorParams extends ErrorParams<ErrorCode.CONFIG_NOT_FOUND, {
     pieceName: string,
-=======
-export interface ConfigNotFoundErrorParams extends BaseErrorParams<ErrorCode.CONFIG_NOT_FOUND, {
-    componentName: string,
->>>>>>> 6b5a768e
     stepName: string,
     configName: string
 }> {}
 
 
 export enum ErrorCode {
-<<<<<<< HEAD
     INVALID_BEARER_TOKEN = "INVALID_BEARER_TOKEN",
     PIECE_NOT_FOUND = "PIECE_NOT_FOUND",
     STEP_NOT_FOUND = "STEP_NOT_FOUND",
-=======
     COLLECTION_NOT_FOUND = "COLLECTION_NOT_FOUND",
     COMPONENT_NOT_FOUND = "COMPONENT_NOT_FOUND",
     CONFIG_NOT_FOUND = "CONFIG_NOT_FOUND",
     EXISTING_USER = "EXISTING_USER",
->>>>>>> 6b5a768e
     FILE_NOT_FOUND = "FILE_NOT_FOUND",
     FLOW_NOT_FOUND = "FLOW_NOT_FOUND",
     INSTANCE_NOT_FOUND = "INSTANCE_NOT_FOUND",
