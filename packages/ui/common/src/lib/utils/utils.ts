--- conflicted
+++ resolved
@@ -1,15 +1,4 @@
 import { ActionType, TriggerType, isNil } from '@activepieces/shared';
-<<<<<<< HEAD
-import { PieceProperty, PropertyType } from '@activepieces/pieces-framework';
-import semver from 'semver';
-
-export const isVersionMatch = (
-  latestVersion: string,
-  currentVersion: string
-) => {
-  return semver.gt(latestVersion, currentVersion);
-};
-=======
 import {
   ActionBase,
   PieceMetadataModel,
@@ -18,7 +7,6 @@
   PropertyType,
   TriggerBase,
 } from '@activepieces/pieces-framework';
->>>>>>> 19afc5b7
 
 export function getDisplayNameForTrigger(triggerType: TriggerType) {
   switch (triggerType) {
