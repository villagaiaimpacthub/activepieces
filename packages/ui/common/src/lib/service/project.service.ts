--- conflicted
+++ resolved
@@ -6,23 +6,16 @@
 import { Store } from '@ngrx/store';
 import { ProjectSelectors } from '../store/project/project.selector';
 import { ProjectActions } from '../store/project/project.action';
-<<<<<<< HEAD
-=======
 import { AuthenticationService } from './authentication.service';
->>>>>>> 4260c91e
 @Injectable({
   providedIn: 'root',
 })
 export class ProjectService {
-<<<<<<< HEAD
-  constructor(private http: HttpClient, private store: Store) {}
-=======
   constructor(
     private http: HttpClient,
     private store: Store,
     private authenticationService: AuthenticationService
   ) {}
->>>>>>> 4260c91e
 
   getSelectedProject(): Observable<Project> {
     return this.store.select(ProjectSelectors.selectProject).pipe(
@@ -33,13 +26,10 @@
         }
         return this.list().pipe(
           tap((projects) => {
-<<<<<<< HEAD
-=======
             if (!projects || projects.length === 0) {
               console.error('No projects are assigned to current user');
               this.authenticationService.logout();
             }
->>>>>>> 4260c91e
             this.store.dispatch(
               ProjectActions.setProjects({ projects: projects })
             );
