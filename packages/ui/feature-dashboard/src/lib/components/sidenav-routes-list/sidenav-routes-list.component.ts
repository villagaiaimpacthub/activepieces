import { ChangeDetectionStrategy, Component, OnInit } from '@angular/core';
import { Router } from '@angular/router';
import { Store } from '@ngrx/store';
import { FolderActions } from '@activepieces/ui/feature-folders-store';
import {
  AuthenticationService,
  EmbeddingService,
  NavigationService,
<<<<<<< HEAD
  PlatformService,
  UiCommonModule,
=======
>>>>>>> d1dff3ee
} from '@activepieces/ui/common';
import { Observable, forkJoin, map, of, take } from 'rxjs';
import { ApFlagId, ProjectMemberRole, supportUrl } from '@activepieces/shared';
import { DashboardService, FlagService } from '@activepieces/ui/common';
<<<<<<< HEAD
import { isGitSyncLocked } from '@activepieces/ui-feature-git-sync';
import { SidenavRouteItemComponent } from '../sidenav-route-item/sidenav-route-item.component';
import { CommonModule } from '@angular/common';
=======
>>>>>>> d1dff3ee

type SideNavRoute = {
  icon: string;
  caption: string;
  route?: string;
  effect?: () => void;
  showInSideNav$: Observable<boolean>;
  showLock$?: Observable<boolean>;
};

@Component({
  selector: 'app-sidenav-routes-list',
  templateUrl: './sidenav-routes-list.component.html',
  styleUrls: ['./sidenav-routes-list.component.scss'],
  changeDetection: ChangeDetectionStrategy.OnPush,
  standalone: true,
  imports: [SidenavRouteItemComponent, CommonModule,UiCommonModule]
})
export class SidenavRoutesListComponent implements OnInit {
  logoUrl$: Observable<string>;
  sideNavRoutes$: Observable<SideNavRoute[]>;
  mainDashboardRoutes: SideNavRoute[] = [];
  demoPlatform$: Observable<boolean> = this.flagService.isFlagEnabled(
    ApFlagId.SHOW_PLATFORM_DEMO
  );

  readonly supportRoute: SideNavRoute = {
    caption:'Support',
    icon:'assets/img/custom/support.svg',
    route:'',
    showInSideNav$: this.flagServices.isFlagEnabled(
      ApFlagId.SHOW_COMMUNITY
    ),
    showLock$: of(false),
    effect: () => {
      this.openSupport();
    }
  }
  readonly docsRoute: SideNavRoute = {
    caption:'Docs',
    icon:'assets/img/custom/dashboard/documentation.svg',
    route:'',
    showInSideNav$: this.flagServices.isFlagEnabled(ApFlagId.SHOW_DOCS),
    showLock$: of(false),
    effect: () => {
      this.openDocs();
    }
  }
  platformDashboardRoutes: SideNavRoute[] = [
    {
      icon: 'assets/img/custom/dashboard/projects.svg',
      caption: $localize`Projects`,
      route: 'platform/projects',
      showInSideNav$: of(true),
      showLock$: this.demoPlatform$,
    },
    {
      icon: 'assets/img/custom/dashboard/appearance.svg',
      caption: $localize`Appearance`,
      route: 'platform/appearance',
      showInSideNav$: of(true),
      showLock$: this.demoPlatform$,
    },
    {
      icon: 'assets/img/custom/dashboard/pieces.svg',
      caption: $localize`Pieces`,
      route: 'platform/pieces',
      showInSideNav$: of(true),
      showLock$: this.demoPlatform$,
    },
    {
      icon: 'assets/img/custom/dashboard/templates.svg',
      caption: $localize`Templates`,
      route: 'platform/templates',
      showInSideNav$: of(true),
      showLock$: this.demoPlatform$,
    },
    {
      icon: 'assets/img/custom/dashboard/users.svg',
      caption: $localize`Users`,
      route: 'platform/users',
      showInSideNav$: of(true),
      showLock$: of(false),
    },

    {
      icon: 'assets/img/custom/dashboard/settings.svg',
      caption: $localize`Settings`,
      route: 'platform/settings',
      showInSideNav$: of(true),
      showLock$: this.demoPlatform$,
    },
  ];
  constructor(
    public router: Router,
    private store: Store,
    private flagServices: FlagService,
    private dashboardService: DashboardService,
    private navigationService: NavigationService,
    private embeddingService: EmbeddingService,
    private authenticationService: AuthenticationService,
    private flagService: FlagService
  ) {
    this.logoUrl$ = this.flagServices
      .getLogos()
      .pipe(map((logos) => logos.logoIconUrl));
    this.mainDashboardRoutes = [
      {
        icon: 'assets/img/custom/dashboard/flows.svg',
        caption: $localize`Flows`,
        route: 'flows',
        effect: () => {
          this.store.dispatch(FolderActions.showAllFlows());
        },
        showInSideNav$: of(true),
        showLock$: of(false),
      },
      {
        icon: 'assets/img/custom/dashboard/runs.svg',
        caption: $localize`Runs`,
        route: 'runs',
        showInSideNav$: of(true),
        showLock$: of(false),
      },
      {
        icon: 'assets/img/custom/dashboard/activity.svg',
        caption: $localize`Activity`,
        route: 'activity',
        showInSideNav$: this.flagServices.isFlagEnabled(
          ApFlagId.SHOW_ACTIVITY_LOG
        ),
        showLock$: of(false),
      },
      {
        icon: 'assets/img/custom/dashboard/connections.svg',
        caption: $localize`Connections`,
        route: 'connections',
        showInSideNav$: of(true),
        showLock$: of(false),
      },
      {
        icon: 'assets/img/custom/dashboard/members.svg',
        caption: $localize`Team`,
        route: 'team',
        showInSideNav$: this.embeddingService.getIsInEmbedding$().pipe(
          take(1),
          map((isInEmbedding) => !isInEmbedding)
        ),
        showLock$: this.flagService
          .isFlagEnabled(ApFlagId.PROJECT_MEMBERS_ENABLED)
          .pipe(map((enabled) => !enabled)),
      },

      {
        icon: 'assets/img/custom/dashboard/settings.svg',
        caption: $localize`Settings`,
        route: 'settings',
        showInSideNav$: this.embeddingService.getIsInEmbedding$().pipe(
          take(1),
          map((isInEmbedding) => !isInEmbedding)
        ),
        showLock$: of(false),
      },
    ];
  }
  ngOnInit(): void {
    this.sideNavRoutes$ = this.dashboardService.getIsInPlatformRoute().pipe(
      map((isInPlatformDashboard) => {
        if (!isInPlatformDashboard) {
          return this.filterRoutesBasedOnRole(
            this.authenticationService.currentUser.projectRole,
            this.mainDashboardRoutes
          );
        }
        return this.platformDashboardRoutes;
      })
    );
  }

  openDocs() {
    window.open('https://activepieces.com/docs', '_blank', 'noopener');
  }
  redirectHome(newWindow: boolean) {
    this.navigationService.navigate('/flows', newWindow);
  }

  public isActive(route: string) {
    return this.router.url.includes(route);
  }

  openSupport() {
    window.open(supportUrl, '_blank', 'noopener');
  }

  private filterRoutesBasedOnRole(
    role: ProjectMemberRole | null | undefined,
    routes: SideNavRoute[]
  ): SideNavRoute[] {
    return routes.map((route) => {
      return {
        ...route,
        showInSideNav$: forkJoin({
          roleCondition: this.isRouteAllowedForRole(role, route.route),
          flagCondition: route.showInSideNav$,
        }).pipe(
          map(
            (conditions) => conditions.roleCondition && conditions.flagCondition
          )
        ),
      };
    });
  }

  private isRouteAllowedForRole(
    role: ProjectMemberRole | null | undefined,
    route?: string
  ) {
    if (role === undefined || role === null || route === undefined) {
      return of(true);
    }

    switch (role) {
      case ProjectMemberRole.ADMIN:
      case ProjectMemberRole.EDITOR:
      case ProjectMemberRole.VIEWER:
        return of(true);
      case ProjectMemberRole.EXTERNAL_CUSTOMER:
        return of(route === 'connections' || route === 'activity');
    }
  }
}<|MERGE_RESOLUTION|>--- conflicted
+++ resolved
@@ -6,21 +6,14 @@
   AuthenticationService,
   EmbeddingService,
   NavigationService,
-<<<<<<< HEAD
   PlatformService,
   UiCommonModule,
-=======
->>>>>>> d1dff3ee
 } from '@activepieces/ui/common';
 import { Observable, forkJoin, map, of, take } from 'rxjs';
 import { ApFlagId, ProjectMemberRole, supportUrl } from '@activepieces/shared';
 import { DashboardService, FlagService } from '@activepieces/ui/common';
-<<<<<<< HEAD
-import { isGitSyncLocked } from '@activepieces/ui-feature-git-sync';
 import { SidenavRouteItemComponent } from '../sidenav-route-item/sidenav-route-item.component';
 import { CommonModule } from '@angular/common';
-=======
->>>>>>> d1dff3ee
 
 type SideNavRoute = {
   icon: string;
