import { Component, Input } from '@angular/core';
import {
  forkJoin,
  map,
  Observable,
  of,
  skipWhile,
  Subject,
  switchMap,
  take,
  takeUntil,
  tap,
} from 'rxjs';
import {
  UntypedFormBuilder,
  UntypedFormControl,
  UntypedFormGroup,
} from '@angular/forms';
import { Store } from '@ngrx/store';
import { MatSnackBar } from '@angular/material/snack-bar';
import {
  ActionType,
  CodeActionSettings,
  PieceActionSettings,
  TriggerType,
  UpdateActionRequest,
  UpdateTriggerRequest,
} from '@activepieces/shared';
import { FlagService } from '@activepieces/ui/common';
import {
  BuilderSelectors,
  FlowItem,
  FlowsActions,
} from '@activepieces/ui/feature-builder-store';

@Component({
  selector: 'app-edit-step-form-container',
  templateUrl: './edit-step-form-container.component.html',
  styleUrls: ['./edit-step-form-container.component.scss'],
})
export class EditStepFormContainerComponent {
  autoSaveListener$: Observable<void>;
  readOnly$: Observable<boolean> = of(false);
  cancelAutoSaveListener$: Subject<boolean> = new Subject();
  _selectedStep: FlowItem;
  stepForm: UntypedFormGroup;
  webhookUrl$: Observable<string>;
  ActionType = ActionType;
  TriggerType = TriggerType;
  @Input() set selectedStep(step: FlowItem) {
    this._selectedStep = step;
    this.cancelAutoSaveListener$.next(true);
    this.updateFormValue(step);
    this.setAutoSaveListener();
  }

  constructor(
    private formBuilder: UntypedFormBuilder,
    private store: Store,
    private snackbar: MatSnackBar,
    private flagService: FlagService
  ) {
    this.webhookUrl$ = forkJoin({
      flowId: this.store
        .select(BuilderSelectors.selectCurrentFlowId)
        .pipe(take(1)),
      webhookPrefix: this.flagService.getWebhookUrlPrefix(),
    }).pipe(
      map((res) => {
        return `${res.webhookPrefix}/${res.flowId}`;
      })
    );
    this.readOnly$ = this.store.select(BuilderSelectors.selectReadOnly).pipe(
      tap((readOnly) => {
        if (readOnly) {
          this.stepForm.disable();
        } else if (!this.stepForm.enabled) {
          this.stepForm.enable();
        }
      })
    );
    this.stepForm = this.formBuilder.group({
      settings: new UntypedFormControl({}),
    });
  }

  updateFormValue(stepSelected: FlowItem) {
    const settingsControl = this.stepForm.get('settings')!;
    settingsControl.setValue({
      ...stepSelected.settings,
      type: stepSelected.type,
    });
  }

  setAutoSaveListener() {
    this.autoSaveListener$ = this.stepForm.valueChanges.pipe(
      takeUntil(this.cancelAutoSaveListener$),
      skipWhile(() => this.stepForm.disabled),
      switchMap(() => {
        return this.store
          .select(BuilderSelectors.selectCurrentStep)
          .pipe(take(1));
      }),
      tap((res) => {
        if (
          this._selectedStep.type === TriggerType.PIECE ||
          this._selectedStep.type === TriggerType.WEBHOOK
        ) {
          this.store.dispatch(
            FlowsActions.updateTrigger({
              operation: this.prepareStepDataToSave(
                res!
              ) as UpdateTriggerRequest,
            })
          );
        } else {
          this.store.dispatch(
            FlowsActions.updateAction({
              operation: this.prepareStepDataToSave(
                res!
              ) as UpdateActionRequest,
            })
          );
        }
      }),
      map(() => void 0)
    );
  }

<<<<<<< HEAD
  prepareStepDataToSave(): UpdateActionRequest | UpdateTriggerRequest {
    const inputControlValue = this.stepForm.get('settings')!.value;
=======
  prepareStepDataToSave(
    currentStep: FlowItem
  ): UpdateActionRequest | UpdateTriggerRequest {
>>>>>>> 8b29e713
    const stepToSave: UpdateActionRequest = JSON.parse(
      JSON.stringify(currentStep)
    );
    stepToSave.name = currentStep.name;
    stepToSave.valid = this.stepForm.valid;
<<<<<<< HEAD
    switch (this._selectedStep.type) {
      case ActionType.PIECE:
      case TriggerType.PIECE:
        stepToSave.settings = {
          ...this._selectedStep.settings,
          ...inputControlValue,
        };
        break;
      default:
        break;
=======
    stepToSave.settings = this.createNewStepSettings(currentStep);
    return stepToSave;
  }

  createNewStepSettings(currentStep: FlowItem) {
    const inputControlValue = this.stepForm.get('input')?.value;
    if (currentStep.type === ActionType.PIECE) {
      const stepSettings: PieceActionSettings = {
        ...currentStep.settings,
        ...inputControlValue,
        inputUiInfo: {
          ...currentStep.settings.inputUiInfo,
          customizedInputs: (inputControlValue as PieceActionSettings)
            .inputUiInfo.customizedInputs,
        },
      };
      return stepSettings;
    }
    if (currentStep.type === ActionType.CODE) {
      const stepSettings: CodeActionSettings = {
        ...currentStep.settings,
        ...inputControlValue,
        inputUiInfo: currentStep.settings.inputUiInfo,
      };
      return stepSettings;
>>>>>>> 8b29e713
    }

    if (currentStep.type === TriggerType.PIECE) {
      const stepSettings = {
        ...currentStep.settings,
        ...inputControlValue,
      };
      return stepSettings;
    }
    return inputControlValue;
  }
  copyUrl(url: string) {
    navigator.clipboard.writeText(url);
    this.snackbar.open('Webhook url copied to clipboard');
  }
}<|MERGE_RESOLUTION|>--- conflicted
+++ resolved
@@ -127,37 +127,20 @@
     );
   }
 
-<<<<<<< HEAD
-  prepareStepDataToSave(): UpdateActionRequest | UpdateTriggerRequest {
-    const inputControlValue = this.stepForm.get('settings')!.value;
-=======
   prepareStepDataToSave(
     currentStep: FlowItem
   ): UpdateActionRequest | UpdateTriggerRequest {
->>>>>>> 8b29e713
     const stepToSave: UpdateActionRequest = JSON.parse(
       JSON.stringify(currentStep)
     );
     stepToSave.name = currentStep.name;
     stepToSave.valid = this.stepForm.valid;
-<<<<<<< HEAD
-    switch (this._selectedStep.type) {
-      case ActionType.PIECE:
-      case TriggerType.PIECE:
-        stepToSave.settings = {
-          ...this._selectedStep.settings,
-          ...inputControlValue,
-        };
-        break;
-      default:
-        break;
-=======
     stepToSave.settings = this.createNewStepSettings(currentStep);
     return stepToSave;
   }
 
   createNewStepSettings(currentStep: FlowItem) {
-    const inputControlValue = this.stepForm.get('input')?.value;
+    const inputControlValue = this.stepForm.get('settings')?.value;
     if (currentStep.type === ActionType.PIECE) {
       const stepSettings: PieceActionSettings = {
         ...currentStep.settings,
@@ -177,7 +160,6 @@
         inputUiInfo: currentStep.settings.inputUiInfo,
       };
       return stepSettings;
->>>>>>> 8b29e713
     }
 
     if (currentStep.type === TriggerType.PIECE) {
