import { ChangeDetectionStrategy, Component, OnInit } from '@angular/core';
import { combineLatest, map, Observable, of, tap } from 'rxjs';
import {
  InstanceRunService,
  fadeIn400msWithoutOut,
  initializedRun,
} from '@activepieces/ui/common';
import { Store } from '@ngrx/store';
import { MatSnackBar, MatSnackBarRef } from '@angular/material/snack-bar';
import {
  ExecutionOutputStatus,
  FlowRun,
  PopulatedFlow,
  TriggerType,
} from '@activepieces/shared';
import {
  BuilderSelectors,
  TestRunBarComponent,
} from '@activepieces/ui/feature-builder-store';
import { switchMap } from 'rxjs/operators';
import { canvasActions } from '@activepieces/ui/feature-builder-store';
import { Socket } from 'ngx-socket-io';

@Component({
  selector: 'app-test-flow-widget',
  templateUrl: './test-flow-widget.component.html',
  styleUrls: ['./test-flow-widget.component.scss'],
  animations: [fadeIn400msWithoutOut],
  changeDetection: ChangeDetectionStrategy.OnPush,
})
export class TestFlowWidgetComponent implements OnInit {
  triggerType = TriggerType;
  statusEnum = ExecutionOutputStatus;
  instanceRunStatus$: Observable<undefined | ExecutionOutputStatus>;
  isSaving$: Observable<boolean> = of(false);
  selectedFlow$: Observable<PopulatedFlow | undefined>;
  instanceRunStatusChecker$: Observable<FlowRun>;
  executeTest$: Observable<FlowRun | null>;
  testResult$: Observable<FlowRun>;
  shouldHideTestWidget$: Observable<boolean>;
  testRunSnackbar: MatSnackBarRef<TestRunBarComponent>;
  isTriggerTested$: Observable<boolean>;
  readonly testFlowText = $localize`Test flow`;
  readonly savingText = $localize`Saving...`;
  constructor(
    private store: Store,
    private instanceRunService: InstanceRunService,
    private snackbar: MatSnackBar,
    private socket: Socket
  ) {}

  ngOnInit() {
    this.isTriggerTested$ = this.store.select(
      BuilderSelectors.selectFlowTriggerIsTested
    );
    this.store.select(BuilderSelectors.selectIsSaving);
    this.setupSelectedFlowListener();
    this.selectedInstanceRunStatus();
    this.shouldHideTestWidget$ = combineLatest({
      saving: this.isSaving$,
      valid: this.store.select(BuilderSelectors.selectCurrentFlowValidity),
      isInReadOnlyMode: this.store.select(BuilderSelectors.selectReadOnly),
    }).pipe(
      map((res) => {
        return !res.valid || res.isInReadOnlyMode;
      })
    );
  }

  private setupSelectedFlowListener() {
    this.selectedFlow$ = this.store.select(BuilderSelectors.selectCurrentFlow);
  }

  selectedInstanceRunStatus() {
    this.instanceRunStatus$ = this.store.select(
      BuilderSelectors.selectCurrentFlowRunStatus
    );
  }

  testFlowButtonClicked(flow: PopulatedFlow) {
    this.executeTest(flow);
  }

  executeTest(flow: PopulatedFlow) {
    this.socket.emit('testFlowRun', {
      flowVersionId: flow.version.id,
      projectId: flow.projectId,
    });

    this.executeTest$ = this.socket.fromEvent<FlowRun>('flowRunStarted').pipe(
      tap((flowRun) => {
        this.store.dispatch(
          canvasActions.setRun({
            run: flowRun ?? initializedRun,
          })
        );
        this.testRunSnackbar = this.snackbar.openFromComponent(
          TestRunBarComponent,
          {
            duration: undefined,
            data: {
              flowId: flow.id,
            },
          }
        );
      })
<<<<<<< HEAD
      .pipe(
        tap({
          next: (instanceRun: FlowRun) => {
            this.store.dispatch(
              canvasActions.setRun({
                run: instanceRun ?? initializedRun,
              })
            );
            this.testRunSnackbar = this.snackbar.openFromComponent(
              TestRunBarComponent,
              {
                duration: undefined,
                data: {
                  flowId: flow.id,
                },
              }
            );
            this.setStatusChecker(instanceRun.id);
          },
          error: (err) => {
            console.error(err);
          },
        }),
        catchError((err) => {
          console.error(err);
          this.snackbar.open(
            'Instance run failed, please check your console.',
            '',
            {
              panelClass: 'error',
            }
          );
          return of(null);
        })
      );
  }
  setStatusChecker(runId: string) {
    this.instanceRunStatusChecker$ = interval(1500).pipe(
      takeUntil(this.testRunSnackbar.instance.exitButtonClicked),
      concatMap(() => this.instanceRunService.get(runId)),
      concatMap((instanceRun) => {
        if (
          instanceRun.status !== ExecutionOutputStatus.RUNNING &&
          instanceRun.logsFileId !== null
        ) {
          return this.flowService.loadStateLogs(instanceRun.logsFileId).pipe(
            map((state) => {
              return { ...instanceRun, state: state };
            })
          );
        }
        return of(instanceRun);
      }),
=======
    );

    this.testResult$ = this.socket.fromEvent<FlowRun>('flowRunFinished').pipe(
      switchMap((flowRun) =>
        this.instanceRunService.get((flowRun as FlowRun).id)
      ),
>>>>>>> 25e19df9
      tap((instanceRun) => {
        this.store.dispatch(canvasActions.setRun({ run: instanceRun }));
      })
    );
  }
}<|MERGE_RESOLUTION|>--- conflicted
+++ resolved
@@ -104,68 +104,12 @@
           }
         );
       })
-<<<<<<< HEAD
-      .pipe(
-        tap({
-          next: (instanceRun: FlowRun) => {
-            this.store.dispatch(
-              canvasActions.setRun({
-                run: instanceRun ?? initializedRun,
-              })
-            );
-            this.testRunSnackbar = this.snackbar.openFromComponent(
-              TestRunBarComponent,
-              {
-                duration: undefined,
-                data: {
-                  flowId: flow.id,
-                },
-              }
-            );
-            this.setStatusChecker(instanceRun.id);
-          },
-          error: (err) => {
-            console.error(err);
-          },
-        }),
-        catchError((err) => {
-          console.error(err);
-          this.snackbar.open(
-            'Instance run failed, please check your console.',
-            '',
-            {
-              panelClass: 'error',
-            }
-          );
-          return of(null);
-        })
-      );
-  }
-  setStatusChecker(runId: string) {
-    this.instanceRunStatusChecker$ = interval(1500).pipe(
-      takeUntil(this.testRunSnackbar.instance.exitButtonClicked),
-      concatMap(() => this.instanceRunService.get(runId)),
-      concatMap((instanceRun) => {
-        if (
-          instanceRun.status !== ExecutionOutputStatus.RUNNING &&
-          instanceRun.logsFileId !== null
-        ) {
-          return this.flowService.loadStateLogs(instanceRun.logsFileId).pipe(
-            map((state) => {
-              return { ...instanceRun, state: state };
-            })
-          );
-        }
-        return of(instanceRun);
-      }),
-=======
     );
 
     this.testResult$ = this.socket.fromEvent<FlowRun>('flowRunFinished').pipe(
       switchMap((flowRun) =>
         this.instanceRunService.get((flowRun as FlowRun).id)
       ),
->>>>>>> 25e19df9
       tap((instanceRun) => {
         this.store.dispatch(canvasActions.setRun({ run: instanceRun }));
       })
