<div class="flow-container ap-shadow-step-container-ds" (mouseenter)="hover = true" (mouseleave)="hover = false">
  <div class="options-container" [hidden]="viewMode">
    <div class="ap-rounded-full ap-drop-shadow-md  ap-opacity-0
    ap-transition ap-fade-in ap-duration-500
    ap-cursor-pointer ap-flex ap-items-center ap-mr-5 ap-justify-center
     ap-bg-white ap-border-solid ap-border-[1px]
      ap-border-line ap-min-w-[50px] ap-min-h-[50px]"
      *ngIf="(readonly$ | async)===undefined || (readonly$ | async)===null  || (readonly$ | async)===false"
      [class.ap-opacity-100]="hover" [class.ap-opacity-0]="!hover">
      <ap-icon-button *ngIf="trigger" iconFilename="replace.svg" tooltipText="Change Trigger" [width]="17" [height]="17"
        (buttonClicked)="changeTrigger()"></ap-icon-button>
<<<<<<< HEAD
      <ap-icon-button *ngIf="!trigger" iconFilename="trash.svg" color="warn" tooltipText="Delete Step" [width]="20"
        [height]="20" (buttonClicked)="deleteStep()"></ap-icon-button>
=======
      <ap-icon-button *ngIf="!trigger" iconFilename="trash.svg" color="warn" tooltipText="Delete Step"
        (buttonClicked)="deleteStep()"></ap-icon-button>
>>>>>>> 4260c91e
    </div>
  </div>

  <div class="flow-item ap-flex ap-items-center" [class.selected]="selected"
    [class.empty-trigger]="_flowItem.type === triggerType.EMPTY" (click)="selectStep()">
    <div class="flow-icon-container ap-flex ap-justify-center ap-items-center"
      [matTooltip]="logoTooltipText | titlecase">
      <ng-container *ngIf="flowItemDetails$ | async">
        <img *ngIf="stepIconUrl" class="logo-icon" @fadeIn [src]="stepIconUrl" />
      </ng-container>

      <div *ngIf="!stepIconUrl" class="step-icon-loading-spinner-container">
        <div class="spinner-grow ap-text-primary">
          <span class="sr-only">...</span>
        </div>
      </div>
    </div>
    <div class="flow-content ap-flex ap-flex-col ap-justify-center  ap-self-stretch">
      <div class="ap-flex  ap-items-center ap-gap-2 ">
        <div class="ap-flex ap-flex-grow ap-flex-col ap-gap-2">
          <div class="ap-typography-subtitle-1 ap-font-normal flow-title ap-flex-grow ap-max-w-[193px]" #stepTitle
            [matTooltip]=" isOverflown(stepTitle)?_flowItem.displayName:''">
            {{ _flowItem.displayName }}
          </div>
          <div class="ap-typography-caption ap-flex ap-text-description ap-items-center">
            <div>{{ _flowItem.name }}</div>
            <div #spacer class="ap-flex-grow"></div>
            <div class="ap-text-danger ap-bg-danger-light ap-rounded ap-p-1 ap-justify-self-end" *ngIf="
          !_flowItem.valid" @fadeIn>Invalid Settings</div>
          </div>
        </div>

        <ng-container *ngIf="selectedRun$ | async">
          <div class="ap-flex-grow" *ngIf="selectedRun$ | async"></div>
          <div>
            <ng-container *ngIf="stepStatus$|async as actionStatus; else stepInsideLoopStatusTemplate">
              <ng-container *ngIf="actionStatus === actionStatusEnum.RUNNING">
                <div class="spinner-border !ap-border-primary !ap-border-r-transparent " role="status"></div>
              </ng-container>
              <ap-state-icon [showStatusText]="false" *ngIf="actionStatus !== actionStatusEnum.RUNNING"
                [succeeded]="actionStatus === actionStatusEnum.SUCCEEDED"></ap-state-icon>
            </ng-container>
            <ng-template #stepInsideLoopStatusTemplate>
              <ap-state-icon *ngIf="stepInsideLoopStatus$ | async as stepInsideLoopStatus" [showStatusText]="false"
                [succeeded]="stepInsideLoopStatus === actionStatusEnum.SUCCEEDED"></ap-state-icon>
            </ng-template>
          </div>
        </ng-container>
      </div>
    </div>
  </div>
</div><|MERGE_RESOLUTION|>--- conflicted
+++ resolved
@@ -9,13 +9,8 @@
       [class.ap-opacity-100]="hover" [class.ap-opacity-0]="!hover">
       <ap-icon-button *ngIf="trigger" iconFilename="replace.svg" tooltipText="Change Trigger" [width]="17" [height]="17"
         (buttonClicked)="changeTrigger()"></ap-icon-button>
-<<<<<<< HEAD
       <ap-icon-button *ngIf="!trigger" iconFilename="trash.svg" color="warn" tooltipText="Delete Step" [width]="20"
         [height]="20" (buttonClicked)="deleteStep()"></ap-icon-button>
-=======
-      <ap-icon-button *ngIf="!trigger" iconFilename="trash.svg" color="warn" tooltipText="Delete Step"
-        (buttonClicked)="deleteStep()"></ap-icon-button>
->>>>>>> 4260c91e
     </div>
   </div>
 
