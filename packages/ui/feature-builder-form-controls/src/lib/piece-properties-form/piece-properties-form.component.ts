import {
  ChangeDetectionStrategy,
  ChangeDetectorRef,
  Component,
  ElementRef,
  Input,
  QueryList,
  ViewChild,
  ViewChildren,
} from '@angular/core';
import {
  ControlValueAccessor,
  UntypedFormBuilder,
  UntypedFormControl,
  UntypedFormGroup,
  NG_VALIDATORS,
  NG_VALUE_ACCESSOR,
  ValidatorFn,
  Validators,
  FormControl,
} from '@angular/forms';
import { Store } from '@ngrx/store';
import {
  BehaviorSubject,
  catchError,
  combineLatest,
  debounceTime,
  distinctUntilChanged,
  map,
  Observable,
  of,
  shareReplay,
  startWith,
  switchMap,
  tap,
} from 'rxjs';
import deepEqual from 'deep-equal';
import { CodemirrorComponent } from '@ctrl/ngx-codemirror';
import {
  DropdownProperty,
  DropdownState,
  DynamicProperties,
  MultiSelectDropdownProperty,
  PieceProperty,
  PiecePropertyMap,
  PropertyType,
} from '@activepieces/pieces-framework';
import {
  jsonValidator,
  fadeInUp400ms,
  PieceMetadataService,
  InsertMentionOperation,
} from '@activepieces/ui/common';
import {
  BuilderSelectors,
  CodeService,
  ConnectionDropdownItem,
} from '@activepieces/ui/feature-builder-store';

import { InterpolatingTextFormControlComponent } from '../interpolating-text-form-control/interpolating-text-form-control.component';
import { PiecePropertiesFormValue } from '../models/piece-properties-form-value';
import { AddEditConnectionButtonComponent } from '@activepieces/ui/feature-connections';

type ConfigKey = string;

@Component({
  selector: 'app-piece-properties-form',
  templateUrl: './piece-properties-form.component.html',
  styleUrls: ['./piece-properties-form.component.scss'],
  providers: [
    {
      provide: NG_VALUE_ACCESSOR,
      multi: true,
      useExisting: PiecePropertiesFormComponent,
    },
    {
      provide: NG_VALIDATORS,
      multi: true,
      useExisting: PiecePropertiesFormComponent,
    },
  ],
  animations: [fadeInUp400ms],
  changeDetection: ChangeDetectionStrategy.OnPush,
})
export class PiecePropertiesFormComponent implements ControlValueAccessor {
  updateValueOnChange$: Observable<void> = new Observable<void>();
  PropertyType = PropertyType;
  searchControl: FormControl<string> = new FormControl('', {
    nonNullable: true,
  });
  dropdownOptionsObservables$: {
    [key: ConfigKey]: Observable<DropdownState<unknown>>;
  } = {};
  dynamicPropsObservables$: {
    [key: ConfigKey]: Observable<PiecePropertyMap>;
  } = {};
  refreshableConfigsLoadingFlags$: {
    [key: ConfigKey]: BehaviorSubject<boolean>;
  } = {};

  allAuthConfigs$: Observable<ConnectionDropdownItem[]>;
  configDropdownChanged$: Observable<unknown>;
  cloudAuthCheck$: Observable<void>;
  editorOptions = {
    lineNumbers: true,
    theme: 'lucario',
    lineWrapping: true,
    matchBrackets: true,
    gutters: ['CodeMirror-lint-markers'],
    mode: 'application/json',
    lint: true,
  };
  customizedInputs: Record<string, boolean> | undefined;
  checkingOAuth2CloudManager = false;
  properties: PiecePropertyMap = {};
  requiredProperties: PiecePropertyMap = {};
  allOptionalProperties: PiecePropertyMap = {};
  selectedOptionalProperties: PiecePropertyMap = {};
  optionalConfigsMenuOpened = false;
  @Input() actionOrTriggerName: string;
  @Input() pieceName: string;
  @Input() pieceVersion: string;
  @Input() pieceDisplayName: string;
  @Input() isTriggerPieceForm = false;
  @ViewChildren('textControl', { read: ElementRef })
  theInputs: QueryList<ElementRef>;
  @ViewChild('addConnectionBtn')
  addConnectionBtn: AddEditConnectionButtonComponent;
  form!: UntypedFormGroup;
  setDefaultValue$: Observable<null>;
  OnChange: (value: unknown) => void;
  OnTouched: () => void;

  constructor(
    private fb: UntypedFormBuilder,
    private actionMetaDataService: PieceMetadataService,
    private store: Store,
    private codeService: CodeService,
    private cd: ChangeDetectorRef
  ) {
    this.allAuthConfigs$ = this.store.select(
      BuilderSelectors.selectAppConnectionsDropdownOptions
    );
  }
  writeValue(obj: PiecePropertiesFormValue): void {
    this.properties = obj.properties;
    this.customizedInputs = obj.customizedInputs;
    this.createForm(obj.propertiesValues);
    if (obj.setDefaultValues) {
      this.setDefaultValue$ = of(null).pipe(
        tap(() => {
          this.form.setValue(this.form.value);
        })
      );
    }
    this.cd.markForCheck();
  }
  registerOnChange(fn: (value: unknown) => void): void {
    this.OnChange = fn;
  }
  registerOnTouched(fn: () => void): void {
    this.OnTouched = fn;
  }
  setDisabledState(disabled: boolean) {
    if (disabled) {
      this.form.disable();
    } else {
      this.form.enable();
    }
  }
  validate() {
    if (this.form.invalid) {
      return { invalid: true };
    }
    return null;
  }
  createForm(propertiesValues: Record<string, unknown>) {
    this.requiredProperties = {};
    this.allOptionalProperties = {};
    this.selectedOptionalProperties = {};
    Object.entries(this.properties).forEach(([pk]) => {
      if (this.properties[pk].required) {
        this.requiredProperties[pk] = this.properties[pk];
      } else {
        this.allOptionalProperties[pk] = this.properties[pk];
        if (propertiesValues[pk] !== undefined) {
          this.selectedOptionalProperties[pk] = this.properties[pk];
        }
      }
    });

    const requiredConfigsControls = this.createConfigsFormControls(
      this.requiredProperties,
      propertiesValues
    );
    const optionalConfigsControls = this.createConfigsFormControls(
      this.selectedOptionalProperties,
      propertiesValues
    );

    this.form = this.fb.group({
      ...requiredConfigsControls,
      ...optionalConfigsControls,
    });

    this.createDropdownConfigsObservables();
    this.createDynamicConfigsObservables();
    this.updateValueOnChange$ = this.form.valueChanges.pipe(
      tap((value) => {
        this.OnChange(this.formValueMiddleWare(value));
      }),
      map(() => void 0)
    );

    this.form.markAllAsTouched();
  }
  addNewConnectionButtonPress() {
    this.addConnectionBtn.buttonClicked();
  }
  createDropdownConfigsObservables() {
    Object.keys(this.properties).forEach((pk) => {
      const property = this.properties[pk];
      if (
        property.type === PropertyType.DROPDOWN ||
        property.type === PropertyType.MULTI_SELECT_DROPDOWN
      ) {
        this.dropdownOptionsObservables$[pk] =
          this.createRefreshableConfigObservables<DropdownState<unknown>>({
            property: property,
            propertyKey: pk,
          }).pipe(
            map((res) => {
              if (res.options.length === 0) {
                const emptyDropdownState: DropdownState<unknown> = {
                  options: [],
                  disabled: true,
                  placeholder:
                    res.placeholder ?? `No ${property.displayName} Available`,
                };
                return emptyDropdownState;
              }
              return res;
            }),
            catchError((err) => {
              console.error(err);
              return of({
                options: [],
                disabled: true,
<<<<<<< HEAD
                placeholder: 'unknown server error happend, check console',
=======
                placeholder: 'unknown server error happened, check console',
>>>>>>> 554a4a50
              });
            }),
            shareReplay(1)
          );
      }
    });
  }
  createDynamicConfigsObservables() {
    Object.keys(this.properties).forEach((pk) => {
      const parentProperty = this.properties[pk];
      if (parentProperty.type == PropertyType.DYNAMIC) {
        this.dynamicPropsObservables$[pk] =
          this.createRefreshableConfigObservables<PiecePropertyMap>({
            property: parentProperty,
            propertyKey: pk,
          }).pipe(
            tap((res) => {
              const fg = this.form.get(pk) as UntypedFormGroup;
              if (fg) {
                const removedControlsKeys = Object.keys(fg.controls).filter(
                  (key) => res[key] === undefined
                );
                removedControlsKeys.forEach((removedKey) => {
                  fg.removeControl(removedKey);
                });
                Object.keys(res).forEach((ck) => {
                  const childConfigControl = fg.get(ck);
                  if (childConfigControl) {
                    if (res[ck].required) {
                      childConfigControl.addValidators(Validators.required);
                    } else {
                      childConfigControl.removeValidators(Validators.required);
                    }
                  } else {
                    fg.addControl(
                      ck,
                      new UntypedFormControl(
                        res[ck].defaultValue,
                        res[ck].required ? Validators.required : []
                      ),
                      { emitEvent: false }
                    );
                  }
                });
                fg.markAllAsTouched();
              }
            }),
            shareReplay(1)
          );
      }
    });
  }

  createRefreshableConfigObservables<
    T extends DropdownState<unknown> | PiecePropertyMap
  >(obj: {
    property:
      | DynamicProperties<boolean>
      | MultiSelectDropdownProperty<unknown, boolean>
      | DropdownProperty<unknown, boolean>;
    propertyKey: string;
  }) {
    this.refreshableConfigsLoadingFlags$[obj.propertyKey] = new BehaviorSubject(
      true
    );
    const refreshers$: Record<string, Observable<unknown>> = {};
    obj.property.refreshers.forEach((rk) => {
      refreshers$[rk] = this.form.controls[rk].valueChanges.pipe(
        distinctUntilChanged((prev, curr) => {
          if (
            this.properties[rk].type === PropertyType.OAUTH2 ||
            this.properties[rk].type === PropertyType.CUSTOM_AUTH ||
            this.properties[rk].type === PropertyType.SECRET_TEXT ||
            this.properties[rk].type === PropertyType.BASIC_AUTH
          ) {
            return false;
          }
          return JSON.stringify(prev) === JSON.stringify(curr);
        }),
        startWith(this.form.controls[rk].value),
        tap(() => {
          this.refreshableConfigsLoadingFlags$[obj.propertyKey].next(true);
        }),
        debounceTime(150)
      );
    });
    if (obj.property.refreshers.length === 0) {
      refreshers$['oneTimeRefresh'] = of(true);
    }
    return combineLatest(refreshers$).pipe(
      switchMap((res) => {
        return this.actionMetaDataService.getPieceActionConfigOptions<T>({
          pieceVersion: this.pieceVersion,
          pieceName: this.pieceName,
          propertyName: obj.propertyKey,
          stepName: this.actionOrTriggerName,
          input: res,
        });
      }),
      catchError((err) => {
        console.error(err);
        throw err;
      }),
      tap(() => {
        this.refreshableConfigsLoadingFlags$[obj.propertyKey].next(false);
      }),
      shareReplay(1)
    );
  }

  private createConfigsFormControls(
    properties: PiecePropertyMap,
    propertiesValues: Record<string, unknown>
  ) {
    const controls: { [key: string]: UntypedFormControl | UntypedFormGroup } =
      {};
    Object.keys(properties).forEach((pk) => {
      const validators: ValidatorFn[] = [];
      const prop = properties[pk];
      const propValue = propertiesValues[pk];
      if (
        prop.required &&
        prop.type !== PropertyType.OBJECT &&
        prop.type !== PropertyType.ARRAY
      ) {
        validators.push(Validators.required);
      }
      if (prop.type === PropertyType.OBJECT) {
        controls[pk] = new UntypedFormControl(
          propValue || prop.defaultValue || {},
          validators
        );
      } else if (prop.type === PropertyType.ARRAY) {
        controls[pk] = new UntypedFormControl(
          propValue || prop.defaultValue || [''],
          validators
        );
      } else if (prop.type === PropertyType.JSON) {
        if (!this.customizedInputs || !this.customizedInputs[pk]) {
          validators.push(jsonValidator);
        }
        if (typeof propValue === 'object') {
          controls[pk] = new UntypedFormControl(
            JSON.stringify(propValue || prop.defaultValue, null, 2),
            validators
          );
        } else {
          controls[pk] = new UntypedFormControl(
            propertiesValues[pk] ||
              JSON.stringify(prop.defaultValue ?? {}, null, 2),
            validators
          );
        }
      } else if (prop.type === PropertyType.DYNAMIC) {
        const dynamicConfigControls: Record<string, UntypedFormControl> = {};
        if (propValue) {
          Object.keys(propValue).forEach((k) => {
            dynamicConfigControls[k] = new UntypedFormControl(
              (propValue as Record<string, unknown>)[k]
            );
          });
        } else {
          controls[pk] = new UntypedFormControl(
            propValue || prop.defaultValue || '{}',
            validators
          );
        }
        controls[pk] = this.fb.group(dynamicConfigControls);
      } else {
        controls[pk] = new UntypedFormControl(
          propValue === undefined || propValue === null
            ? prop.defaultValue
            : propValue,
          validators
        );
      }
    });
    return controls;
  }
  getControl(configKey: string) {
    return this.form.get(configKey);
  }

  removeConfig(propertyKey: string) {
    this.form.removeControl(propertyKey);
    const newSelectedOptionalConfigsObj: PiecePropertyMap = {};
    Object.keys(this.selectedOptionalProperties).forEach((k) => {
      if (k !== propertyKey) {
        newSelectedOptionalConfigsObj[k] = {
          ...this.selectedOptionalProperties[k],
        };
      }
    });
    this.selectedOptionalProperties = newSelectedOptionalConfigsObj;
  }

  addOptionalProperty(propertyKey: string, property: PieceProperty) {
    if (property.type !== PropertyType.JSON) {
      this.form.addControl(
        propertyKey,
        new UntypedFormControl(
          property.defaultValue ? property.defaultValue : undefined
        )
      );
    } else {
      this.form.addControl(
        propertyKey,
        new UntypedFormControl(
          property.defaultValue
            ? JSON.stringify(property.defaultValue, null, 2)
            : '',
          [jsonValidator]
        )
      );
    }
    this.selectedOptionalProperties = {
      ...this.selectedOptionalProperties,
      [propertyKey]: property,
    };
  }

  connectionValueChanged(event: {
    propertyKey: string;
    value: `{{connections.${string}}}`;
  }) {
    this.form.get(event.propertyKey)!.setValue(event.value.toString());
  }
  dropdownCompareWithFunction = (opt: string, formControlValue: string) => {
    return formControlValue !== undefined && deepEqual(opt, formControlValue);
  };

  addMentionToJsonControl(
    jsonControl: CodemirrorComponent,
    mention: InsertMentionOperation
  ) {
    const doc = jsonControl.codeMirror!.getDoc();
    const cursor = doc.getCursor();
    doc.replaceRange(mention.insert.mention.serverValue, cursor);
  }

  formValueMiddleWare(formValue: Record<string, unknown>) {
    const formattedValue: Record<string, unknown> = { ...formValue };
    Object.keys(formValue).forEach((pk) => {
      const property = this.properties[pk];
      if (property.type === PropertyType.JSON) {
        try {
          formattedValue[pk] = JSON.parse(formValue[pk] as string);
        } catch (_) {
          //incase it is an invalid json
        }
      }
    });

    if (this.customizedInputs) {
      return {
        input: formattedValue,
        customizedInputs: this.customizedInputs,
      };
    } else {
      return formattedValue;
    }
  }

  beautify(configKey: string) {
    try {
      const ctrl = this.form.get(configKey)!;
      ctrl.setValue(this.codeService.beautifyJson(JSON.parse(ctrl.value)));
    } catch {
      //ignore
    }
  }
  toggleCustomizedInputFlag(propertyKey: string) {
    if (!this.customizedInputs) {
      throw new Error('Activepieces-customized inputs map is not initialized');
    }
    const isCustomized = !this.customizedInputs[propertyKey];
    this.customizedInputs = {
      ...this.customizedInputs,
      [propertyKey]: isCustomized,
    };
    const property = this.properties[propertyKey];
    const ctrl = this.form.get(propertyKey);
    if (!property || !ctrl) {
      throw new Error('Activepieces-config not found: ' + propertyKey);
    }

    const silentChange = { emitEvent: false };
    switch (property.type) {
      case PropertyType.JSON: {
        if (isCustomized) {
          ctrl.removeValidators([jsonValidator]);
          ctrl.setValue('', silentChange);
        } else {
          ctrl.addValidators([jsonValidator]);
          ctrl.setValue('{}', silentChange);
        }
        break;
      }
      case PropertyType.OBJECT: {
        if (isCustomized) {
          ctrl.setValue('', silentChange);
        } else {
          ctrl.setValue({}, silentChange);
        }
        break;
      }
      case PropertyType.ARRAY: {
        if (isCustomized) {
          ctrl.setValue('', silentChange);
        } else {
          ctrl.setValue([''], silentChange);
        }
        break;
      }
      default: {
        ctrl.setValue(undefined, silentChange);
      }
    }
    this.cd.detectChanges();
    const input = this.theInputs.find(
      (input) => input.nativeElement.getAttribute('name') === propertyKey
    );
    if (input) {
      this.cd.detectChanges();
      input.nativeElement.click();
    }
  }
  async addMention(
    textControl: InterpolatingTextFormControlComponent,
    mentionOp: InsertMentionOperation
  ) {
    await textControl.addMention(mentionOp);
  }
  checkIfTheDivIsTheTarget($event: MouseEvent, noConnectionDiv: HTMLElement) {
    return $event.target === noConnectionDiv;
  }
}<|MERGE_RESOLUTION|>--- conflicted
+++ resolved
@@ -246,11 +246,7 @@
               return of({
                 options: [],
                 disabled: true,
-<<<<<<< HEAD
                 placeholder: 'unknown server error happend, check console',
-=======
-                placeholder: 'unknown server error happened, check console',
->>>>>>> 554a4a50
               });
             }),
             shareReplay(1)
