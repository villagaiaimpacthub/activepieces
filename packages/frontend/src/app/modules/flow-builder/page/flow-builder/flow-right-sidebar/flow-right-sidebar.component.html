<ng-container *ngIf="rightSidebarType$ | async as rightSidebarType">
  <app-piece-version-sidebar *ngIf="rightSidebarType === sidebarType.COLLECTION_VERSIONS"></app-piece-version-sidebar>
  <app-step-type-sidebar [showTriggers]="rightSidebarType === sidebarType.TRIGGER_TYPE" *ngIf="
    rightSidebarType === sidebarType.STEP_TYPE ||
    rightSidebarType === sidebarType.TRIGGER_TYPE
  "></app-step-type-sidebar>


  <ng-container *ngIf="rightSidebarType === sidebarType.EDIT_STEP">
<<<<<<< HEAD
    <div class="ap-relative ap-pb-[18px]" #editStepSection
      [class.top-resizer-section]="(currentStep$ | async)?.type === TriggerType.WEBHOOK ||(currentStep$ | async)?.type === TriggerType.PIECE "
=======
    <div class="ap-relative" #editStepSection [class.top-resizer-section]="(currentStep$ | async)?.type === TriggerType.WEBHOOK ||
       ((currentStep$ | async)?.type === TriggerType.PIECE && (isCurrentStepPollingTrigger$ | async)) "
>>>>>>> 47223b23
      [class.ap-transition-all]="animateSectionsHeightChange">
      <app-edit-step-sidebar>
      </app-edit-step-sidebar>
      <div *ngIf="currentStepPieceVersion$ | async as result"
        class="ap-absolute ap-left-[0px] ap-bottom-[0px] ap-bg-white ap-body-2 !ap-text-description ap-w-full ap-px-4 ap-py-1 ap-z-50 ap-flex ">
        <div class="ap-flex ap-items-center ap-gap-2 ap-cursor-pointer" [matTooltip]="result.tooltipText">
          v{{result.version}} <div *ngIf="!result.latest"
            class="ap-rounded-full ap-border ap-border-warn ap-bg-warn ap-h-[8px] ap-w-[8px]">
          </div>
        </div>

      </div>
    </div>

    <ng-container *ngIf="currentStep$ | async as currentStep">
      <ng-container *ngIf="currentStep.type === TriggerType.WEBHOOK">
        <div class="resizer-area" #resizerArea>
          <app-horizontal-sidebar-separator [resizerArea]="resizerArea" topStyle="calc( 100% - 10px )"
            (resetTopResizerSectionHeight)="resetTopResizerSectionHeight()" (resizerDragged)="resizerDragged($event)"
            (resizerDragStarted)="resizerDragStarted()">
          </app-horizontal-sidebar-separator>
        </div>
        <div class="bottom-resizer-section" #selectedStepResultContainer>
          <app-test-webhook-trigger></app-test-webhook-trigger>
        </div>
      </ng-container>
    </ng-container>

    <ng-container *ngIf="isCurrentStepPollingTrigger$ | async">
      <div class="resizer-area" #resizerArea>
        <app-horizontal-sidebar-separator [resizerArea]="resizerArea" topStyle="calc( 100% - 10px )"
          (resetTopResizerSectionHeight)="resetTopResizerSectionHeight()" (resizerDragged)="resizerDragged($event)"
          (resizerDragStarted)="resizerDragStarted()">
        </app-horizontal-sidebar-separator>
      </div>
      <div class="bottom-resizer-section" #selectedStepResultContainer>
        <app-test-polling-trigger></app-test-polling-trigger>
      </div>
    </ng-container>

  </ng-container>

</ng-container>
<ng-container *ngIf="elevateResizer$ | async">

</ng-container><|MERGE_RESOLUTION|>--- conflicted
+++ resolved
@@ -7,13 +7,8 @@
 
 
   <ng-container *ngIf="rightSidebarType === sidebarType.EDIT_STEP">
-<<<<<<< HEAD
-    <div class="ap-relative ap-pb-[18px]" #editStepSection
-      [class.top-resizer-section]="(currentStep$ | async)?.type === TriggerType.WEBHOOK ||(currentStep$ | async)?.type === TriggerType.PIECE "
-=======
     <div class="ap-relative" #editStepSection [class.top-resizer-section]="(currentStep$ | async)?.type === TriggerType.WEBHOOK ||
        ((currentStep$ | async)?.type === TriggerType.PIECE && (isCurrentStepPollingTrigger$ | async)) "
->>>>>>> 47223b23
       [class.ap-transition-all]="animateSectionsHeightChange">
       <app-edit-step-sidebar>
       </app-edit-step-sidebar>
