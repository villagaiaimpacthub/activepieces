<!-- <div class="ap-px-4  ap-py-2 expansion-panel-body">
  <p class="ap-my-2 doc-container ap-cursor-default" placement="bottom">
    <fa-icon class="ap-mr-2 info-icon" matTooltipShowDelay="100" matTooltip="Connector Documentation"
      [icon]="faInfoCircle"></fa-icon>
    <a > </a>
  </p>
</div> -->

<form *ngIf="form" [formGroup]="form" class="ap-flex  ap-flex-col ap-gap-2">
  <div *ngFor="let config of requiredConfigs; let i = index">
    <ng-container
      *ngTemplateOutlet="formFieldsTemplate;context:{$implicit:config, configIndex:i,formGroup:form}"></ng-container>
  </div>
  <div *ngIf="allOptionalConfigs.length > 0" class="ap-flex ap-items-center optional-input-label-container">
    <div> Optional Inputs </div>
    <div #spacer class="ap-flex-grow"></div>
    <app-button *ngIf="selectedOptionalConfigs.length !== allOptionalConfigs.length && form.enabled" btnColor="primary"
      btnSize="medium" btnStyle="basic" #menuTrigger="matMenuTrigger" (menuOpened)="optionalConfigsMenuOpened=true"
      (menuClosed)="optionalConfigsMenuOpened=false" [matMenuTriggerFor]="bodyTypesMenu">
      + Add Input
    </app-button>
    <mat-menu #bodyTypesMenu="matMenu">
      <ng-container *ngFor="let config of allOptionalConfigs">
        <ng-container *ngIf="!selectedOptionalConfigs.includes(config)">
          <div (click)="addOptionalConfig(config)" mat-menu-item>
            {{config.label}}
          </div>
        </ng-container>
      </ng-container>
    </mat-menu>
  </div>
  <div *ngFor="let config of selectedOptionalConfigs; let i = index">
    <ng-container *ngTemplateOutlet="formFieldsTemplate;context:{$implicit:config, configIndex:i, formGroup:form}">
    </ng-container>
  </div>

</form>

<ng-template let-config let-configIndex="configIndex" #formFieldsTemplate let-formGroup="formGroup">

  <ng-container [ngSwitch]="config.type" [formGroup]="formGroup">

    <ng-container *ngSwitchCase="PropertyType.CHECKBOX">
      <mat-slide-toggle [formControlName]="config.key" color="primary"
        [matTooltip]="config.description">{{config.label}}</mat-slide-toggle>
    </ng-container>
    <div
      *ngIf="config.type === configType.SHORT_TEXT || config.type === configType.NUMBER || config.type === configType.LONG_TEXT">
      <mat-form-field class="ap-w-full" appearance="outline">
        <mat-label>{{config.label}}</mat-label>

        <app-interpolating-text-form-control #textControl [matTooltip]="config.description"
          [formControlName]="config.key" (editorFocused)="mentionsDropdown.editorFocused$.next($event)"
          (click)="mentionsDropdown.editorFocused$.next(true)"
          (keyup)="$event.key ==='Escape'? mentionsDropdown.editorFocused$.next(false) : null"></app-interpolating-text-form-control>

<<<<<<< HEAD
        <mat-error *ngIf="formGroup.get(config.key)?.invalid">
          {{config.label}} is required
        </mat-error>
      </mat-form-field>
      <app-builder-autocomplete-mentions-dropdown #mentionsDropdown (menuClosed)="textControl.focusEditor()"
        (addMention)="textControl.addMention($event)"></app-builder-autocomplete-mentions-dropdown>
    </div>

=======
    <mat-form-field *ngIf="config.type === PropertyType.SHORT_TEXT || config.type === PropertyType.NUMBER"
      class="ap-w-full" appearance="outline">
      <mat-label>{{config.label}}</mat-label>
      <app-interpolating-text-form-control [matTooltip]="config.description"
        [formControlName]="config.key"></app-interpolating-text-form-control>
      <mat-error *ngIf="formGroup.get(config.key)?.invalid">
        {{config.label}} is required
      </mat-error>
    </mat-form-field>

    <mat-form-field *ngSwitchCase="PropertyType.LONG_TEXT" class="ap-w-full" appearance="outline">
      <mat-label>{{config.label}}</mat-label>
      <app-interpolating-text-form-control [matTooltip]="config.description"
        [formControlName]="config.key"></app-interpolating-text-form-control>
      <mat-error *ngIf="formGroup.get(config.key)?.invalid">
        {{config.label}} is required
      </mat-error>
    </mat-form-field>
>>>>>>> 161659a6

    <ng-container *ngSwitchCase="PropertyType.DROPDOWN">
      <mat-form-field class="ap-w-full" appearance="outline">
        <mat-label> {{ (dropdownsLoadingFlags$[config.key] | async)? 'Loading...' : config.label }} </mat-label>
        <mat-select [formControlName]="config.key" [compareWith]="dropdownCompareWithFunction">
          <ng-container *ngIf="optionsObservables$[config.key]| async as state">
            <mat-option *ngFor="let opt of state.options" [value]="opt.value">
              {{opt.label}}
            </mat-option>
            <mat-option [disabled]="true" *ngIf="state.disabled">
              <div> {{state.placeholder}} </div>
            </mat-option>
          </ng-container>
        </mat-select>
        <mat-error *ngIf="formGroup.get(config.key)?.invalid">
          {{config.label}} is required
        </mat-error>
      </mat-form-field>

    </ng-container>
    <ng-container *ngIf="config.type === PropertyType.OAUTH2 || config.type === PropertyType.SECRET_TEXT">
      <div class="ap-relative">
        <app-button btnColor="primary" btnStyle="basic" btnSize="extraSmall"
          *ngIf="formGroup.enabled && formGroup.get(config.key)!.value"
          (buttonClicked)="editSelectedAuthConfig(config.key, config.type)" class="edit-selected-auth"
          [darkLoadingSpinner]="true" [loading]="checkingOAuth2CloudManager"> Edit
        </app-button>

        <mat-form-field class="ap-w-full" appearance="outline">
          <mat-label> {{ config.label }} </mat-label>
          <mat-select [formControlName]="config.key" [compareWith]="dropdownCompareWithFunction">
            <mat-option *ngFor="let opt of ((allAuthConfigs$ | async)!| authConfigsForPiece:pieceName)"
              [value]="opt.value">
              {{opt.label.name}}
            </mat-option>
            <mat-option *ngIf="((allAuthConfigs$ | async)!| authConfigsForPiece:pieceName)?.length === 0"
              class="add-auth">
              <div class="ap-flex">
                <div class="ap-flex-grow">No connections</div>
                <app-button btnColor="primary" btnStyle="basic"
                  (buttonClicked)="newConnectionDialogProcess(config.key,config.type)" type="button" btnSize="small"
                  *ngIf="formGroup.enabled" [darkLoadingSpinner]="true" [loading]="checkingOAuth2CloudManager">+ Add
                </app-button>
              </div>
            </mat-option>
          </mat-select>
          <mat-error *ngIf="formGroup.get(config.key)!.invalid">
            {{config.label}} is required
          </mat-error>
        </mat-form-field>
        <app-button btnColor="primary" btnStyle="basic"
          (buttonClicked)="newConnectionDialogProcess(config.key,config.type)" type="button" btnSize="medium"
          *ngIf="formGroup.enabled" [darkLoadingSpinner]="true" [loading]="checkingOAuth2CloudManager"> + New Connection
        </app-button>
      </div>

    </ng-container>

  </ng-container>


</ng-template>
<ng-container *ngIf="updateValueOnChange$ | async"></ng-container>
<ng-container *ngFor="let obs$  of 	optionsObservables$ | keyvalue">
  <ng-container *ngIf=" obs$.value | async "></ng-container>
</ng-container>
<ng-container *ngIf="configDropdownChanged$  | async"></ng-container>
<ng-container *ngIf="updateOrAddConnectionDialogClosed$ | async "></ng-container>
<ng-container *ngIf="updateAuthConfig$ | async"> </ng-container>
<ng-container *ngIf="cloudAuthCheck$ | async"></ng-container><|MERGE_RESOLUTION|>--- conflicted
+++ resolved
@@ -45,7 +45,7 @@
         [matTooltip]="config.description">{{config.label}}</mat-slide-toggle>
     </ng-container>
     <div
-      *ngIf="config.type === configType.SHORT_TEXT || config.type === configType.NUMBER || config.type === configType.LONG_TEXT">
+      *ngIf="config.type === PropertyType.SHORT_TEXT || config.type === PropertyType.NUMBER || config.type === PropertyType.LONG_TEXT">
       <mat-form-field class="ap-w-full" appearance="outline">
         <mat-label>{{config.label}}</mat-label>
 
@@ -54,7 +54,6 @@
           (click)="mentionsDropdown.editorFocused$.next(true)"
           (keyup)="$event.key ==='Escape'? mentionsDropdown.editorFocused$.next(false) : null"></app-interpolating-text-form-control>
 
-<<<<<<< HEAD
         <mat-error *ngIf="formGroup.get(config.key)?.invalid">
           {{config.label}} is required
         </mat-error>
@@ -63,26 +62,6 @@
         (addMention)="textControl.addMention($event)"></app-builder-autocomplete-mentions-dropdown>
     </div>
 
-=======
-    <mat-form-field *ngIf="config.type === PropertyType.SHORT_TEXT || config.type === PropertyType.NUMBER"
-      class="ap-w-full" appearance="outline">
-      <mat-label>{{config.label}}</mat-label>
-      <app-interpolating-text-form-control [matTooltip]="config.description"
-        [formControlName]="config.key"></app-interpolating-text-form-control>
-      <mat-error *ngIf="formGroup.get(config.key)?.invalid">
-        {{config.label}} is required
-      </mat-error>
-    </mat-form-field>
-
-    <mat-form-field *ngSwitchCase="PropertyType.LONG_TEXT" class="ap-w-full" appearance="outline">
-      <mat-label>{{config.label}}</mat-label>
-      <app-interpolating-text-form-control [matTooltip]="config.description"
-        [formControlName]="config.key"></app-interpolating-text-form-control>
-      <mat-error *ngIf="formGroup.get(config.key)?.invalid">
-        {{config.label}} is required
-      </mat-error>
-    </mat-form-field>
->>>>>>> 161659a6
 
     <ng-container *ngSwitchCase="PropertyType.DROPDOWN">
       <mat-form-field class="ap-w-full" appearance="outline">
