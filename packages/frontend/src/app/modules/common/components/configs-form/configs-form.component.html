--- conflicted
+++ resolved
@@ -270,13 +270,8 @@
                 <div class="ap-flex">
                   <div class="ap-flex-grow">No connections</div>
                   <app-add-edit-connection-button class="edit-selected-auth" btnSize="small" *ngIf="formGroup.enabled"
-<<<<<<< HEAD
-                    [isEditConnectionButton]="false" [config]="config" [pieceName]="pieceName" [pieceVersion]="pieceVersion"
-                    [triggerName]="actionOrTriggerName"
-=======
                     [isEditConnectionButton]="false" [config]="config" [pieceName]="pieceName"
                     [pieceVersion]="pieceVersion" [triggerName]="actionOrTriggerName"
->>>>>>> 459818fe
                     (connectionPropertyValueChanged)="connectionValueChanged($event)">
                     + Add
                   </app-add-edit-connection-button>
@@ -288,14 +283,8 @@
             </mat-error>
           </mat-form-field>
           <app-add-edit-connection-button btnSize="medium" *ngIf="formGroup.enabled" [isEditConnectionButton]="false"
-<<<<<<< HEAD
-            [config]="config" [pieceName]="pieceName"  [pieceVersion]="pieceVersion"
-            (connectionPropertyValueChanged)="connectionValueChanged($event)"
-            [triggerName]="actionOrTriggerName">
-=======
             [config]="config" [pieceName]="pieceName" [pieceVersion]="pieceVersion"
             (connectionPropertyValueChanged)="connectionValueChanged($event)" [triggerName]="actionOrTriggerName">
->>>>>>> 459818fe
             + New Connection
           </app-add-edit-connection-button>
         </div>
