<div [formGroup]="form" class="ap-flex ap-flex-col ap-gap-2 ap-rounded">

    <div>
        <mat-form-field class="ap-w-full" appearance="outline">
            <mat-label>{{(showSecondValue())? 'First':''}} Value</mat-label>
            <app-interpolating-text-form-control #firstValueTextControl [formControl]="form.controls.firstValue"
                [attr.name]="'firstValue'" (click)="firstValueMentionsDropdown.showMenuSubject$.next(true)"
                (keyup)="$event.key ==='Escape'? firstValueMentionsDropdown.closePressed=true : null"></app-interpolating-text-form-control>
            <mat-error *ngIf="form.controls.firstValue.invalid">
                First value is required
            </mat-error>
        </mat-form-field>
        <app-builder-autocomplete-mentions-dropdown #firstValueMentionsDropdown width="calc(100% - 3.2rem)"
            (menuClosed)="firstValueTextControl.focusEditor()" marginTop="-20px"
            (addMention)="addMention(firstValueTextControl,$event)"></app-builder-autocomplete-mentions-dropdown>
    </div>



    <div class="ap-relative" appTrackHover #valueInput="hoverTrackerDirective">
        <app-icon-button *ngIf="form.enabled && !(isLastAndOnlyCondition && isInLastAndOnlyGroup)" [width]="9"
            [height]="9" iconFilename="delete.svg"
            [tooltipText]=" !deleteButton.isHovered && !valueInput.isHovered ?'' :'Remove Condition'"
            class="delete-btn ap-z-40" [class.opacity-0]="!deleteButton.isHovered  && !valueInput.isHovered"
            (buttonClicked)="removeConditionButtonClicked()" appTrackHover
            #deleteButton="hoverTrackerDirective"></app-icon-button>

        <mat-form-field class="ap-w-full" appearance="outline">
            <mat-label> Condition</mat-label>
            <mat-select [formControl]="form.controls.operator">
                <mat-option *ngFor="let opt of conditionsDropdownOptions" [value]="opt.value">
                    {{opt.label}}
                </mat-option>
            </mat-select>
            <mat-error *ngIf="form.controls.operator.invalid">
                Condition is required
            </mat-error>
        </mat-form-field>
    </div>

    <ng-container *ngIf="showSecondValue()">
        <div>
            <mat-form-field class="ap-w-full" appearance="outline">
                <mat-label>Second Value</mat-label>
                <app-interpolating-text-form-control #secondValueTextControl [formControl]="form.controls.secondValue"
                    [attr.name]="'secondValue'" (click)="secondMentionsDropdown.showMenuSubject$.next(true)"
                    (keyup)="$event.key ==='Escape'? secondMentionsDropdown.closePressed=true : null"></app-interpolating-text-form-control>
                <mat-error *ngIf="form.controls.secondValue.invalid">
                    Second value is required
                </mat-error>
            </mat-form-field>
<<<<<<< HEAD
            <app-builder-autocomplete-mentions-dropdown #secondMentionsDropdown width="calc(100% - 3.2rem)"
=======
            <app-builder-autocomplete-mentions-dropdown #secondMentionsDropdown width="calc(100% - 2rem)"
>>>>>>> 50b3b9a6
                (menuClosed)="secondValueTextControl.focusEditor()" marginTop="-20px"
                (addMention)="addMention(secondValueTextControl,$event)"></app-builder-autocomplete-mentions-dropdown>
        </div>

    </ng-container>

</div>
<ng-container *ngIf="operatorChanged$| async"></ng-container>
<ng-container *ngIf="valueChanges$ | async"></ng-container><|MERGE_RESOLUTION|>--- conflicted
+++ resolved
@@ -49,11 +49,7 @@
                     Second value is required
                 </mat-error>
             </mat-form-field>
-<<<<<<< HEAD
-            <app-builder-autocomplete-mentions-dropdown #secondMentionsDropdown width="calc(100% - 3.2rem)"
-=======
             <app-builder-autocomplete-mentions-dropdown #secondMentionsDropdown width="calc(100% - 2rem)"
->>>>>>> 50b3b9a6
                 (menuClosed)="secondValueTextControl.focusEditor()" marginTop="-20px"
                 (addMention)="addMention(secondValueTextControl,$event)"></app-builder-autocomplete-mentions-dropdown>
         </div>
