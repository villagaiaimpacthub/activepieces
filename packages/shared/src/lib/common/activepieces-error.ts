import { AppConnectionId } from "../app-connection/app-connection";
import { CollectionId } from "../collections/collection";
import { CollectionVersionId } from "../collections/collection-version";
import { FileId } from "../file/file";
import { FlowRunId } from "../flow-run/flow-run";
import { FlowId } from "../flows/flow";
import { FlowVersionId } from "../flows/flow-version";
import { InstanceId } from "../instance";
import { ApId } from "./id-generator";

export class ActivepiecesError extends Error {
  constructor(public error: ErrorParams, message?: string) {
    super(error.code + (message ? `: ${message}` : ""));
  }
}

type ErrorParams =
  | CollectionNotFoundErrorParams
  | CollectionVersionNotFoundErrorParams
  | ConfigNotFoundErrorParams
  | ExistingUserErrorParams
  | FileNotFoundErrorParams
  | FlowNotFoundErrorParams
  | FlowRunNotFoundErrorParams
  | FlowVersionNotFoundErrorParams
  | InstanceNotFoundErrorParams
  | InvalidBearerTokenParams
  | InvalidCredentialsErrorParams
  | JobRemovalFailureErrorParams
  | PieceNotFoundErrorParams
  | PieceTriggerNotFoundErrorParams
  | StepNotFoundErrorParams
  | AppConnectionNotFoundErrorParams
  | InvalidClaimParams
  | InvalidCloudClaimParams
  | InvalidJwtTokenErrorParams
  | TaskQuotaExeceededErrorParams
  | SystemInvalidErrorParams
  | SystemPropNotDefinedErrorParams
  | FlowOperationErrorParams;


export interface BaseErrorParams<T, V> {
  code: T;
  params: V;
}

export type InvalidClaimParams = BaseErrorParams<ErrorCode.INVALID_CLAIM, { redirectUrl: string, tokenUrl: string, clientId: string }>
export type InvalidCloudClaimParams = BaseErrorParams<ErrorCode.INVALID_CLOUD_CLAIM, { appName: string }>

export type InvalidBearerTokenParams = BaseErrorParams<ErrorCode.INVALID_BEARER_TOKEN, Record<string, null>>;

export type FileNotFoundErrorParams = BaseErrorParams<ErrorCode.FILE_NOT_FOUND, { id: FileId }>;

export type AppConnectionNotFoundErrorParams = BaseErrorParams<
  ErrorCode.APP_CONNECTION_NOT_FOUND,
  {
    id: AppConnectionId;
  }
>;

export type SystemInvalidErrorParams = BaseErrorParams<
  ErrorCode.SYSTEM_PROP_INVALID,
  {
    prop: string;
  }
>;

export type InvalidJwtTokenErrorParams = BaseErrorParams<
  ErrorCode.INVALID_OR_EXPIRED_JWT_TOKEN,
  {
    token: string;
  }
>;

export type FlowNotFoundErrorParams = BaseErrorParams<
  ErrorCode.FLOW_NOT_FOUND,
  {
    id: FlowId;
  }
>

export type CollectionNotFoundErrorParams = BaseErrorParams<
  ErrorCode.COLLECTION_NOT_FOUND,
  {
    id: CollectionId;
  }
>

export type CollectionVersionNotFoundErrorParams = BaseErrorParams<
  ErrorCode.COLLECTION_VERSION_NOT_FOUND,
  {
    id: CollectionVersionId;
  }
>

export type InstanceNotFoundErrorParams = BaseErrorParams<
  ErrorCode.INSTANCE_NOT_FOUND,
  {
    id?: InstanceId;
    collectionId?: CollectionId;
  }
>

export type FlowRunNotFoundErrorParams = BaseErrorParams<
  ErrorCode.INSTANCE_NOT_FOUND,
  {
    id: FlowRunId;
  }
>

export type FlowVersionNotFoundErrorParams = BaseErrorParams<
  ErrorCode.FLOW_VERSION_NOT_FOUND,
  {
    id: FlowVersionId;
  }
>

export type InvalidCredentialsErrorParams = BaseErrorParams<
  ErrorCode.INVALID_CREDENTIALS,
  {
    email: string;
  }
>

export type ExistingUserErrorParams = BaseErrorParams<
  ErrorCode.EXISTING_USER,
  {
    email: string;
  }
>

export type StepNotFoundErrorParams = BaseErrorParams<
  ErrorCode.STEP_NOT_FOUND,
  {
    pieceName: string;
    stepName: string;
  }
>

export type PieceNotFoundErrorParams = BaseErrorParams<
  ErrorCode.PIECE_NOT_FOUND,
  {
    pieceName: string;
  }
>

export type PieceTriggerNotFoundErrorParams = BaseErrorParams<
  ErrorCode.PIECE_TRIGGER_NOT_FOUND,
  {
    pieceName: string;
    triggerName: string;
  }
>

export type ConfigNotFoundErrorParams = BaseErrorParams<
  ErrorCode.CONFIG_NOT_FOUND,
  {
    pieceName: string;
    stepName: string;
    configName: string;
  }
>

export type JobRemovalFailureErrorParams = BaseErrorParams<
  ErrorCode.JOB_REMOVAL_FAILURE,
  {
    jobId: ApId;
  }
>

export type SystemPropNotDefinedErrorParams = BaseErrorParams<
  ErrorCode.SYSTEM_PROP_NOT_DEFINED,
  {
    prop: string;
  }
>;

<<<<<<< HEAD
export type SystemInvalidErrorParams = BaseErrorParams<
  ErrorCode.SYSTEM_PROP_INVALID,
  {
    prop: string;
  }
>;

export type InvalidJwtTokenErrorParams = BaseErrorParams<
  ErrorCode.INVALID_OR_EXPIRED_JWT_TOKEN, {
    token: string;
  }
>;

export type FlowRunQuotaExeceededErrorParams = BaseErrorParams<
  ErrorCode.FLOW_RUN_QUOTA_EXCEEDED,
  Record<string, never>
>;

export type FlowOperationErrorParams = BaseErrorParams<
  ErrorCode.FLOW_OPERATION_INVALID,
  Record<string, never>
>;

=======
export type TaskQuotaExeceededErrorParams
  = BaseErrorParams<
    ErrorCode.TASK_QUOTA_EXCEEDED,
    {
      projectId: string;
    }
  >;
>>>>>>> 69e0142f

export enum ErrorCode {
  COLLECTION_NOT_FOUND = "COLLECTION_NOT_FOUND",
  COLLECTION_VERSION_NOT_FOUND = "COLLECTION_VERSION_NOT_FOUND",
  CONFIG_NOT_FOUND = "CONFIG_NOT_FOUND",
  EXISTING_USER = "EXISTING_USER",
  APP_CONNECTION_NOT_FOUND = "APP_CONNECTION_NOT_FOUND",
  FILE_NOT_FOUND = "FILE_NOT_FOUND",
  FLOW_NOT_FOUND = "FLOW_NOT_FOUND",
  FLOW_RUN_NOT_FOUND = "INSTANCE_NOT_FOUND",
  FLOW_VERSION_NOT_FOUND = "FLOW_VERSION_NOT_FOUND",
  INSTANCE_NOT_FOUND = "INSTANCE_NOT_FOUND",
  INVALID_BEARER_TOKEN = "INVALID_BEARER_TOKEN",
  INVALID_CREDENTIALS = "INVALID_CREDENTIALS",
  JOB_REMOVAL_FAILURE = "JOB_REMOVAL_FAILURE",
  PIECE_NOT_FOUND = "PIECE_NOT_FOUND",
  PIECE_TRIGGER_NOT_FOUND = "PIECE_TRIGGER_NOT_FOUND",
  STEP_NOT_FOUND = "STEP_NOT_FOUND",
  SYSTEM_PROP_NOT_DEFINED = "SYSTEM_PROP_NOT_DEFINED",
  INVALID_CLAIM = "INVALID_CLAIM",
  INVALID_CLOUD_CLAIM = "INVALID_CLOUD_CLAIM",
  INVALID_OR_EXPIRED_JWT_TOKEN = "INVALID_OR_EXPIRED_JWT_TOKEN",
  TASK_QUOTA_EXCEEDED = "FLOW_RUN_QUOTA_EXCEEDED",
  SYSTEM_PROP_INVALID = "SYSTEM_PROP_INVALID",
  FLOW_OPERATION_INVALID = "FLOW_OPERATION_INVALID",
}<|MERGE_RESOLUTION|>--- conflicted
+++ resolved
@@ -176,31 +176,11 @@
   }
 >;
 
-<<<<<<< HEAD
-export type SystemInvalidErrorParams = BaseErrorParams<
-  ErrorCode.SYSTEM_PROP_INVALID,
-  {
-    prop: string;
-  }
->;
-
-export type InvalidJwtTokenErrorParams = BaseErrorParams<
-  ErrorCode.INVALID_OR_EXPIRED_JWT_TOKEN, {
-    token: string;
-  }
->;
-
-export type FlowRunQuotaExeceededErrorParams = BaseErrorParams<
-  ErrorCode.FLOW_RUN_QUOTA_EXCEEDED,
-  Record<string, never>
->;
-
 export type FlowOperationErrorParams = BaseErrorParams<
   ErrorCode.FLOW_OPERATION_INVALID,
   Record<string, never>
 >;
 
-=======
 export type TaskQuotaExeceededErrorParams
   = BaseErrorParams<
     ErrorCode.TASK_QUOTA_EXCEEDED,
@@ -208,7 +188,6 @@
       projectId: string;
     }
   >;
->>>>>>> 69e0142f
 
 export enum ErrorCode {
   COLLECTION_NOT_FOUND = "COLLECTION_NOT_FOUND",
