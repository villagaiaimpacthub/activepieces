--- conflicted
+++ resolved
@@ -940,92 +940,6 @@
     return step.type === ActionType.BRANCH || step.type === ActionType.LOOP_ON_ITEMS
 }
 
-<<<<<<< HEAD
-const findPathToTargettedStep: (req: {
-    target: Step
-    source: Step | undefined
-}) => Step[] | undefined = ({ target, source }) => {
-    if (source === undefined) {
-        return undefined
-    }
-    if (target.name === source.name) {
-        return []
-    }
-    const pathFromNextAction = findPathToTargettedStep({
-        target,
-        source: source.nextAction,
-    })
-    if (pathFromNextAction) {
-        switch (source.type) {
-            case ActionType.CODE:
-            case ActionType.PIECE:
-            case TriggerType.EMPTY:
-            case TriggerType.PIECE:
-                return [source, ...pathFromNextAction]
-            case ActionType.LOOP_ON_ITEMS:
-            case ActionType.BRANCH:
-                return [...pathFromNextAction]
-        }
-    }
-    if (source.type === ActionType.BRANCH) {
-        const pathFromTrueBranch =  findPathToTargettedStep({
-            target,
-            source: source.onSuccessAction,
-        })
-        if (pathFromTrueBranch) {
-            return [...pathFromTrueBranch]
-        }
-        const pathFromFalseBranch = findPathToTargettedStep({
-            target,
-            source: source.onFailureAction,
-        })
-        if (pathFromFalseBranch) {
-            return [...pathFromFalseBranch]
-        }
-    }
-    if (source.type === ActionType.LOOP_ON_ITEMS) {
-        const pathFromLoop = findPathToTargettedStep({
-            target,
-            source: source.firstLoopAction,
-        })
-        if (pathFromLoop) {
-            return [source, ...pathFromLoop]
-        }
-    }
-     
-    return undefined
-}
-
-function  findStepDfsIndex(trigger: Trigger, stepName: string): number {
-    return getAllSteps(trigger).findIndex((f) => stepName === f.name) + 1
-}
-
-type StepWithIndex = Step & { dfsIndex: number }
-function findPathToStep({ stepToFind, trigger }: {
-    stepToFind: Step
-    trigger: Trigger
-}): StepWithIndex[] {
-    if (stepToFind.name === trigger.name) {
-        return []
-    }
-    const path = findPathToTargettedStep({
-        source: trigger.nextAction,
-        target: stepToFind,
-    })
-    if (!path) {
-        throw new Error('Step not found while traversing to find it ')
-    }
-    const pathWithIndex = path.map((f) => {
-        return {
-            ...f,
-            dfsIndex: findStepDfsIndex(trigger, f.name),
-        }
-    })
-    return [{ ...trigger, dfsIndex: 1 }, ...pathWithIndex]
-}
-  
-  
-=======
 type StepWithIndex = Step & { dfsIndex: number }
 
 function findPathToStep({ targetStepName, trigger }: {
@@ -1043,7 +957,6 @@
 }
 
 
->>>>>>> c72e9583
 export const flowHelper = {
     isValid,
     apply(
@@ -1117,9 +1030,5 @@
     findAvailableStepName,
     doesActionHaveChildren,
     findPathToStep,
-<<<<<<< HEAD
-    findStepDfsIndex,
-=======
     updateFlowSecrets,
->>>>>>> c72e9583
 }