--- conflicted
+++ resolved
@@ -51,7 +51,6 @@
   settings: PieceActionSettings,
 });
 
-<<<<<<< HEAD
 export type PieceAction = Static<typeof PieceAction>;
 
 // Storage Action
@@ -61,61 +60,21 @@
   GET = 'GET',
 }
 
-export const StorageAction = Type.Union([
-  Type.Object({
-    ...commonActionProps,
-    nextAction: Type.Optional(Type.Any({})),
-    type: Type.Literal(ActionType.STORAGE),
-    settings: Type.Object({
-      operation: Type.Literal(StoreOperation.PUT),
-      key: Type.String({
-        minLength: 1,
-      }),
-      value: Type.Any({}),
-    }),
-  }),
-  Type.Object({
-    ...commonActionProps,
-    type: Type.Literal(ActionType.STORAGE),
-    settings: Type.Object({
-      operation: Type.Literal(StoreOperation.GET),
-      key: Type.String({
-        minLength: 1,
-      }),
-    }),
-  }),
-]);
-=======
->>>>>>> 5311348e
-
-export type StorageAction = Static<typeof StorageAction>;
-
 // Loop Items
 export type LoopOnItemsActionSettings = {
   items: unknown;
 };
 
-<<<<<<< HEAD
 export const LoopOnItemsAction = Type.Object({
   ...commonActionProps,
-=======
-export interface LoopOnItemsAction
-  extends BaseAction<ActionType.LOOP_ON_ITEMS, LoopOnItemsActionSettings> {
-  firstLoopAction: BaseAction<any, any> | undefined;
-}
-
-export const LoopOnItemsActionSchema = Type.Object({
-  name: Type.String({}),
-  displayName: Type.String({}),
->>>>>>> 5311348e
   type: Type.Literal(ActionType.LOOP_ON_ITEMS),
   settings: Type.Object({
     items: Type.Array(Type.Any({})),
   }),
   firstLoopAction: Type.Optional(Type.Any({})),
-});
+}
 
-<<<<<<< HEAD
+
 export type LoopOnItemsAction = Static<typeof LoopOnItemsAction> & {firstLoopAction?: Action};
 
 
@@ -124,19 +83,7 @@
 export const Action = Type.Union([
   CodeAction,
   PieceAction,
-  StorageAction,
   LoopOnItemsAction
-]);
+ ]);
 
-export type Action = Static<typeof Action> & {nextAction?: Action};
-=======
-export type Action =
-  | CodeAction
-  | PieceAction
-  | LoopOnItemsAction;
-export const ActionSchema = Type.Union([
-  CodeActionSchema,
-  PieceActionSchema,
-  LoopOnItemsActionSchema,
-]);
->>>>>>> 5311348e
+export type Action = Static<typeof Action> & {nextAction?: Action};