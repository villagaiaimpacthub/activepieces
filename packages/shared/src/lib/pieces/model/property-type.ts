--- conflicted
+++ resolved
@@ -11,9 +11,6 @@
 	OBJECT = 'OBJECT',
 	BASIC_AUTH = "BASIC_AUTH",
 	JSON = 'JSON',
-<<<<<<< HEAD
-	MULTI_SELECT_DROPDOWN = 'MULTI_SELECT_DROPDOWN'
-=======
+	MULTI_SELECT_DROPDOWN = 'MULTI_SELECT_DROPDOWN',
 	DYNAMIC = "DYNAMIC",
->>>>>>> fa796ea5
 }