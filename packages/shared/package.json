--- conflicted
+++ resolved
@@ -1,9 +1,5 @@
 {
   "name": "@activepieces/shared",
-<<<<<<< HEAD
-  "version": "0.10.111",
-=======
   "version": "0.10.110",
->>>>>>> f4f16be4
   "type": "commonjs"
 }