{
  "name": "@activepieces/shared",
<<<<<<< HEAD
  "version": "0.14.0",
=======
  "version": "0.13.3",
>>>>>>> 9a05bafb
  "type": "commonjs"
}<|MERGE_RESOLUTION|>--- conflicted
+++ resolved
@@ -1,9 +1,5 @@
 {
   "name": "@activepieces/shared",
-<<<<<<< HEAD
-  "version": "0.14.0",
-=======
-  "version": "0.13.3",
->>>>>>> 9a05bafb
+  "version": "0.14.1",
   "type": "commonjs"
 }