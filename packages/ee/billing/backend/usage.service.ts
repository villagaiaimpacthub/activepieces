--- conflicted
+++ resolved
@@ -69,16 +69,6 @@
     },
 }
 
-<<<<<<< HEAD
-function countSteps(flowVersion: FlowVersion): number {
-    let steps = 0;
-    let currentStep: Trigger | Action | undefined = flowVersion.trigger;
-    while (currentStep !== undefined) {
-        currentStep = currentStep.nextAction;
-        steps++;
-    }
-    return steps;
-=======
 async function findLatestProjectUsage(projectId: ProjectId) {
     return projectUsageRepo.findOne({
         where: {
@@ -88,7 +78,6 @@
             nextResetDatetime: "DESC",
         }
     });
->>>>>>> 18c65c73
 }
 
 function isNotSame(firstDate: string, secondDate: string) {
