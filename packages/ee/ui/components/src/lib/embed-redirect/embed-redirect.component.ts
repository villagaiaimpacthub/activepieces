--- conflicted
+++ resolved
@@ -77,13 +77,8 @@
         hideFolders: event.data.data.hideFolders || false,
         sdkVersion: event.data.data.sdkVersion,
       });
-<<<<<<< HEAD
       this.navigationService.navigate({
-        route: [event.data.data.initialRoute],
-=======
-      this.router.navigate(['/'], {
-        skipLocationChange: true,
->>>>>>> 2db59b57
+        route: ["/"],
       });
     }
   };
