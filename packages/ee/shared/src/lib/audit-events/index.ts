import {
    AppConnectionWithoutSensitiveData,
    BaseModelSchema,
    Flow,
    FlowOperationRequest,
    FlowOperationType,
    FlowRun,
    FlowVersion,
    Folder,
    Project,
    ProjectRelease,
    ProjectRole,
    User,
} from '@activepieces/shared'
import { Static, Type } from '@sinclair/typebox'
import { SigningKey } from '../signing-key'
export const ListAuditEventsRequest = Type.Object({
    limit: Type.Optional(Type.Number()),
    cursor: Type.Optional(Type.String()),
    action: Type.Optional(Type.Array(Type.String())),
    projectId: Type.Optional(Type.Array(Type.String())),
    userId: Type.Optional(Type.String()),
    createdBefore: Type.Optional(Type.String()),
    createdAfter: Type.Optional(Type.String()),
})

export type ListAuditEventsRequest = Static<typeof ListAuditEventsRequest>

const UserMeta = Type.Pick(User, ['email', 'id', 'firstName', 'lastName'])

export enum ApplicationEventName {
    FLOW_CREATED = 'flow.created',
    FLOW_DELETED = 'flow.deleted',
    FLOW_UPDATED = 'flow.updated',
    FLOW_RUN_STARTED = 'flow.run.started',
    FLOW_RUN_FINISHED = 'flow.run.finished',
    FOLDER_CREATED = 'folder.created',
    FOLDER_UPDATED = 'folder.updated',
    FOLDER_DELETED = 'folder.deleted',
    CONNECTION_UPSERTED = 'connection.upserted',
    CONNECTION_DELETED = 'connection.deleted',
    USER_SIGNED_UP = 'user.signed.up',
    USER_SIGNED_IN = 'user.signed.in',
    USER_PASSWORD_RESET = 'user.password.reset',
    USER_EMAIL_VERIFIED = 'user.email.verified',
    SIGNING_KEY_CREATED = 'signing.key.created',
    PROJECT_ROLE_CREATED = 'project.role.created',
    PROJECT_ROLE_DELETED = 'project.role.deleted',
    PROJECT_ROLE_UPDATED = 'project.role.updated',
    PROJECT_RELEASE_CREATED = 'project.release.created',
}

const BaseAuditEventProps = {
    ...BaseModelSchema,
    platformId: Type.String(),
    projectId: Type.Optional(Type.String()),
    projectDisplayName: Type.Optional(Type.String()),
    userId: Type.Optional(Type.String()),
    userEmail: Type.Optional(Type.String()),
    ip: Type.Optional(Type.String()),
}

export const ConnectionEvent = Type.Object({
    ...BaseAuditEventProps,
    action: Type.Union([
        Type.Literal(ApplicationEventName.CONNECTION_DELETED),
        Type.Literal(ApplicationEventName.CONNECTION_UPSERTED),
    ]),
    data: Type.Object({
        connection: Type.Pick(AppConnectionWithoutSensitiveData, [
            'displayName',
            'externalId',
            'pieceName',
            'status',
            'type',
            'id',
            'created',
            'updated',
        ]),
        project: Type.Optional(Type.Pick(Project, ['displayName'])),
    }),
})
export type ConnectionEvent = Static<typeof ConnectionEvent>

export const FolderEvent = Type.Object({
    ...BaseAuditEventProps,
    action: Type.Union([
        Type.Literal(ApplicationEventName.FOLDER_UPDATED),
        Type.Literal(ApplicationEventName.FOLDER_CREATED),
        Type.Literal(ApplicationEventName.FOLDER_DELETED),
    ]),
    data: Type.Object({
        folder: Type.Pick(Folder, ['id', 'displayName', 'created', 'updated']),
        project: Type.Optional(Type.Pick(Project, ['displayName'])),
    }),
})

export type FolderEvent = Static<typeof FolderEvent>

export const FlowRunEvent = Type.Object({
    ...BaseAuditEventProps,
    action: Type.Union([
        Type.Literal(ApplicationEventName.FLOW_RUN_STARTED),
        Type.Literal(ApplicationEventName.FLOW_RUN_FINISHED),
    ]),
    data: Type.Object({
        flowRun: Type.Pick(FlowRun, [
            'id',
            'startTime',
            'finishTime',
            'duration',
            'environment',
            'flowId',
            'flowVersionId',
            'flowDisplayName',
            'status',
        ]),
        project: Type.Optional(Type.Pick(Project, ['displayName'])),
    }),
})
export type FlowRunEvent = Static<typeof FlowRunEvent>

export const FlowCreatedEvent = Type.Object({
    ...BaseAuditEventProps,
    action: Type.Literal(ApplicationEventName.FLOW_CREATED),
    data: Type.Object({
        flow: Type.Pick(Flow, ['id', 'created', 'updated']),
        project: Type.Optional(Type.Pick(Project, ['displayName'])),
    }),
})

export type FlowCreatedEvent = Static<typeof FlowCreatedEvent>

export const FlowDeletedEvent = Type.Object({
    ...BaseAuditEventProps,
    action: Type.Literal(ApplicationEventName.FLOW_DELETED),
    data: Type.Object({
        flow: Type.Pick(Flow, ['id', 'created', 'updated']),
        flowVersion: Type.Pick(FlowVersion, [
            'id',
            'displayName',
            'flowId',
            'created',
            'updated',
        ]),
        project: Type.Optional(Type.Pick(Project, ['displayName'])),
    }),
})

export type FlowDeletedEvent = Static<typeof FlowDeletedEvent>

export const FlowUpdatedEvent = Type.Object({
    ...BaseAuditEventProps,
    action: Type.Literal(ApplicationEventName.FLOW_UPDATED),
    data: Type.Object({
        flowVersion: Type.Pick(FlowVersion, [
            'id',
            'displayName',
            'flowId',
            'created',
            'updated',
        ]),
        request: FlowOperationRequest,
        project: Type.Optional(Type.Pick(Project, ['displayName'])),
    }),
})

export type FlowUpdatedEvent = Static<typeof FlowUpdatedEvent>

export const AuthenticationEvent = Type.Object({
    ...BaseAuditEventProps,
    action: Type.Union([
        Type.Literal(ApplicationEventName.USER_SIGNED_IN),
        Type.Literal(ApplicationEventName.USER_PASSWORD_RESET),
        Type.Literal(ApplicationEventName.USER_EMAIL_VERIFIED),
    ]),
    data: Type.Object({
        user: Type.Optional(UserMeta),
    }),
})

export type AuthenticationEvent = Static<typeof AuthenticationEvent>

export const SignUpEvent = Type.Object({
    ...BaseAuditEventProps,
    action: Type.Literal(ApplicationEventName.USER_SIGNED_UP),
    data: Type.Object({
        source: Type.Union([
            Type.Literal('credentials'),
            Type.Literal('sso'),
            Type.Literal('managed'),
        ]),
        user: Type.Optional(UserMeta),
    }),
})
export type SignUpEvent = Static<typeof SignUpEvent>

export const SigningKeyEvent = Type.Object({
    ...BaseAuditEventProps,
    action: Type.Union([Type.Literal(ApplicationEventName.SIGNING_KEY_CREATED)]),
    data: Type.Object({
        signingKey: Type.Pick(SigningKey, [
            'id',
            'created',
            'updated',
            'displayName',
        ]),
    }),
})

export type SigningKeyEvent = Static<typeof SigningKeyEvent>

export const ProjectRoleEvent = Type.Object({
    ...BaseAuditEventProps,
    action: Type.Union([
        Type.Literal(ApplicationEventName.PROJECT_ROLE_CREATED),
        Type.Literal(ApplicationEventName.PROJECT_ROLE_UPDATED),
        Type.Literal(ApplicationEventName.PROJECT_ROLE_DELETED),
    ]),
    data: Type.Object({
        projectRole: Type.Pick(ProjectRole, [
            'id',
            'created',
            'updated',
            'name',
            'permissions',
            'platformId',
        ]),
    }),
})

export type ProjectRoleEvent = Static<typeof ProjectRoleEvent>

export const ProjectReleaseEvent = Type.Object({
    ...BaseAuditEventProps,
    action: Type.Literal(ApplicationEventName.PROJECT_RELEASE_CREATED),
    data: Type.Object({
        release: Type.Pick(ProjectRelease, ['name', 'description', 'type', 'projectId', 'importedByUser']),
    }),
})

export type ProjectReleaseEvent = Static<typeof ProjectReleaseEvent>

export const ApplicationEvent = Type.Union([
    ConnectionEvent,
    FlowCreatedEvent,
    FlowDeletedEvent,
    FlowUpdatedEvent,
    FlowRunEvent,
    AuthenticationEvent,
    FolderEvent,
    SignUpEvent,
    SigningKeyEvent,
    ProjectRoleEvent,
    ProjectReleaseEvent,
])

export type ApplicationEvent = Static<typeof ApplicationEvent>

export function summarizeApplicationEvent(event: ApplicationEvent) {
    switch (event.action) {
        case ApplicationEventName.FLOW_UPDATED: {
            return convertUpdateActionToDetails(event)
        }
        case ApplicationEventName.FLOW_RUN_STARTED:
            return `Flow run ${event.data.flowRun.id} is started`
        case ApplicationEventName.FLOW_RUN_FINISHED: {
            return `Flow run ${event.data.flowRun.id} is finished`
        }
        case ApplicationEventName.FLOW_CREATED:
            return `Flow ${event.data.flow.id} is created`
        case ApplicationEventName.FLOW_DELETED:
            return `Flow ${event.data.flow.id} (${event.data.flowVersion.displayName}) is deleted`
        case ApplicationEventName.FOLDER_CREATED:
            return `${event.data.folder.displayName} is created`
        case ApplicationEventName.FOLDER_UPDATED:
            return `${event.data.folder.displayName} is updated`
        case ApplicationEventName.FOLDER_DELETED:
            return `${event.data.folder.displayName} is deleted`
        case ApplicationEventName.CONNECTION_UPSERTED:
            return `${event.data.connection.displayName} (${event.data.connection.externalId}) is updated`
        case ApplicationEventName.CONNECTION_DELETED:
            return `${event.data.connection.displayName} (${event.data.connection.externalId}) is deleted`
        case ApplicationEventName.USER_SIGNED_IN:
            return `User ${event.userEmail} signed in`
        case ApplicationEventName.USER_PASSWORD_RESET:
            return `User ${event.userEmail} reset password`
        case ApplicationEventName.USER_EMAIL_VERIFIED:
            return `User ${event.userEmail} verified email`
        case ApplicationEventName.USER_SIGNED_UP:
            return `User ${event.userEmail} signed up using email from ${event.data.source}`
        case ApplicationEventName.SIGNING_KEY_CREATED:
            return `${event.data.signingKey.displayName} is created`
        case ApplicationEventName.PROJECT_ROLE_CREATED:
            return `${event.data.projectRole.name} is created`
        case ApplicationEventName.PROJECT_ROLE_UPDATED:
            return `${event.data.projectRole.name} is updated`
        case ApplicationEventName.PROJECT_ROLE_DELETED:
            return `${event.data.projectRole.name} is deleted`
        case ApplicationEventName.PROJECT_RELEASE_CREATED:
            return `${event.data.release.name} is created`
    }
}

function convertUpdateActionToDetails(event: FlowUpdatedEvent) {
<<<<<<< HEAD
    switch (event.data.request.type) {
        case FlowOperationType.ADD_ACTION:
            return `Added action "${event.data.request.request.action.displayName}" to "${event.data.flowVersion.displayName}" Flow.`
        case FlowOperationType.UPDATE_ACTION:
            return `Updated action "${event.data.request.request.displayName}" in "${event.data.flowVersion.displayName}" Flow.`
        case FlowOperationType.DELETE_ACTION:
        {
            const request = event.data.request.request
            const names = request.names
            return `Deleted actions "${names.join(', ')}" from "${event.data.flowVersion.displayName}" Flow.`
        }
        case FlowOperationType.CHANGE_NAME:
            return `Renamed flow "${event.data.flowVersion.displayName}" to "${event.data.request.request.displayName}".`
        case FlowOperationType.LOCK_AND_PUBLISH:
            return `Locked and published flow "${event.data.flowVersion.displayName}" Flow.`
        case FlowOperationType.USE_AS_DRAFT:
            return `Unlocked and unpublished flow "${event.data.flowVersion.displayName}" Flow.`
        case FlowOperationType.MOVE_ACTION:
            return `Moved action "${event.data.request.request.name}" to after "${event.data.request.request.newParentStep}".`
        case FlowOperationType.LOCK_FLOW:
            return `Locked flow "${event.data.flowVersion.displayName}" Flow.`
        case FlowOperationType.CHANGE_STATUS:
            return `Changed status of flow "${event.data.flowVersion.displayName}" Flow to "${event.data.request.request.status}".`
        case FlowOperationType.DUPLICATE_ACTION:
            return `Duplicated action "${event.data.request.request.stepName}" in "${event.data.flowVersion.displayName}" Flow.`
        case FlowOperationType.IMPORT_FLOW:
            return `Imported flow in "${event.data.request.request.displayName}" Flow.`
        case FlowOperationType.UPDATE_TRIGGER:
            return `Updated trigger in "${event.data.flowVersion.displayName}" Flow to "${event.data.request.request.displayName}".`
        case FlowOperationType.CHANGE_FOLDER:
            return `Moved flow "${event.data.flowVersion.displayName}" to folder id ${event.data.request.request.folderId}.`
        case FlowOperationType.DELETE_BRANCH: {
            return `Deleted branch number ${
                event.data.request.request.branchIndex + 1
            } in flow "${event.data.flowVersion.displayName}" for the step "${
                event.data.request.request.stepName
            }".`
        }
        case FlowOperationType.DUPLICATE_BRANCH: {
            return `Duplicated branch number ${
                event.data.request.request.branchIndex + 1
            } in flow "${event.data.flowVersion.displayName}" for the step "${
                event.data.request.request.stepName
            }".`
        }
        case FlowOperationType.ADD_BRANCH:
            return `Added branch number ${
                event.data.request.request.branchIndex + 1
            } in flow "${event.data.flowVersion.displayName}" for the step "${
                event.data.request.request.stepName
            }".`
        case FlowOperationType.SET_SKIP_ACTION:
        {
            const request = event.data.request.request
            const names = request.names
            return `Updated actions "${names.join(', ')}" in "${event.data.flowVersion.displayName}" Flow to skip.`
        }
        case FlowOperationType.UPDATE_METADATA:
            return `Updated metadata for flow "${event.data.flowVersion.displayName}".`
        case FlowOperationType.MOVE_BRANCH:
            return `Moved branch number ${
                event.data.request.request.sourceBranchIndex + 1
            } to ${
                event.data.request.request.targetBranchIndex + 1
            } in flow "${event.data.flowVersion.displayName}" for the step "${
                event.data.request.request.stepName
            }".`
=======
  switch (event.data.request.type) {
    case FlowOperationType.ADD_ACTION:
      return `Added action "${event.data.request.request.action.displayName}" to "${event.data.flowVersion.displayName}" Flow.`;
    case FlowOperationType.UPDATE_ACTION:
      return `Updated action "${event.data.request.request.displayName}" in "${event.data.flowVersion.displayName}" Flow.`;
    case FlowOperationType.DELETE_ACTION:
      {
        const request = event.data.request.request
        const names = request.names
        return `Deleted actions "${names.join(', ')}" from "${event.data.flowVersion.displayName}" Flow.`;
      }
    case FlowOperationType.CHANGE_NAME:
      return `Renamed flow "${event.data.flowVersion.displayName}" to "${event.data.request.request.displayName}".`;
    case FlowOperationType.LOCK_AND_PUBLISH:
      return `Locked and published flow "${event.data.flowVersion.displayName}" Flow.`;
    case FlowOperationType.USE_AS_DRAFT:
      return `Unlocked and unpublished flow "${event.data.flowVersion.displayName}" Flow.`;
    case FlowOperationType.MOVE_ACTION:
      return `Moved action "${event.data.request.request.name}" to after "${event.data.request.request.newParentStep}".`;
    case FlowOperationType.LOCK_FLOW:
      return `Locked flow "${event.data.flowVersion.displayName}" Flow.`;
    case FlowOperationType.CHANGE_STATUS:
      return `Changed status of flow "${event.data.flowVersion.displayName}" Flow to "${event.data.request.request.status}".`;
    case FlowOperationType.DUPLICATE_ACTION:
      return `Duplicated action "${event.data.request.request.stepName}" in "${event.data.flowVersion.displayName}" Flow.`;
    case FlowOperationType.IMPORT_FLOW:
      return `Imported flow in "${event.data.request.request.displayName}" Flow.`;
    case FlowOperationType.UPDATE_TRIGGER:
      return `Updated trigger in "${event.data.flowVersion.displayName}" Flow to "${event.data.request.request.displayName}".`;
    case FlowOperationType.CHANGE_FOLDER:
      return `Moved flow "${event.data.flowVersion.displayName}" to folder id ${event.data.request.request.folderId}.`;
    case FlowOperationType.DELETE_BRANCH: {
      return `Deleted branch number ${
        event.data.request.request.branchIndex + 1
      } in flow "${event.data.flowVersion.displayName}" for the step "${
        event.data.request.request.stepName
      }".`;
    }
    case FlowOperationType.SAVE_SAMPLE_DATA: {
      return `Saved sample data for step "${event.data.request.request.stepName}" in flow "${event.data.flowVersion.displayName}".`;
    }
    case FlowOperationType.DUPLICATE_BRANCH: {
      return `Duplicated branch number ${
        event.data.request.request.branchIndex + 1
      } in flow "${event.data.flowVersion.displayName}" for the step "${
        event.data.request.request.stepName
      }".`;
>>>>>>> 7beb8e90
    }
}<|MERGE_RESOLUTION|>--- conflicted
+++ resolved
@@ -303,75 +303,6 @@
 }
 
 function convertUpdateActionToDetails(event: FlowUpdatedEvent) {
-<<<<<<< HEAD
-    switch (event.data.request.type) {
-        case FlowOperationType.ADD_ACTION:
-            return `Added action "${event.data.request.request.action.displayName}" to "${event.data.flowVersion.displayName}" Flow.`
-        case FlowOperationType.UPDATE_ACTION:
-            return `Updated action "${event.data.request.request.displayName}" in "${event.data.flowVersion.displayName}" Flow.`
-        case FlowOperationType.DELETE_ACTION:
-        {
-            const request = event.data.request.request
-            const names = request.names
-            return `Deleted actions "${names.join(', ')}" from "${event.data.flowVersion.displayName}" Flow.`
-        }
-        case FlowOperationType.CHANGE_NAME:
-            return `Renamed flow "${event.data.flowVersion.displayName}" to "${event.data.request.request.displayName}".`
-        case FlowOperationType.LOCK_AND_PUBLISH:
-            return `Locked and published flow "${event.data.flowVersion.displayName}" Flow.`
-        case FlowOperationType.USE_AS_DRAFT:
-            return `Unlocked and unpublished flow "${event.data.flowVersion.displayName}" Flow.`
-        case FlowOperationType.MOVE_ACTION:
-            return `Moved action "${event.data.request.request.name}" to after "${event.data.request.request.newParentStep}".`
-        case FlowOperationType.LOCK_FLOW:
-            return `Locked flow "${event.data.flowVersion.displayName}" Flow.`
-        case FlowOperationType.CHANGE_STATUS:
-            return `Changed status of flow "${event.data.flowVersion.displayName}" Flow to "${event.data.request.request.status}".`
-        case FlowOperationType.DUPLICATE_ACTION:
-            return `Duplicated action "${event.data.request.request.stepName}" in "${event.data.flowVersion.displayName}" Flow.`
-        case FlowOperationType.IMPORT_FLOW:
-            return `Imported flow in "${event.data.request.request.displayName}" Flow.`
-        case FlowOperationType.UPDATE_TRIGGER:
-            return `Updated trigger in "${event.data.flowVersion.displayName}" Flow to "${event.data.request.request.displayName}".`
-        case FlowOperationType.CHANGE_FOLDER:
-            return `Moved flow "${event.data.flowVersion.displayName}" to folder id ${event.data.request.request.folderId}.`
-        case FlowOperationType.DELETE_BRANCH: {
-            return `Deleted branch number ${
-                event.data.request.request.branchIndex + 1
-            } in flow "${event.data.flowVersion.displayName}" for the step "${
-                event.data.request.request.stepName
-            }".`
-        }
-        case FlowOperationType.DUPLICATE_BRANCH: {
-            return `Duplicated branch number ${
-                event.data.request.request.branchIndex + 1
-            } in flow "${event.data.flowVersion.displayName}" for the step "${
-                event.data.request.request.stepName
-            }".`
-        }
-        case FlowOperationType.ADD_BRANCH:
-            return `Added branch number ${
-                event.data.request.request.branchIndex + 1
-            } in flow "${event.data.flowVersion.displayName}" for the step "${
-                event.data.request.request.stepName
-            }".`
-        case FlowOperationType.SET_SKIP_ACTION:
-        {
-            const request = event.data.request.request
-            const names = request.names
-            return `Updated actions "${names.join(', ')}" in "${event.data.flowVersion.displayName}" Flow to skip.`
-        }
-        case FlowOperationType.UPDATE_METADATA:
-            return `Updated metadata for flow "${event.data.flowVersion.displayName}".`
-        case FlowOperationType.MOVE_BRANCH:
-            return `Moved branch number ${
-                event.data.request.request.sourceBranchIndex + 1
-            } to ${
-                event.data.request.request.targetBranchIndex + 1
-            } in flow "${event.data.flowVersion.displayName}" for the step "${
-                event.data.request.request.stepName
-            }".`
-=======
   switch (event.data.request.type) {
     case FlowOperationType.ADD_ACTION:
       return `Added action "${event.data.request.request.action.displayName}" to "${event.data.flowVersion.displayName}" Flow.`;
@@ -419,6 +350,28 @@
       } in flow "${event.data.flowVersion.displayName}" for the step "${
         event.data.request.request.stepName
       }".`;
->>>>>>> 7beb8e90
     }
+    case FlowOperationType.ADD_BRANCH:
+      return `Added branch number ${
+        event.data.request.request.branchIndex + 1
+      } in flow "${event.data.flowVersion.displayName}" for the step "${
+        event.data.request.request.stepName
+      }".`;
+    case FlowOperationType.SET_SKIP_ACTION:
+      {
+        const request = event.data.request.request
+        const names = request.names
+        return `Updated actions "${names.join(', ')}" in "${event.data.flowVersion.displayName}" Flow to skip.`;
+      }
+    case FlowOperationType.UPDATE_METADATA:
+      return `Updated metadata for flow "${event.data.flowVersion.displayName}".`;
+    case FlowOperationType.MOVE_BRANCH:
+      return `Moved branch number ${
+        event.data.request.request.sourceBranchIndex + 1
+      } to ${
+        event.data.request.request.targetBranchIndex + 1
+      } in flow "${event.data.flowVersion.displayName}" for the step "${
+        event.data.request.request.stepName
+      }".`;
+  }
 }