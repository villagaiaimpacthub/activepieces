--- conflicted
+++ resolved
@@ -1,12 +1,7 @@
 <div class="ap-w-full ap-h-full">
     <div class="ap-h-full">
-<<<<<<< HEAD
-        <ap-upgrade-note [featureNoteTitle]="upgradeNoteTitle" [featureNote]="upgradeNote" videoUrl="assets/vid/upgrade/projects.mp4" featureKey="PROJECTS"
-            *ngIf="isDemo"></ap-upgrade-note>
-=======
         <ap-upgrade-note [featureNoteTitle]="upgradeNoteTitle" [featureNote]="upgradeNote"
-            videoUrl="https://cdn.activepieces.com/videos/showcase/projects.mp4" *ngIf="isDemo"></ap-upgrade-note>
->>>>>>> ba9d121b
+        videoUrl="https://cdn.activepieces.com/videos/showcase/projects.mp4" *ngIf="isDemo" featureKey="PROJECTS"></ap-upgrade-note>
 
         <div *ngIf="!isDemo">
             <div class="ap-flex ap-items-center ap-justify-between">
