--- conflicted
+++ resolved
@@ -1,11 +1,5 @@
 import { Navigate, createBrowserRouter } from 'react-router-dom';
 
-<<<<<<< HEAD
-import ProjectSettingsLayout from '@/components/layout/settings-layout';
-import { Sidebar } from '@/components/layout/sidebar';
-
-=======
->>>>>>> b072c139
 import { FlowsPage } from '../app/routes/flows';
 import { authenticationSession } from '../features/authentication/lib/authentication-session';
 
@@ -20,12 +14,9 @@
 import PiecesPage from './routes/settings/pieces';
 import TeamPage from './routes/settings/team';
 import { SignInPage } from './routes/sign-in';
-<<<<<<< HEAD
-=======
 
 import ProjectSettingsLayout from '@/components/layout/settings-layout';
 import { Sidebar } from '@/components/layout/sidebar';
->>>>>>> b072c139
 
 const AllowOnlyLoggedIn = ({ children }: { children: React.ReactNode }) => {
   if (!authenticationSession.isLoggedIn()) {
@@ -149,11 +140,7 @@
   },
   {
     path: '/*',
-<<<<<<< HEAD
     element: <Navigate to="/flows" replace />,
-=======
-    element: <Navigate to="/404" replace />,
->>>>>>> b072c139
   },
   {
     path: '/404',
