<<<<<<< HEAD
import { Bot, ChevronDown, History, Home, Logs } from 'lucide-react';
import { Link, useNavigate } from 'react-router-dom';
=======
import { ChevronDown, History, Home, Logs } from 'lucide-react';
import { createSearchParams, Link, useNavigate } from 'react-router-dom';
>>>>>>> cc8d5d08

import {
  LeftSideBarType,
  useBuilderStateContext,
} from '@/app/builder/builder-hooks';
import { Button } from '@/components/ui/button';
import {
  Tooltip,
  TooltipContent,
  TooltipProvider,
  TooltipTrigger,
} from '@/components/ui/tooltip';
import { UserAvatar } from '@/components/ui/user-avatar';
import FlowActionMenu from '@/features/flows/components/flow-actions-menu';
import { foldersHooks } from '@/features/folders/lib/folders-hooks';
import { FlowVersionState } from '@activepieces/shared';

import { BuilderPublishButton } from './builder-publish-button';

export const BuilderNavBar = () => {
  const navigate = useNavigate();

  const [
    flow,
    flowVersion,
    setLeftSidebar,
    renameFlowClientSide,
    moveToFolderClientSide,
  ] = useBuilderStateContext((state) => [
    state.flow,
    state.flowVersion,
    state.setLeftSidebar,
    state.renameFlowClientSide,
    state.moveToFolderClientSide,
  ]);

  const { data: folderData } = foldersHooks.useFolder(flow.folderId ?? 'NULL');

  const isLatestVersion =
    flowVersion.state === FlowVersionState.DRAFT ||
    flowVersion.id === flow.publishedVersionId;

  const folderName = folderData?.displayName ?? 'Uncategorized';

  return (
    <div className="items-left flex h-[70px] w-full p-4 bg-muted/50 border-b">
      <div className="flex h-full items-center justify-center gap-2">
        <Tooltip>
          <TooltipTrigger asChild>
            <Link to="/flows">
              <Button variant="ghost" size={'icon'} className="p-0">
                <Home />
              </Button>
            </Link>
          </TooltipTrigger>
          <TooltipContent side="bottom">Home</TooltipContent>
        </Tooltip>
        <span>
          <TooltipProvider>
            <Tooltip>
              <TooltipTrigger
                onClick={() =>
                  navigate({
                    pathname: '/flows',
                    search: createSearchParams({
                      folderId: folderData?.id ?? 'NULL',
                    }).toString(),
                  })
                }
              >
                {folderName}
              </TooltipTrigger>
              <TooltipContent>
                <span>Go to folder {folderName}</span>
              </TooltipContent>
            </Tooltip>
          </TooltipProvider>
          {' / '}
          <strong>{flowVersion.displayName}</strong>
        </span>
        <FlowActionMenu
          flow={flow}
          flowVersion={flowVersion}
          readonly={!isLatestVersion}
          onDelete={() => {
            navigate('/flows');
          }}
          onRename={(newName) => renameFlowClientSide(newName)}
          onMoveTo={(folderId) => moveToFolderClientSide(folderId)}
          onDuplicate={() => {}}
        >
          <ChevronDown className="h-4 w-4" />
        </FlowActionMenu>
      </div>
      <div className="grow"></div>
      <div className="flex items-center justify-center gap-4">
        <Tooltip>
          <TooltipTrigger asChild>
            <Button
              variant="ghost"
              onClick={() => setLeftSidebar(LeftSideBarType.CHAT)}
            >
              <Bot />
            </Button>
          </TooltipTrigger>
          <TooltipContent side="bottom">AI Chat</TooltipContent>
        </Tooltip>
        <Tooltip>
          <TooltipTrigger asChild>
            <Button
              variant="ghost"
              onClick={() => setLeftSidebar(LeftSideBarType.VERSIONS)}
            >
              <History />
            </Button>
          </TooltipTrigger>
          <TooltipContent side="bottom">Version History</TooltipContent>
        </Tooltip>
        <Tooltip>
          <TooltipTrigger asChild>
            <Button
              variant="ghost"
              onClick={() => setLeftSidebar(LeftSideBarType.RUNS)}
            >
              <Logs />
            </Button>
          </TooltipTrigger>
          <TooltipContent side="bottom">Run Logs</TooltipContent>
        </Tooltip>

        <BuilderPublishButton></BuilderPublishButton>
        <UserAvatar></UserAvatar>
      </div>
    </div>
  );
};<|MERGE_RESOLUTION|>--- conflicted
+++ resolved
@@ -1,10 +1,8 @@
-<<<<<<< HEAD
+import { FlowVersionState } from '@activepieces/shared';
 import { Bot, ChevronDown, History, Home, Logs } from 'lucide-react';
-import { Link, useNavigate } from 'react-router-dom';
-=======
-import { ChevronDown, History, Home, Logs } from 'lucide-react';
 import { createSearchParams, Link, useNavigate } from 'react-router-dom';
->>>>>>> cc8d5d08
+
+import { BuilderPublishButton } from './builder-publish-button';
 
 import {
   LeftSideBarType,
@@ -20,9 +18,6 @@
 import { UserAvatar } from '@/components/ui/user-avatar';
 import FlowActionMenu from '@/features/flows/components/flow-actions-menu';
 import { foldersHooks } from '@/features/folders/lib/folders-hooks';
-import { FlowVersionState } from '@activepieces/shared';
-
-import { BuilderPublishButton } from './builder-publish-button';
 
 export const BuilderNavBar = () => {
   const navigate = useNavigate();
