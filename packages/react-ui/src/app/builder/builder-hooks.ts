import { useMutation } from '@tanstack/react-query';
import { createContext, useContext } from 'react';
import { create, useStore } from 'zustand';

import { INTERNAL_ERROR_TOAST, toast } from '@/components/ui/use-toast';
import { flowsApi } from '@/features/flows/lib/flows-api';
import { PromiseQueue } from '@/lib/promise-queue';
import {
  AddActionRequest,
  FlowOperationRequest,
  FlowOperationType,
  FlowRun,
  FlowVersion,
  FlowVersionState,
  Permission,
  PopulatedFlow,
  TriggerType,
  flowOperations,
  flowStructureUtil,
  isNil,
} from '@activepieces/shared';

import { flowRunUtils } from '../../features/flow-runs/lib/flow-run-utils';
import { useAuthorization } from '../../hooks/authorization-hooks';
import { AskAiButtonOperations, PieceSelectorOperation } from '../../features/pieces/lib/types';

const flowUpdatesQueue = new PromiseQueue();

export const BuilderStateContext = createContext<BuilderStore | null>(null);

export function useBuilderStateContext<T>(
  selector: (state: BuilderState) => T,
): T {
  const store = useContext(BuilderStateContext);
  if (!store)
    throw new Error('Missing BuilderStateContext.Provider in the tree');
  return useStore(store, selector);
}

export enum LeftSideBarType {
  RUNS = 'runs',
  VERSIONS = 'versions',
  RUN_DETAILS = 'run-details',
  AI_COPILOT = 'chat',
  NONE = 'none',
}

export enum RightSideBarType {
  NONE = 'none',
  PIECE_SETTINGS = 'piece-settings',
}

type InsertMentionHandler = (propertyPath: string) => void;
export type BuilderState = {
  flow: PopulatedFlow;
  flowVersion: FlowVersion;
  readonly: boolean;
  sampleData: Record<string, unknown>;
  loopsIndexes: Record<string, number>;
  run: FlowRun | null;
  leftSidebar: LeftSideBarType;
  rightSidebar: RightSideBarType;
  selectedStep: string | null;
  canExitRun: boolean;
  activeDraggingStep: string | null;
  allowCanvasPanning: boolean;
  saving: boolean;
  /** change this value to trigger the step form to set its values from the step */
  refreshStepFormSettingsToggle: boolean;
  selectedBranchIndex: number | null;
  refreshSettings: () => void;
  setSelectedBranchIndex: (index: number | null) => void;
  exitRun: (userHasPermissionToEditFlow: boolean) => void;
  exitStepSettings: () => void;
  renameFlowClientSide: (newName: string) => void;
  moveToFolderClientSide: (folderId: string) => void;
  setRun: (run: FlowRun, flowVersion: FlowVersion) => void;
  setLeftSidebar: (leftSidebar: LeftSideBarType) => void;
  setRightSidebar: (rightSidebar: RightSideBarType) => void;
  applyOperation: (
    operation: FlowOperationRequest,
    onError: () => void,
  ) => void;
  removeStepSelection: () => void;
  selectStepByName: (stepName: string) => void;
  startSaving: () => void;
  setAllowCanvasPanning: (allowCanvasPanning: boolean) => void;
  setActiveDraggingStep: (stepName: string | null) => void;
  setFlow: (flow: PopulatedFlow) => void;
  setSampleData: (stepName: string, payload: unknown) => void;
  exitPieceSelector: () => void;
  setVersion: (flowVersion: FlowVersion) => void;
  insertMention: InsertMentionHandler | null;
  setReadOnly: (readOnly: boolean) => void;
  setInsertMentionHandler: (handler: InsertMentionHandler | null) => void;
  setLoopIndex: (stepName: string, index: number) => void;
  operationListeners: Array<
    (flowVersion: FlowVersion, operation: FlowOperationRequest) => void
  >;
  addOperationListener: (
    listener: (
      flowVersion: FlowVersion,
      operation: FlowOperationRequest,
    ) => void,
  ) => void;
  removeOperationListener: (
    listener: (
      flowVersion: FlowVersion,
      operation: FlowOperationRequest,
    ) => void,
  ) => void;
  askAiButtonProps: AskAiButtonOperations | null;
  setAskAiButtonProps: (props: AskAiButtonOperations| null) => void;
};

export type BuilderInitialState = Pick<
  BuilderState,
  'flow' | 'flowVersion' | 'readonly' | 'run' | 'canExitRun' | 'sampleData'
>;

export type BuilderStore = ReturnType<typeof createBuilderStore>;

function determineInitiallySelectedStep(
  failedStepInRun: string | null,
  flowVersion: FlowVersion,
): string | null {
  if (failedStepInRun) {
    return failedStepInRun;
  }
  if (flowVersion.state === FlowVersionState.LOCKED) {
    return null;
  }
  return (
    flowStructureUtil.getAllSteps(flowVersion.trigger).find((s) => !s.valid)
      ?.name ?? 'trigger'
  );
}

export const createBuilderStore = (initialState: BuilderInitialState) =>
  create<BuilderState>((set) => {
    const failedStepInRun = initialState.run?.steps
      ? flowRunUtils.findFailedStepInOutput(initialState.run.steps)
      : null;
    const initiallySelectedStep = determineInitiallySelectedStep(
      failedStepInRun,
      initialState.flowVersion,
    );
    return {
      loopsIndexes:
        initialState.run && initialState.run.steps
          ? flowRunUtils.findLoopsState(
              initialState.flowVersion,
              initialState.run,
              {},
            )
          : {},
      sampleData: initialState.sampleData,
      flow: initialState.flow,
      flowVersion: initialState.flowVersion,
      leftSidebar: initialState.run
        ? LeftSideBarType.RUN_DETAILS
        : LeftSideBarType.NONE,
      readonly: initialState.readonly,
      run: initialState.run,
      saving: false,
      selectedStep: initiallySelectedStep,
      canExitRun: initialState.canExitRun,
      activeDraggingStep: null,
      allowCanvasPanning: true,
<<<<<<< HEAD
      rightSidebar:
        initialState.run ||
        initialState.flowVersion.trigger.type !== TriggerType.EMPTY
          ? RightSideBarType.PIECE_SETTINGS
          : RightSideBarType.NONE,
      refreshStepFormSettingsToggle: false,
=======
      rightSidebar: initiallySelectedStep && (initiallySelectedStep !== 'trigger' || initialState.flowVersion.trigger.type !== TriggerType.EMPTY)
        ? RightSideBarType.PIECE_SETTINGS
        : RightSideBarType.NONE,
      refreshPieceFormSettings: false,

>>>>>>> d6c1b138
      removeStepSelection: () =>
        set({
          selectedStep: null,
          rightSidebar: RightSideBarType.NONE,
          selectedBranchIndex: null,
        }),
      setAllowCanvasPanning: (allowCanvasPanning: boolean) =>
        set({
          allowCanvasPanning,
        }),
      setActiveDraggingStep: (stepName: string | null) =>
        set({
          activeDraggingStep: stepName,
        }),
      setSelectedBranchIndex: (branchIndex: number | null) =>
        set({
          selectedBranchIndex: branchIndex,
        }),
      setReadOnly: (readonly: boolean) => set({ readonly }),
      renameFlowClientSide: (newName: string) => {
        set((state) => {
          return {
            flowVersion: {
              ...state.flowVersion,
              displayName: newName,
            },
          };
        });
      },
      selectStepByName: (stepName: string) => {
        set((state) => {
          if(stepName === state.selectedStep)
          {
            return state;
          }
          return {
            selectedStep: stepName,
            rightSidebar:
              stepName === 'trigger' &&
              state.flowVersion.trigger.type === TriggerType.EMPTY
                ? RightSideBarType.NONE
                : RightSideBarType.PIECE_SETTINGS,
            leftSidebar: !isNil(state.run)
              ? LeftSideBarType.RUN_DETAILS
              : LeftSideBarType.NONE,
            selectedBranchIndex: null,
            askAiButtonProps: null,
          };
        });
      },
      moveToFolderClientSide: (folderId: string) => {
        set((state) => {
          return {
            flow: {
              ...state.flow,
              folderId,
            },
          };
        });
      },
      setFlow: (flow: PopulatedFlow) => set({ flow, selectedStep: null }),
      setSampleData: (stepName: string, payload: unknown) =>
        set((state) => {
          return {
            sampleData: {
              ...state.sampleData,
              [stepName]: payload,
            },
          };
        }),
      exitRun: (userHasPermissionToEditFlow: boolean) =>
        set({
          run: null,
          readonly: !userHasPermissionToEditFlow,
          loopsIndexes: {},
          leftSidebar: LeftSideBarType.NONE,
          rightSidebar: RightSideBarType.NONE,
          selectedBranchIndex: null,
        }),
      exitStepSettings: () =>
        set((state) => ({
          rightSidebar: RightSideBarType.NONE,
          leftSidebar:
            state.leftSidebar === LeftSideBarType.AI_COPILOT
              ? LeftSideBarType.NONE
              : state.leftSidebar,
          selectedStep: null,
          selectedBranchIndex: null,
          askAiButtonProps: null,
        })),
      exitPieceSelector: () =>
        set({
          rightSidebar: RightSideBarType.NONE,
          selectedBranchIndex: null,
        }),
      setRightSidebar: (rightSidebar: RightSideBarType) =>
        set({ rightSidebar }),
      setLeftSidebar: (leftSidebar: LeftSideBarType) =>
        set({ leftSidebar, askAiButtonProps: null }),
      setRun: async (run: FlowRun, flowVersion: FlowVersion) =>
        set((state) => {
          return {
            loopsIndexes: flowRunUtils.findLoopsState(
              flowVersion,
              run,
              state.loopsIndexes,
            ),
            run,
            flowVersion,
            leftSidebar: LeftSideBarType.RUN_DETAILS,
            rightSidebar: RightSideBarType.PIECE_SETTINGS,
            selectedStep: run.steps
              ? flowRunUtils.findFailedStepInOutput(run.steps) ??
                state.selectedStep ??
                'trigger'
              : 'trigger',
            readonly: true,
          };
        }),
      startSaving: () => set({ saving: true }),
      setLoopIndex: (stepName: string, index: number) => {
        set((state) => {
          return {
            loopsIndexes: {
              ...state.loopsIndexes,
              [stepName]: index,
            },
          };
        });
      },
      applyOperation: (operation: FlowOperationRequest, onError: () => void) =>
        set((state) => {
          if (state.readonly) {
            console.warn('Cannot apply operation while readonly');
            return state;
          }
          const newFlowVersion = flowOperations.apply(
            state.flowVersion,
            operation,
          );

          state.operationListeners.forEach((listener) => {
            listener(state.flowVersion, operation);
          });

          const updateRequest = async () => {
            set({ saving: true });
            try {
              const updatedFlowVersion = await flowsApi.update(
                state.flow.id,
                operation,
              );
              set((state) => {
                return {
                  flowVersion: {
                    ...state.flowVersion,
                    id: updatedFlowVersion.version.id,
                    state: updatedFlowVersion.version.state,
                  },
                  saving: flowUpdatesQueue.size() !== 0,
                };
              });
            } catch (error) {
              console.error(error);
              flowUpdatesQueue.halt();
              onError();
            }
          };
          flowUpdatesQueue.add(updateRequest);
          return { flowVersion: newFlowVersion };
        }),
      setVersion: (flowVersion: FlowVersion) => {
        set((state) => ({
          flowVersion,
          run: null,
          selectedStep: null,
          readonly:
            state.flow.publishedVersionId !== flowVersion.id &&
            flowVersion.state === FlowVersionState.LOCKED,
          leftSidebar: LeftSideBarType.NONE,
          rightSidebar: RightSideBarType.NONE,
          selectedBranchIndex: null,
        }));
      },
      insertMention: null,
      setInsertMentionHandler: (insertMention: InsertMentionHandler | null) => {
        set({ insertMention });
      },
      refreshSettings: () =>
        set((state) => ({
          refreshStepFormSettingsToggle: !state.refreshStepFormSettingsToggle,
        })),

      selectedBranchIndex: null,
      operationListeners: [],
      addOperationListener: (
        listener: (
          flowVersion: FlowVersion,
          operation: FlowOperationRequest,
        ) => void,
      ) =>
        set((state) => ({
          operationListeners: [...state.operationListeners, listener],
        })),
      removeOperationListener: (
        listener: (
          flowVersion: FlowVersion,
          operation: FlowOperationRequest,
        ) => void,
      ) =>
        set((state) => ({
          operationListeners: state.operationListeners.filter(
            (l) => l !== listener,
          ),
        })),
      askAiButtonProps: null,
      setAskAiButtonProps: (props) => {
        return set((state) => ({
          askAiButtonProps: props,
          leftSidebar: props
            ? LeftSideBarType.AI_COPILOT
            : state.leftSidebar === LeftSideBarType.AI_COPILOT
            ? LeftSideBarType.NONE
            : state.leftSidebar,
          rightSidebar: props &&  props.type === FlowOperationType.UPDATE_ACTION ? RightSideBarType.PIECE_SETTINGS : props? RightSideBarType.NONE : state.rightSidebar,
          selectedStep: props &&  props.type === FlowOperationType.UPDATE_ACTION ? props.stepName: props? null : state.selectedStep,
        }));
      },
    };
  });

export const useSwitchToDraft = () => {
  const [flowVersion, setVersion, exitRun] = useBuilderStateContext((state) => [
    state.flowVersion,
    state.setVersion,
    state.exitRun,
  ]);
  const { checkAccess } = useAuthorization();
  const userHasPermissionToEditFlow = checkAccess(Permission.WRITE_FLOW);
  const { mutate: switchToDraft, isPending: isSwitchingToDraftPending } =
    useMutation({
      mutationFn: async () => {
        const flow = await flowsApi.get(flowVersion.flowId);
        return flow;
      },
      onSuccess: (flow) => {
        setVersion(flow.version);
        exitRun(userHasPermissionToEditFlow);
      },
      onError: () => {
        toast(INTERNAL_ERROR_TOAST);
      },
    });
  return {
    switchToDraft,
    isSwitchingToDraftPending,
  };
};<|MERGE_RESOLUTION|>--- conflicted
+++ resolved
@@ -167,20 +167,11 @@
       canExitRun: initialState.canExitRun,
       activeDraggingStep: null,
       allowCanvasPanning: true,
-<<<<<<< HEAD
-      rightSidebar:
-        initialState.run ||
-        initialState.flowVersion.trigger.type !== TriggerType.EMPTY
-          ? RightSideBarType.PIECE_SETTINGS
-          : RightSideBarType.NONE,
-      refreshStepFormSettingsToggle: false,
-=======
       rightSidebar: initiallySelectedStep && (initiallySelectedStep !== 'trigger' || initialState.flowVersion.trigger.type !== TriggerType.EMPTY)
         ? RightSideBarType.PIECE_SETTINGS
         : RightSideBarType.NONE,
       refreshPieceFormSettings: false,
 
->>>>>>> d6c1b138
       removeStepSelection: () =>
         set({
           selectedStep: null,
