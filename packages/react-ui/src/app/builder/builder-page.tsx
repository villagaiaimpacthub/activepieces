import { ReactFlowProvider } from '@xyflow/react';
import { useEffect, useMemo, useRef, useState } from 'react';
import { ImperativePanelHandle } from 'react-resizable-panels';

import {
  LeftSideBarType,
  RightSideBarType,
  useBuilderStateContext,
} from '@/app/builder/builder-hooks';
import { FlowCanvas } from '@/app/builder/flow-canvas/flow-canvas';
import {
  ResizableHandle,
  ResizablePanel,
  ResizablePanelGroup,
} from '@/components/ui/resizable-panel';
import { RunDetailsBar } from '@/features/flow-runs/components/run-details-bar';
import { flowHelper } from '@activepieces/shared';

import { cn } from '../../lib/utils';

import { BuilderNavBar } from './builder-nav-bar';
import { FlowVersionsList } from './flow-versions/flow-versions-list';
import { PiecesCardList } from './pieces-list/pieces-card-list';
import { FlowRunDetails } from './run-details/flow-run-details-list';
import { FlowRecentRunsList } from './run-list/flow-runs-list';
import { StepSettingsContainer } from './step-settings/step-settings-container';

<<<<<<< HEAD
const minWidthOfSidebar = 'min-w-[max(20vw,400px)]';
const animateResizeClassName = `transition-all duration-200`;

=======
>>>>>>> 577d92d9
const useAnimateSidebar = (
  sidebarValue: LeftSideBarType | RightSideBarType,
) => {
  const handleRef = useRef<ImperativePanelHandle>(null);
  const sidebarbarClosed = [
    LeftSideBarType.NONE,
    RightSideBarType.NONE,
  ].includes(sidebarValue);
  useEffect(() => {
    const sidebarSize = handleRef.current?.getSize() ?? 0;
    if (sidebarbarClosed) {
      handleRef.current?.resize(0);
    } else if (sidebarSize === 0) {
      handleRef.current?.resize(25);
    }
  }, [handleRef, sidebarValue, sidebarbarClosed]);
  return handleRef;
};
<<<<<<< HEAD

const BuilderPage = () => {
  const [leftSidebar, rightSidebar, flowVersion, selectedStep, exitRun, run] =
=======
const animateResizeClassName = `transition-all duration-200`;
const minWidthOfSidebar = 'min-w-[max(20vw,400px)]';

const BuilderPage = () => {
  const [flowVersion, leftSidebar, rightSidebar, run, exitRun, selectedStep] =
>>>>>>> 577d92d9
    useBuilderStateContext((state) => [
      state.leftSidebar,
      state.rightSidebar,
<<<<<<< HEAD
      state.flowVersion,
=======
      state.run,
      state.exitRun,
>>>>>>> 577d92d9
      state.selectedStep,
      state.exitRun,
      state.run,
    ]);

  const [isDraggingHandle, setIsDraggingHandle] = useState(false);
  const rightHandleRef = useAnimateSidebar(rightSidebar);
  const leftHandleRef = useAnimateSidebar(leftSidebar);

  const [containerKey, setContainerKey] = useState<string | undefined>(
    undefined,
  );

  const memorizedSelectedStep = useMemo(() => {
    if (!flowVersion || !selectedStep?.stepName) {
      return undefined;
    }
    return flowHelper.getStep(flowVersion, selectedStep.stepName);
  }, [flowVersion.id, selectedStep]);

  useEffect(() => {
    if (!selectedStep) {
      return;
    }
    setContainerKey(flowVersion.id + selectedStep.stepName);
  }, [selectedStep, flowVersion]);

  return (
    <div className="flex h-screen w-screen flex-col">
<<<<<<< HEAD
      {run && <RunDetailsBar run={run} exitRun={exitRun} />}
=======
      {run && <RunDetailsBar run={run} onExitRun={exitRun} />}
>>>>>>> 577d92d9
      <BuilderNavBar />
      <ResizablePanelGroup direction="horizontal">
        <>
          <ResizablePanel
            id="left-sidebar"
            defaultSize={0}
            minSize={0}
            maxSize={45}
            order={1}
            ref={leftHandleRef}
            className={cn('min-w-0', {
              [minWidthOfSidebar]: leftSidebar !== LeftSideBarType.NONE,
              [animateResizeClassName]: !isDraggingHandle,
            })}
          >
            {leftSidebar === LeftSideBarType.RUNS && <FlowRecentRunsList />}
            {leftSidebar === LeftSideBarType.RUN_DETAILS && <FlowRunDetails />}
            {leftSidebar === LeftSideBarType.VERSIONS && <FlowVersionsList />}
          </ResizablePanel>
          <ResizableHandle
            disabled={leftSidebar === LeftSideBarType.NONE}
            withHandle={leftSidebar !== LeftSideBarType.NONE}
            onDragging={setIsDraggingHandle}
          />
        </>

        <ResizablePanel defaultSize={100} order={2} id="flow-canvas">
          <ReactFlowProvider>
            <FlowCanvas />
          </ReactFlowProvider>
        </ResizablePanel>

        <>
          <ResizableHandle
            disabled={rightSidebar === RightSideBarType.NONE}
            withHandle={rightSidebar !== RightSideBarType.NONE}
            onDragging={setIsDraggingHandle}
          />

          <ResizablePanel
            ref={rightHandleRef}
            id="right-sidebar"
            defaultSize={0}
            minSize={0}
            maxSize={60}
            order={3}
            className={cn('min-w-0', {
              [minWidthOfSidebar]: rightSidebar !== RightSideBarType.NONE,
              [animateResizeClassName]: !isDraggingHandle,
            })}
          >
            {rightSidebar === RightSideBarType.PIECE_SELECTOR && (
              <PiecesCardList />
            )}
            {rightSidebar === RightSideBarType.PIECE_SETTINGS &&
              memorizedSelectedStep && (
                <StepSettingsContainer
                  key={containerKey}
                  selectedStep={memorizedSelectedStep}
                />
              )}
          </ResizablePanel>
        </>
      </ResizablePanelGroup>
    </div>
  );
};
BuilderPage.displayName = 'BuilderPage';
export { BuilderPage };<|MERGE_RESOLUTION|>--- conflicted
+++ resolved
@@ -25,12 +25,9 @@
 import { FlowRecentRunsList } from './run-list/flow-runs-list';
 import { StepSettingsContainer } from './step-settings/step-settings-container';
 
-<<<<<<< HEAD
 const minWidthOfSidebar = 'min-w-[max(20vw,400px)]';
 const animateResizeClassName = `transition-all duration-200`;
 
-=======
->>>>>>> 577d92d9
 const useAnimateSidebar = (
   sidebarValue: LeftSideBarType | RightSideBarType,
 ) => {
@@ -49,26 +46,14 @@
   }, [handleRef, sidebarValue, sidebarbarClosed]);
   return handleRef;
 };
-<<<<<<< HEAD
 
 const BuilderPage = () => {
+
   const [leftSidebar, rightSidebar, flowVersion, selectedStep, exitRun, run] =
-=======
-const animateResizeClassName = `transition-all duration-200`;
-const minWidthOfSidebar = 'min-w-[max(20vw,400px)]';
-
-const BuilderPage = () => {
-  const [flowVersion, leftSidebar, rightSidebar, run, exitRun, selectedStep] =
->>>>>>> 577d92d9
     useBuilderStateContext((state) => [
       state.leftSidebar,
       state.rightSidebar,
-<<<<<<< HEAD
       state.flowVersion,
-=======
-      state.run,
-      state.exitRun,
->>>>>>> 577d92d9
       state.selectedStep,
       state.exitRun,
       state.run,
@@ -98,11 +83,7 @@
 
   return (
     <div className="flex h-screen w-screen flex-col">
-<<<<<<< HEAD
       {run && <RunDetailsBar run={run} exitRun={exitRun} />}
-=======
-      {run && <RunDetailsBar run={run} onExitRun={exitRun} />}
->>>>>>> 577d92d9
       <BuilderNavBar />
       <ResizablePanelGroup direction="horizontal">
         <>
