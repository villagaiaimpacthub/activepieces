import {
  ReactFlow,
  Background,
  applyNodeChanges,
  applyEdgeChanges,
  EdgeChange,
  NodeChange,
} from '@xyflow/react';
import '@xyflow/react/dist/style.css';
import React, {
  useCallback,
  useEffect,
  useMemo,
  useRef,
  useState,
} from 'react';

import { useElementSize } from '@/lib/utils';

import { useBuilderStateContext } from '../builder-hooks';
import { DataSelector } from '../data-selector';

import { TestFlowWidget } from './above-flow-widget';
import { CanvasControls } from './canvas-controls';
import { ApEdgeWithButton } from './edges/edge-with-button';
import { ReturnLoopedgeButton } from './edges/return-loop-edge';
import { ApEdge, ApNode, flowCanvasUtils } from './flow-canvas-utils';
import { FlowDragLayer } from './flow-drag-layer';
import { ApBigButton } from './nodes/big-button';
import { LoopStepPlaceHolder } from './nodes/loop-step-placeholder';
import { StepPlaceHolder } from './nodes/step-holder-placeholder';
import { ApStepNode } from './nodes/step-node';

<<<<<<< HEAD
function useContainerSize(
  setSize: (size: { width: number; height: number }) => void,
  containerRef: React.RefObject<HTMLDivElement>,
) {
  useEffect(() => {
    const handleResize = (entries: ResizeObserverEntry[]) => {
      if (entries[0]) {
        const { width, height } = entries[0].contentRect;
        setSize({ width, height });
      }
    };

    const resizeObserver = new ResizeObserver(handleResize);

    if (containerRef.current) {
      resizeObserver.observe(containerRef.current);
    }

    return () => {
      resizeObserver.disconnect();
    };
  }, [containerRef, setSize]);
}

=======
>>>>>>> 96a09ee7
const FlowCanvas = React.memo(() => {
  const [allowCanvasPanning, flowVersion] = useBuilderStateContext((state) => [
    state.allowCanvasPanning,
    state.flowVersion,
  ]);

  const containerRef = useRef<HTMLDivElement>(null);
  const graph = useMemo(() => {
    return flowCanvasUtils.convertFlowVersionToGraph(flowVersion);
  }, [flowVersion]);
  const size = useElementSize(containerRef);

  const nodeTypes = useMemo(
    () => ({
      stepNode: ApStepNode,
      placeholder: StepPlaceHolder,
      bigButton: ApBigButton,
      loopPlaceholder: LoopStepPlaceHolder,
    }),
    [],
  );
  const edgeTypes = useMemo(
    () => ({ apEdge: ApEdgeWithButton, apReturnEdge: ReturnLoopedgeButton }),
    [],
  );

  const [nodes, setNodes] = useState(graph.nodes);
  const [edges, setEdges] = useState(graph.edges);

  useEffect(() => {
    setNodes(graph.nodes);
    setEdges(graph.edges);
  }, [graph]);

  const onNodesChange = useCallback(
    (changes: NodeChange<ApNode>[]) =>
      setNodes((nds) => applyNodeChanges(changes, nds)),
    [],
  );
  const onEdgesChange = useCallback(
    (changes: EdgeChange<ApEdge>[]) =>
      setEdges((eds) => applyEdgeChanges(changes, eds)),
    [],
  );

  return (
    <div className="size-full grow relative" ref={containerRef}>
      <FlowDragLayer>
        <ReactFlow
          nodeTypes={nodeTypes}
          nodes={nodes}
          edgeTypes={edgeTypes}
          onNodesChange={onNodesChange}
          edges={edges}
          draggable={false}
          edgesFocusable={false}
          elevateEdgesOnSelect={false}
          onEdgesChange={onEdgesChange}
          maxZoom={1.5}
          minZoom={0.5}
          panOnDrag={allowCanvasPanning}
          zoomOnDoubleClick={false}
          panOnScroll={true}
          fitView={true}
          nodesConnectable={false}
          elementsSelectable={true}
          nodesDraggable={false}
          nodesFocusable={false}
          fitViewOptions={{
            includeHiddenNodes: false,
            minZoom: 0.5,
            maxZoom: 1.2,
            nodes: nodes.slice(0, 5),
            duration: 0,
          }}
        >
          <TestFlowWidget></TestFlowWidget>
          <CanvasControls></CanvasControls>
          <Background />
        </ReactFlow>
      </FlowDragLayer>
      <DataSelector
        parentHeight={size.height}
        parentWidth={size.width}
      ></DataSelector>
    </div>
  );
});

FlowCanvas.displayName = 'FlowCanvas';
export { FlowCanvas };<|MERGE_RESOLUTION|>--- conflicted
+++ resolved
@@ -31,33 +31,7 @@
 import { StepPlaceHolder } from './nodes/step-holder-placeholder';
 import { ApStepNode } from './nodes/step-node';
 
-<<<<<<< HEAD
-function useContainerSize(
-  setSize: (size: { width: number; height: number }) => void,
-  containerRef: React.RefObject<HTMLDivElement>,
-) {
-  useEffect(() => {
-    const handleResize = (entries: ResizeObserverEntry[]) => {
-      if (entries[0]) {
-        const { width, height } = entries[0].contentRect;
-        setSize({ width, height });
-      }
-    };
 
-    const resizeObserver = new ResizeObserver(handleResize);
-
-    if (containerRef.current) {
-      resizeObserver.observe(containerRef.current);
-    }
-
-    return () => {
-      resizeObserver.disconnect();
-    };
-  }, [containerRef, setSize]);
-}
-
-=======
->>>>>>> 96a09ee7
 const FlowCanvas = React.memo(() => {
   const [allowCanvasPanning, flowVersion] = useBuilderStateContext((state) => [
     state.allowCanvasPanning,
