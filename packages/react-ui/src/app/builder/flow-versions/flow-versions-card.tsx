--- conflicted
+++ resolved
@@ -8,12 +8,8 @@
   LeftSideBarType,
   useBuilderStateContext,
 } from '@/app/builder/builder-hooks';
-<<<<<<< HEAD
 import { CardListItem } from '@/components/custom/card-list';
 import { PermissionNeededTooltip } from '@/components/custom/permission-needed-tooltip';
-import { AvatarLetter } from '@/components/ui/avatar-letter';
-=======
->>>>>>> 7171e36a
 import { Button } from '@/components/ui/button';
 import {
   Dialog,
