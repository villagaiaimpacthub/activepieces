import { DotsVerticalIcon } from '@radix-ui/react-icons';
import { t } from 'i18next';
import { Eye, EyeIcon, Pencil } from 'lucide-react';
import React, { useState } from 'react';

import {
  LeftSideBarType,
  useBuilderStateContext,
} from '@/app/builder/builder-hooks';
<<<<<<< HEAD
import { CardListItem } from '@/components/custom/card-list';
import { PermissionNeededTooltip } from '@/components/custom/permission-needed-tooltip';
=======
import { useEmbedding } from '@/components/embed-provider';
>>>>>>> 117ded4e
import { Button } from '@/components/ui/button';
import {
  Dialog,
  DialogClose,
  DialogContent,
  DialogDescription,
  DialogFooter,
  DialogHeader,
  DialogTitle,
  DialogTrigger,
} from '@/components/ui/dialog';
import {
  DropdownMenu,
  DropdownMenuContent,
  DropdownMenuItem,
  DropdownMenuTrigger,
} from '@/components/ui/dropdown-menu';
import { LoadingSpinner } from '@/components/ui/spinner';
import {
  Tooltip,
  TooltipContent,
  TooltipTrigger,
} from '@/components/ui/tooltip';
import { UserAvatar } from '@/components/ui/user-avatar';
import { FlowVersionStateDot } from '@/features/flows/components/flow-version-state-dot';
import { flowsHooks } from '@/features/flows/lib/flows-hooks';
import { useAuthorization } from '@/hooks/authorization-hooks';
import { formatUtils } from '@/lib/utils';
import {
  FlowVersionMetadata,
  FlowVersionState,
  Permission,
} from '@activepieces/shared';

type UseAsDraftOptionProps = {
  versionNumber: number;
  onConfirm: () => void;
};
const UseAsDraftDropdownMenuOption = ({
  versionNumber,
  onConfirm,
}: UseAsDraftOptionProps) => {
  const { checkAccess } = useAuthorization();
  const userHasPermissionToWriteFlow = checkAccess(Permission.WRITE_FLOW);

  return (
    <Dialog>
      <DialogTrigger
        disabled={!userHasPermissionToWriteFlow}
        className="w-full"
      >
        <PermissionNeededTooltip hasPermission={userHasPermissionToWriteFlow}>
          <DropdownMenuItem
            className="w-full"
            onSelect={(e) => {
              e.preventDefault();
            }}
            disabled={!userHasPermissionToWriteFlow}
          >
            <Pencil className="mr-2 h-4 w-4" />
            <span>{t('Use as Draft')}</span>
          </DropdownMenuItem>
        </PermissionNeededTooltip>
      </DialogTrigger>
      <DialogContent>
        <DialogHeader>
          <DialogTitle>{t('Are you sure?')}</DialogTitle>
          <DialogDescription>
            {t('Your current draft version will be overwritten with')}{' '}
            <span className="font-semibold">
              {t('version #')}
              {versionNumber}
            </span>
          </DialogDescription>
        </DialogHeader>
        <DialogFooter className="justify-end">
          <DialogClose asChild>
            <Button variant={'outline'}>{t('Cancel')}</Button>
          </DialogClose>
          <DialogClose asChild>
            <Button onClick={() => onConfirm()}>{t('Confirm')}</Button>
          </DialogClose>
        </DialogFooter>
      </DialogContent>
    </Dialog>
  );
};
UseAsDraftDropdownMenuOption.displayName = 'UseAsDraftDropdownMenuOption';

type FlowVersionDetailsCardProps = {
  flowVersion: FlowVersionMetadata;
  selected: boolean;
  published: boolean;
  flowVersionNumber: number;
};
const FlowVersionDetailsCard = React.memo(
  ({
    flowVersion,
    flowVersionNumber,
    selected,
    published,
  }: FlowVersionDetailsCardProps) => {
    const { checkAccess } = useAuthorization();
    const userHasPermissionToWriteFlow = checkAccess(Permission.WRITE_FLOW);
    const [setBuilderVersion, setLeftSidebar, setReadonly] =
      useBuilderStateContext((state) => [
        state.setVersion,
        state.setLeftSidebar,
        state.setReadOnly,
      ]);
    const [dropdownMenuOpen, setDropdownMenuOpen] = useState(false);
    const { mutate: viewVersion, isPending } = flowsHooks.useFetchFlowVersion({
      onSuccess: (populatedFlowVersion) => {
        setBuilderVersion(populatedFlowVersion);
        setReadonly(
          populatedFlowVersion.state === FlowVersionState.LOCKED ||
            !userHasPermissionToWriteFlow,
        );
      },
    });

    const { mutate: overWriteDraftWithVersion, isPending: isDraftPending } =
      flowsHooks.useOverWriteDraftWithVersion({
        onSuccess: (populatedFlowVersion) => {
          setBuilderVersion(populatedFlowVersion.version);
          setLeftSidebar(LeftSideBarType.NONE);
        },
      });

    const handleOverwriteDraftWtihVersion = () => {
      overWriteDraftWithVersion(flowVersion);
      setDropdownMenuOpen(false);
    };

    const showAvatar = !useEmbedding().embedState.isEmbedded;

    return (
      <CardListItem interactive={false}>
        {showAvatar && flowVersion.updatedByUser && (
          <UserAvatar
            size={28}
            name={
              flowVersion.updatedByUser.firstName +
              ' ' +
              flowVersion.updatedByUser.lastName
            }
            email={flowVersion.updatedByUser.email}
          />
        )}
        <div className="grid gap-2">
          <p className="text-sm font-medium leading-none select-none pointer-events-none">
            {formatUtils.formatDate(new Date(flowVersion.created))}
          </p>
          <p className="flex gap-1 text-xs text-muted-foreground">
            {t('Version')} {flowVersionNumber}
          </p>
        </div>
        <div className="flex-grow"></div>
        <div className="flex font-medium gap-2 justify-center items-center">
          {selected && (
            <Tooltip>
              <TooltipTrigger asChild>
                <div className="size-10 flex justify-center items-center">
                  <EyeIcon className="w-5 h-5 "></EyeIcon>
                </div>
              </TooltipTrigger>
              <TooltipContent>{t('Viewing')}</TooltipContent>
            </Tooltip>
          )}

          {flowVersion.state === FlowVersionState.DRAFT && (
            <FlowVersionStateDot
              state={flowVersion.state}
              versionId={flowVersion.id}
            ></FlowVersionStateDot>
          )}

          {published && flowVersion.state === FlowVersionState.LOCKED && (
            <FlowVersionStateDot
              state={flowVersion.state}
              versionId={flowVersion.id}
            ></FlowVersionStateDot>
          )}

          <DropdownMenu
            onOpenChange={(open) => setDropdownMenuOpen(open)}
            open={dropdownMenuOpen}
          >
            <DropdownMenuTrigger asChild>
              <Button
                variant="ghost"
                disabled={isPending || isDraftPending}
                size={'icon'}
              >
                {(isPending || isDraftPending) && (
                  <LoadingSpinner className="w-5 h-5" />
                )}
                {!isPending && !isDraftPending && (
                  <DotsVerticalIcon className="w-5 h-5" />
                )}
              </Button>
            </DropdownMenuTrigger>
            <DropdownMenuContent className="w-40">
              <DropdownMenuItem
                onClick={() => viewVersion(flowVersion)}
                className="w-full"
              >
                <Eye className="mr-2 h-4 w-4" />
                <span>{t('View')}</span>
              </DropdownMenuItem>
              {flowVersion.state !== FlowVersionState.DRAFT && (
                <UseAsDraftDropdownMenuOption
                  versionNumber={flowVersionNumber}
                  onConfirm={handleOverwriteDraftWtihVersion}
                ></UseAsDraftDropdownMenuOption>
              )}
            </DropdownMenuContent>
          </DropdownMenu>
        </div>
      </CardListItem>
    );
  },
);

FlowVersionDetailsCard.displayName = 'FlowVersionDetailsCard';
export { FlowVersionDetailsCard };<|MERGE_RESOLUTION|>--- conflicted
+++ resolved
@@ -7,12 +7,9 @@
   LeftSideBarType,
   useBuilderStateContext,
 } from '@/app/builder/builder-hooks';
-<<<<<<< HEAD
 import { CardListItem } from '@/components/custom/card-list';
 import { PermissionNeededTooltip } from '@/components/custom/permission-needed-tooltip';
-=======
 import { useEmbedding } from '@/components/embed-provider';
->>>>>>> 117ded4e
 import { Button } from '@/components/ui/button';
 import {
   Dialog,
