import { typeboxResolver } from '@hookform/resolvers/typebox';
import deepEqual from 'deep-equal';
import { t } from 'i18next';
import { useEffect, useMemo, useRef, useState } from 'react';
import { useForm, useWatch } from 'react-hook-form';
import { useDeepCompareEffect } from 'react-use';

import { useBuilderStateContext } from '@/app/builder/builder-hooks';
import EditableText from '@/components/ui/editable-text';
import { Form } from '@/components/ui/form';
import {
  ResizableHandle,
  ResizablePanel,
  ResizablePanelGroup,
} from '@/components/ui/resizable-panel';
import { ScrollArea } from '@/components/ui/scroll-area';
import { UNSAVED_CHANGES_TOAST, useToast } from '@/components/ui/use-toast';
import { piecesHooks } from '@/features/pieces/lib/pieces-hook';
import {
  Action,
  ActionType,
  FlowOperationType,
  Trigger,
  TriggerType,
  debounce,
  isNil,
} from '@activepieces/shared';

import { PieceCardInfo } from '../../../features/pieces/components/piece-card';
import { ActionErrorHandlingForm } from '../piece-properties/action-error-handling';
import { formUtils } from '../piece-properties/form-utils';
import { SidebarHeader } from '../sidebar-header';
import { TestStepContainer } from '../test-step';

import { BranchSettings } from './branch-settings';
import { CodeSettings } from './code-settings';
import { LoopsSettings } from './loops-settings';
import { PieceSettings } from './piece-settings';
import { useStepSettingsContext } from './step-settings-context';
import { RouterSettings } from './router-settings';
import { Pencil } from 'lucide-react';

const StepSettingsContainer = () => {
  const { selectedStep, pieceModel, formSchema } = useStepSettingsContext();
  const [
    readonly,
    exitStepSettings,
    applyOperation,
    saving,
    flowVersion,
    refreshPieceFormSettings,
    selectedBranchIndex,
    setSelectedBranchIndex,
  ] = useBuilderStateContext((state) => [
    state.readonly,
    state.exitStepSettings,
    state.applyOperation,
    state.saving,
    state.flowVersion,
    state.refreshPieceFormSettings,
    state.selectedBranchIndex,
    state.setSelectedBranchIndex,
  ]);

  const defaultValues = useMemo(() => {
    return formUtils.buildPieceDefaultValue(selectedStep, pieceModel, true);
  }, [selectedStep, pieceModel]);

  const { stepMetadata } = piecesHooks.useStepMetadata({
    step: selectedStep,
  });

  const { toast } = useToast();

  const debouncedTrigger = useMemo(() => {
    return debounce((newTrigger: Trigger) => {
      applyOperation(
        {
          type: FlowOperationType.UPDATE_TRIGGER,
          request: newTrigger,
        },
        () => toast(UNSAVED_CHANGES_TOAST),
      );
    }, 200);
  }, [applyOperation]);

  const debouncedAction = useMemo(() => {
    return debounce((newAction: Action) => {
      applyOperation(
        {
          type: FlowOperationType.UPDATE_ACTION,
          request: newAction,
        },
        () => toast(UNSAVED_CHANGES_TOAST),
      );
    }, 200);
  }, [applyOperation]);

  const form = useForm<Action | Trigger>({
    mode: 'onChange',
    disabled: readonly,
    reValidateMode: 'onChange',
    defaultValues,
    resolver: typeboxResolver(formSchema),
  });

  useDeepCompareEffect(() => {
    form.trigger();
  }, [formSchema, defaultValues]);

  useEffect(() => {
    form.reset(defaultValues);
    form.trigger();
    // eslint-disable-next-line react-hooks/exhaustive-deps
  }, [refreshPieceFormSettings]);

  const actionOrTriggerDisplayName = selectedStep.settings.actionName
    ? pieceModel?.actions[selectedStep.settings.actionName]?.displayName
    : selectedStep.settings.triggerName
      ? pieceModel?.triggers[selectedStep.settings.triggerName]?.displayName
      : null;

  // Watch changes in form execluding actionName or triggerName from watching //
  const inputChanges = useWatch({
    name: 'settings.input',
    control: form.control,
  });

  const itemsChange = useWatch({
    name: 'settings.items',
    control: form.control,
  });

  const conditionsChange = useWatch({
    name: 'settings.conditions',
    control: form.control,
  });

  const branchesChange = useWatch({
    name: 'settings.branches',
    control: form.control,
  });

  const excutionTypeChange = useWatch({
    name: 'settings.executionType',
    control: form.control,
  });
  const sourceCodeChange = useWatch({
    name: 'settings.sourceCode',
    control: form.control,
  });
  const inputUIInfo = useWatch({
    name: 'settings.inputUiInfo',
    control: form.control,
  });

  const errorHandlingOptions = useWatch({
    name: 'settings.errorHandlingOptions',
    control: form.control,
  });

  const displayName = useWatch({
    name: 'displayName',
    control: form.control,
  });

  const previousSavedStep = useRef<Action | Trigger | null>(null);

  useEffect(() => {
    //added timeout to avoid formstate validity not being updated when values are edited
    setTimeout(() => {
      const currentStep: Trigger | Action = JSON.parse(
        JSON.stringify(form.getValues()),
      );
      currentStep.valid = form.formState.isValid;

      if (previousSavedStep.current === null ||
        (previousSavedStep.current.name === currentStep.name &&
          previousSavedStep.current.type === ActionType.ROUTER &&
          currentStep.type === ActionType.ROUTER &&
          currentStep.settings.branches.length !== previousSavedStep.current.settings.branches.length)) {
        previousSavedStep.current = currentStep;
        return;
      }

<<<<<<< HEAD

      if (
        deepEqual(currentStep, previousSavedStep.current) ||
        skipValueChangeDetection
      ) {
=======
      if (deepEqual(currentStep, previousSavedStep.current)) {
>>>>>>> 73da717d
        return;
      }
      previousSavedStep.current = currentStep;
      if (currentStep.type === TriggerType.PIECE) {
        debouncedTrigger(currentStep as Trigger);
      } else {
        debouncedAction(currentStep as Action);
      }
    });
  }, [
    inputChanges,
    itemsChange,
    errorHandlingOptions,
    conditionsChange,
    sourceCodeChange,
    inputUIInfo,
    displayName,
    branchesChange,
    excutionTypeChange,
  ]);
  const sidebarHeaderContainerRef = useRef<HTMLDivElement>(null);
  const modifiedStep = form.getValues();
  const [isEditingStepOrBranchName, setIsEditingStepOrBranchName] =
    useState(false);
  return (
    <Form {...form}>
      <form
        onSubmit={(e) => e.preventDefault()}
        onChange={(e) => e.preventDefault()}
        className="w-full h-full"
      >
        <div ref={sidebarHeaderContainerRef}>
          <SidebarHeader onClose={() => exitStepSettings()}>
            {isNil(selectedBranchIndex) ? (
              <EditableText
                onValueChange={(value) => {
                  if (value) {
                    form.setValue('displayName', value);
                  }
                }}
                readonly={readonly}
                value={modifiedStep.displayName}
                tooltipContent={readonly ? '' : t('Edit Step Name')}
                isEditing={isEditingStepOrBranchName}
                setIsEditing={setIsEditingStepOrBranchName}
              ></EditableText>
            ) : (
              <>
                <div
                  className="truncate cursor-pointer hover:underline"
                  onClick={(e) => {
                    e.stopPropagation();
                    setSelectedBranchIndex(null);
                  }}
                >
                  {modifiedStep.displayName}
                </div>
                /
                <EditableText
                  key={
                    modifiedStep.settings.branches?.[selectedBranchIndex]
                      ?.branchName
                  }
                  onValueChange={(value) => {
                    if (value) {
                      form.setValue(
                        `settings.branches[${selectedBranchIndex}].branchName`,
                        value,
                      );
                    }
                  }}
                  readonly={readonly}
                  value={
                    modifiedStep.settings.branches?.[selectedBranchIndex]
                      ?.branchName
                  }
                  tooltipContent={readonly ? '' : t('Edit Branch Name')}
                  isEditing={isEditingStepOrBranchName}
                  setIsEditing={setIsEditingStepOrBranchName}
                ></EditableText>
              </>
            )}
            {!isEditingStepOrBranchName && !readonly && (
              <Pencil
                className="h-4 w-4 shrink-0"
                onClick={() => {
                  setIsEditingStepOrBranchName(true);
                }}
              />
            )}
          </SidebarHeader>
        </div>

        <ResizablePanelGroup direction="vertical">
          <ResizablePanel defaultSize={55}>
            <ScrollArea className="h-full">
              <div className="flex flex-col gap-4 px-4 pb-6">
                {stepMetadata && (
                  <PieceCardInfo
                    piece={stepMetadata}
                    actionOrTriggerDisplayName={actionOrTriggerDisplayName}
                  ></PieceCardInfo>
                )}
                {modifiedStep.type === ActionType.LOOP_ON_ITEMS && (
                  <LoopsSettings readonly={readonly}></LoopsSettings>
                )}
                {modifiedStep.type === ActionType.CODE && (
                  <CodeSettings readonly={readonly}></CodeSettings>
                )}
                {modifiedStep.type === ActionType.BRANCH && (
                  <BranchSettings readonly={readonly}></BranchSettings>
                )}
                {modifiedStep.type === ActionType.PIECE && modifiedStep && (
                  <PieceSettings
                    step={modifiedStep}
                    flowId={flowVersion.flowId}
                    readonly={readonly}
                  ></PieceSettings>
                )}
                {modifiedStep.type === ActionType.ROUTER && modifiedStep && (
                  <RouterSettings readonly={readonly}></RouterSettings>
                )}
                {modifiedStep.type === TriggerType.PIECE && modifiedStep && (
                  <PieceSettings
                    step={modifiedStep}
                    flowId={flowVersion.flowId}
                    readonly={readonly}
                  ></PieceSettings>
                )}
                {[ActionType.CODE, ActionType.PIECE].includes(
                  modifiedStep.type as ActionType,
                ) && (
                    <ActionErrorHandlingForm
                      hideContinueOnFailure={
                        modifiedStep.settings.errorHandlingOptions
                          ?.continueOnFailure?.hide
                      }
                      disabled={readonly}
                      hideRetryOnFailure={
                        modifiedStep.settings.errorHandlingOptions?.retryOnFailure
                          ?.hide
                      }
                    ></ActionErrorHandlingForm>
                  )}
              </div>
            </ScrollArea>
          </ResizablePanel>
          {!readonly && (
            <>
              <ResizableHandle withHandle={true} />
              <ResizablePanel defaultSize={45}>
                <ScrollArea className="h-[calc(100%-35px)] p-4 pb-10 ">
                  {modifiedStep.type && (
                    <TestStepContainer
                      type={modifiedStep.type}
                      flowId={flowVersion.flowId}
                      flowVersionId={flowVersion.id}
                      isSaving={saving}
                    ></TestStepContainer>
                  )}
                </ScrollArea>
              </ResizablePanel>
            </>
          )}
        </ResizablePanelGroup>
      </form>
    </Form>
  );
};
StepSettingsContainer.displayName = 'StepSettingsContainer';
export { StepSettingsContainer };<|MERGE_RESOLUTION|>--- conflicted
+++ resolved
@@ -178,22 +178,11 @@
         (previousSavedStep.current.name === currentStep.name &&
           previousSavedStep.current.type === ActionType.ROUTER &&
           currentStep.type === ActionType.ROUTER &&
-          currentStep.settings.branches.length !== previousSavedStep.current.settings.branches.length)) {
+          currentStep.settings.branches.length !== previousSavedStep.current.settings.branches.length) || deepEqual(currentStep, previousSavedStep.current)) {
         previousSavedStep.current = currentStep;
         return;
       }
 
-<<<<<<< HEAD
-
-      if (
-        deepEqual(currentStep, previousSavedStep.current) ||
-        skipValueChangeDetection
-      ) {
-=======
-      if (deepEqual(currentStep, previousSavedStep.current)) {
->>>>>>> 73da717d
-        return;
-      }
       previousSavedStep.current = currentStep;
       if (currentStep.type === TriggerType.PIECE) {
         debouncedTrigger(currentStep as Trigger);
