import { t } from 'i18next';
import {
  Bell,
  GitBranch,
  Puzzle,
  Settings,
  SunMoon,
  Users,
} from 'lucide-react';
import { Navigate } from 'react-router-dom';

import SidebarLayout, { SidebarItem } from '@/app/components/sidebar-layout';
import { useAuthorization } from '@/hooks/authorization-hooks';
import { platformHooks } from '@/hooks/platform-hooks';
import { isNil, Permission } from '@activepieces/shared';

import { authenticationSession } from '../../lib/authentication-session';

const iconSize = 20;

interface SettingsLayoutProps {
  children: React.ReactNode;
}

export default function ProjectSettingsLayout({
  children,
}: SettingsLayoutProps) {
  const { platform } = platformHooks.useCurrentPlatform();
  const currentProjectId = authenticationSession.getProjectId();
  const { checkAccess } = useAuthorization();
  if (isNil(currentProjectId)) {
    return <Navigate to="/sign-in" replace />;
  }
  const sidebarNavItems: SidebarItem[] = [
    {
      title: t('General'),
      href: authenticationSession.appendProjectRoutePrefix('/settings/general'),
      icon: <Settings size={iconSize} />,
    },
    {
      title: t('Appearance'),
      href: authenticationSession.appendProjectRoutePrefix(
        '/settings/appearance',
      ),
      icon: <SunMoon size={iconSize} />,
    },
    {
      title: t('Team'),
      href: authenticationSession.appendProjectRoutePrefix('/settings/team'),
      icon: <Users size={iconSize} />,
      hasPermission: checkAccess(Permission.READ_PROJECT_MEMBER),
    },
    {
      title: t('Pieces'),
      href: authenticationSession.appendProjectRoutePrefix('/settings/pieces'),
      icon: <Puzzle size={iconSize} />,
    },
    {
      title: t('Alerts'),
      href: authenticationSession.appendProjectRoutePrefix('/settings/alerts'),
      icon: <Bell size={iconSize} />,
      hasPermission: checkAccess(Permission.READ_ALERT),
    },
    {
<<<<<<< HEAD
      title: t('Environment'),
      href: '/settings/environment',
=======
      title: t('Git Sync'),
      href: authenticationSession.appendProjectRoutePrefix(
        '/settings/git-sync',
      ),
>>>>>>> 98d1437b
      icon: <GitBranch size={iconSize} />,
      hasPermission: checkAccess(Permission.READ_GIT_REPO),
    },
  ];

  const filterAlerts = (item: SidebarItem) =>
    platform.alertsEnabled || item.title !== t('Alerts');
  const filterOnPermission = (item: SidebarItem) =>
    isNil(item.hasPermission) || item.hasPermission;

  const filteredNavItems = sidebarNavItems
    .filter(filterAlerts)
    .filter(filterOnPermission);

  return (
    <SidebarLayout title={t('Settings')} items={filteredNavItems}>
      {children}
    </SidebarLayout>
  );
}<|MERGE_RESOLUTION|>--- conflicted
+++ resolved
@@ -62,15 +62,8 @@
       hasPermission: checkAccess(Permission.READ_ALERT),
     },
     {
-<<<<<<< HEAD
       title: t('Environment'),
       href: '/settings/environment',
-=======
-      title: t('Git Sync'),
-      href: authenticationSession.appendProjectRoutePrefix(
-        '/settings/git-sync',
-      ),
->>>>>>> 98d1437b
       icon: <GitBranch size={iconSize} />,
       hasPermission: checkAccess(Permission.READ_GIT_REPO),
     },
