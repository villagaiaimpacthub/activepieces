<<<<<<< HEAD
import { LoadingScreen } from '@/app/components/loading-screen';
import { FileInputPreview } from '@/app/routes/chat/file-input-preview';
=======
import { useMutation, useQuery } from '@tanstack/react-query';
import { AxiosError } from 'axios';
import { ArrowUpIcon, BotIcon } from 'lucide-react';
import { nanoid } from 'nanoid';
import React, { useEffect, useRef, useState } from 'react';
import { Navigate, useParams } from 'react-router-dom';
import { useSearchParam } from 'react-use';

>>>>>>> e7624cfd
import { Button } from '@/components/ui/button';
import { ChatInput } from '@/components/ui/chat/chat-input';
import {
  FormResultTypes,
  humanInputApi,
} from '@/features/human-input/lib/human-input-api';
import { cn } from '@/lib/utils';
import { ApErrorParams, ChatUIResponse, ErrorCode, isNil } from '@activepieces/shared';
import { useMutation, useQuery } from '@tanstack/react-query';
import { AxiosError } from 'axios';
import {
<<<<<<< HEAD
  ArrowUpIcon,
  Paperclip
} from 'lucide-react';
import { nanoid } from 'nanoid';
import React, { useEffect, useRef, useState } from 'react';
import { Navigate, useParams } from 'react-router-dom';
=======
  ApErrorParams,
  ChatUIResponse,
  ErrorCode,
  USE_DRAFT_QUERY_PARAM_NAME,
  isNil,
} from '@activepieces/shared';

>>>>>>> e7624cfd
import { ImageDialog } from './image-dialog';
import { Messages, MessagesList } from './messages-list';

export function ChatPage() {
  const { flowId } = useParams();
  const useDraft = useSearchParam(USE_DRAFT_QUERY_PARAM_NAME) === 'true';
  const messagesRef = useRef<HTMLDivElement>(null);
  const formRef = useRef<HTMLFormElement>(null);

  const {
    data: chatUI,
    isLoading,
    isError: isLoadingError,
  } = useQuery<ChatUIResponse | null, Error>({
    queryKey: ['chat', flowId],
    queryFn: () => humanInputApi.getChatUI(flowId!, useDraft),
    enabled: !isNil(flowId),
    staleTime: Infinity,
    retry: false,
  });

  const scrollToBottom = () => {
    setTimeout(() => {
      const lastMessage = document.getElementById('last-message');
      if (lastMessage) {
        lastMessage.scrollIntoView({ behavior: 'smooth', block: 'start' });
      }
    }, 100);
  };

  const chatId = useRef<string>(nanoid());
  const [messages, setMessages] = useState<Messages>([]);
  const [input, setInput] = useState('');
  const previousInputRef = useRef('');
  const [sendingError, setSendingError] = useState<ApErrorParams | null>(null);
  const [selectedImage, setSelectedImage] = useState<string | null>(null);
  const [imageDialogOpen, setImageDialogOpen] = useState(false);

  const [files, setFiles] = useState<File[]>([]);
  const previousFilesRef = useRef<File[]>([]);

  const fileInputRef = useRef<HTMLInputElement>(null);

  const botName = chatUI?.props.botName ?? `${chatUI?.platformName ?? 'Activepieces'} Bot`

  const { mutate: sendMessage, isPending: isSending } = useMutation({
    mutationFn: async ({ isRetrying }: { isRetrying: boolean }) => {
      if (!flowId || !chatId) return null;
      const savedInput = isRetrying ? previousInputRef.current : input;
      const savedFiles = isRetrying ? previousFilesRef.current : files;
      previousInputRef.current = savedInput;
      previousFilesRef.current = savedFiles;
      setInput('');
      setFiles([]);
      if (!isRetrying) {
        const fileMessages: Messages = savedFiles.map(file => {
          const isImage = file.type.startsWith('image/');
          return ({
            role: 'user' as const,
            content: URL.createObjectURL(file),
            type: isImage ? 'image' as const : 'file' as const,
            mimeType: file.type,
            fileName: file.name,
          })
        })
        setMessages([...messages, ...fileMessages, { role: 'user', content: savedInput, }]);
      }
      scrollToBottom();
      return humanInputApi.sendMessage({
        flowId,
        chatId: chatId.current,
        message: savedInput,
<<<<<<< HEAD
        files: savedFiles,
=======
        useDraft,
>>>>>>> e7624cfd
      });
    },
    onSuccess: (result) => {
      if (!result) {
        setSendingError({
          code: ErrorCode.NO_CHAT_RESPONSE,
          params: {},
        });
      } else if ('type' in result) {
        switch (result.type) {
          case FormResultTypes.FILE:
            if ('url' in result.value) {
              const isImage = result.value.mimeType?.startsWith('image/');
              setSendingError(null);
              setMessages([
                ...messages,
                {
                  role: 'bot',
                  content: result.value.url,
                  type: isImage ? 'image' : 'file',
                  mimeType: result.value.mimeType,
                },
              ]);
            }
            break;
          case FormResultTypes.MARKDOWN:
            setSendingError(null);
            setMessages([
              ...messages,
              { role: 'bot', content: result.value, type: 'text' as const },
              ...(result.files ?? []).map(file => {
                const isImage = "mimeType" in file ? file.mimeType?.startsWith('image/') : false;
                return ({
                  role: 'bot' as const,
                  content: "url" in file ? file.url : file.base64Url,
                  type: isImage ? 'image' as const : 'file' as const,
                  mimeType: "mimeType" in file ? file.mimeType : undefined,
                  fileName: "fileName" in file ? file.fileName : undefined,
                })
              }),
            ]);
        }
      }
      scrollToBottom();
    },
    onError: (error: AxiosError) => {
      setSendingError(error.response?.data as ApErrorParams);
      scrollToBottom();
    },
  });

  useEffect(scrollToBottom, [messages, isSending]);

  const onSubmit = (e: React.FormEvent<HTMLFormElement>) => {
    e.preventDefault();
    sendMessage({ isRetrying: false });
  };

  const onKeyDown = (e: React.KeyboardEvent<HTMLTextAreaElement>) => {
    if (e.key === 'Enter' && !e.shiftKey) {
      e.preventDefault();
      if (!isSending && input) {
        onSubmit(e as unknown as React.FormEvent<HTMLFormElement>);
      }
    }
  };

  const handleFileChange = (event: React.ChangeEvent<HTMLInputElement>) => {
    const selectedFiles = event.target.files && Array.from(event.target.files);
    if (selectedFiles) {
      setFiles(prevFiles => {
        const newFiles = [...prevFiles, ...selectedFiles]
        return newFiles
      });
      if (fileInputRef.current) {
        fileInputRef.current.value = '';
      }
    }
  };

  const removeFile = (index: number) => {
    setFiles(prevFiles => prevFiles.filter((_, i) => i !== index));
  };

  if (!flowId || isLoadingError) return <Navigate to="/404" />;

  if (isLoading) return <LoadingScreen />;

  const toggleImageDialog = (imageUrl: string | null) => {
    setImageDialogOpen(!!imageUrl);
    setSelectedImage(imageUrl);
  };

  return (
    <main
      className={cn(
        'flex w-full flex-col items-center justify-center pb-6',
        messages.length > 0 ? 'h-screen' : 'h-[calc(50vh)]',
      )}
    >
      <MessagesList
        messagesRef={messagesRef}
        messages={messages}
        chatUI={chatUI}
        sendingError={sendingError}
        isSending={isSending}
        flowId={flowId}
        sendMessage={sendMessage}
        setSelectedImage={toggleImageDialog}
      />
      {messages.length === 0 && (
        <div className="flex flex-col items-center justify-center">
          <div className="flex items-center justify-center py-8 ps-4 font-bold">
            <div className="flex flex-col items-center gap-1">
              <div className="flex items-center justify-center p-3 rounded-full">
                <img
                  src={chatUI?.platformLogoUrl}
                  alt="Bot Avatar"
                  className="w-10 h-10"
                />
              </div>
              <div className="flex items-center gap-1 justify-center">
                <p className="animate-typing overflow-hidden whitespace-nowrap pr-1 hidden lg:block lg:text-xl text-foreground leading-8">
                  Hi I&apos;m {botName} 👋 What can I help you with today?
                </p>
                <p className="animate-typing-sm overflow-hidden whitespace-nowrap pr-1 lg:hidden text-xl text-foreground leading-8">
                  Hi I&apos;m {botName} 👋
                </p>
                <span className="w-4 h-4 rounded-full bg-foreground animate-[fade_0.15s_ease-out_forwards_0.7s_reverse]" />
              </div>
            </div>
          </div>
        </div>
      )}
      <div className="w-full px-4 max-w-3xl">
        <form
          ref={formRef}
          onSubmit={onSubmit}
        >
          <div className="flex flex-col items-center justify-between pe-2 pt-0 rounded-3xl bg-muted">
            {files.length > 0 && (
              <div className="px-4 py-3 w-full">
                <div className="flex items-start gap-3 overflow-x-auto">
                  {files.map((file, index) => (
                    <FileInputPreview
                      key={`${file.name}-${index}`}
                      file={file}
                      index={index}
                      onRemove={removeFile}
                    />
                  ))}
                </div>
              </div>
            )}
            <div className="flex-grow flex items-center w-full">
              <div className="flex items-center ps-2">
                <label htmlFor="file-upload" className="cursor-pointer p-2">
                  <Paperclip className="w-5 h-5 text-gray-500 hover:text-gray-700" />
                </label>
                <input
                  ref={fileInputRef}
                  id="file-upload"
                  type="file"
                  multiple
                  onChange={handleFileChange}
                  className="hidden"
                />
              </div>
              <ChatInput
                autoFocus
                value={input}
                onKeyDown={onKeyDown}
                onChange={(e) => setInput(e.target.value)}
                placeholder="Type your message here..."
              />
              <Button
                disabled={!input || isSending}
                type="submit"
                size="icon"
                className="rounded-full min-w-8 min-h-8 h-8 w-8"
              >
                <ArrowUpIcon className="w-4 h-4 size-4" />
              </Button>
            </div>
          </div>
        </form>
      </div>
      <ImageDialog
        open={imageDialogOpen}
        onOpenChange={(open) => {
          setImageDialogOpen(open);
          if (!open) setSelectedImage(null);
        }}
        imageUrl={selectedImage}
      />
    </main>
  );
}<|MERGE_RESOLUTION|>--- conflicted
+++ resolved
@@ -1,16 +1,13 @@
-<<<<<<< HEAD
 import { LoadingScreen } from '@/app/components/loading-screen';
 import { FileInputPreview } from '@/app/routes/chat/file-input-preview';
-=======
 import { useMutation, useQuery } from '@tanstack/react-query';
 import { AxiosError } from 'axios';
-import { ArrowUpIcon, BotIcon } from 'lucide-react';
+import { ArrowUpIcon } from 'lucide-react';
 import { nanoid } from 'nanoid';
 import React, { useEffect, useRef, useState } from 'react';
 import { Navigate, useParams } from 'react-router-dom';
 import { useSearchParam } from 'react-use';
 
->>>>>>> e7624cfd
 import { Button } from '@/components/ui/button';
 import { ChatInput } from '@/components/ui/chat/chat-input';
 import {
@@ -18,26 +15,11 @@
   humanInputApi,
 } from '@/features/human-input/lib/human-input-api';
 import { cn } from '@/lib/utils';
-import { ApErrorParams, ChatUIResponse, ErrorCode, isNil } from '@activepieces/shared';
-import { useMutation, useQuery } from '@tanstack/react-query';
-import { AxiosError } from 'axios';
+import { ApErrorParams, ChatUIResponse, ErrorCode, isNil, USE_DRAFT_QUERY_PARAM_NAME } from '@activepieces/shared';
 import {
-<<<<<<< HEAD
-  ArrowUpIcon,
   Paperclip
 } from 'lucide-react';
-import { nanoid } from 'nanoid';
-import React, { useEffect, useRef, useState } from 'react';
-import { Navigate, useParams } from 'react-router-dom';
-=======
-  ApErrorParams,
-  ChatUIResponse,
-  ErrorCode,
-  USE_DRAFT_QUERY_PARAM_NAME,
-  isNil,
-} from '@activepieces/shared';
-
->>>>>>> e7624cfd
+
 import { ImageDialog } from './image-dialog';
 import { Messages, MessagesList } from './messages-list';
 
@@ -110,11 +92,8 @@
         flowId,
         chatId: chatId.current,
         message: savedInput,
-<<<<<<< HEAD
         files: savedFiles,
-=======
         useDraft,
->>>>>>> e7624cfd
       });
     },
     onSuccess: (result) => {
