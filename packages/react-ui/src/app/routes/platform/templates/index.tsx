--- conflicted
+++ resolved
@@ -1,4 +1,3 @@
-<<<<<<< HEAD
 import LockedFeatureGuard from "@/app/components/locked-feature-guard";
 import { ConfirmationDeleteDialog } from "@/components/delete-dialog";
 import { Button } from "@/components/ui/button";
@@ -24,7 +23,7 @@
 import { FlowTemplate, TemplateType } from "../../../../../../shared/src";
 
 export default function TemplatesPage() {
-  const { data: platform } = platformHooks.useCurrentPlatform();
+  const { platform } = platformHooks.useCurrentPlatform();
 
   const [refreshCount, setRefreshCount] = useState(0);
 
@@ -301,22 +300,4 @@
       </DialogContent>
     </Dialog>
   )
-=======
-import LockedFeatureGuard from '@/app/components/locked-feature-guard';
-import { platformHooks } from '@/hooks/platform-hooks';
-
-export default function TemplatesPage() {
-  const { platform } = platformHooks.useCurrentPlatform();
-  const isEnabled = platform.manageTemplatesEnabled;
-  return (
-    <LockedFeatureGuard
-      locked={!isEnabled}
-      lockTitle="Unlock Templates"
-      lockDescription="Convert the most common automations into reusable templates 1 click away from your users"
-      lockVideoUrl="https://cdn.activepieces.com/videos/showcase/templates.mp4"
-    >
-      {null}
-    </LockedFeatureGuard>
-  );
->>>>>>> fb6f24f9
 }