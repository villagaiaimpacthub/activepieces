--- conflicted
+++ resolved
@@ -68,24 +68,12 @@
   }
 
   return (
-<<<<<<< HEAD
-    <article className="flex flex-col w-full gap-6">
-      <div className="flex justify-between items-center">
-        <div>
-          <TableTitle>{t('Billing')}</TableTitle>
-          <p className="text-sm text-muted-foreground">
-            {t('Manage billing, usage and limits')}
-          </p>
-        </div>
-
-=======
     <>
       <DashboardPageHeader
         title={t('Billing')}
         description={t('Manage billing, usage and limits')}
         beta={true}
       >
->>>>>>> 9642fbb5
         {isEnterprise ? (
           <Button
             variant="default"
@@ -115,7 +103,6 @@
       <section className="flex flex-col w-full gap-6">
         {!isEnterprise && <SubscriptionInfo info={platformPlanInfo} />}
 
-<<<<<<< HEAD
       <UsageCards platformSubscription={platformPlanInfo} />
 
       {!isFree && <ActiveFlowAddon platformSubscription={platformPlanInfo} />}
@@ -137,25 +124,6 @@
           <AiCreditsUsageTable />
         </>
       )}
-=======
-        <UsageCards platformSubscription={platformPlanInfo} />
-        {isBusinessPlan && (
-          <BusinessUserSeats platformSubscription={platformPlanInfo} />
-        )}
-        {!isEnterpriseEdition && (
-          <>
-            <AICreditUsage platformSubscription={platformPlanInfo} />
-            <TasksUsage platformSubscription={platformPlanInfo} />
-          </>
-        )}
-
-        {isEnterpriseEdition && (
-          <>
-            <h3 className="text-lg font-semibold">{t('AI Credits')}</h3>
-            <AiCreditsUsageTable />
-          </>
-        )}
->>>>>>> 9642fbb5
 
         {isEnterprise ? (
           <LicenseKey platform={platform} />
