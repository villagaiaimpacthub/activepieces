import { useMutation } from '@tanstack/react-query';
import { ColumnDef } from '@tanstack/react-table';
import { t } from 'i18next';
import {
  CheckIcon,
  ChevronDown,
  EllipsisVertical,
  Import,
  Plus,
  Workflow,
} from 'lucide-react';
import { useState } from 'react';
import { useNavigate, useSearchParams } from 'react-router-dom';

import { useEmbedding } from '@/components/embed-provider';
import { ShowPoweredBy } from '@/components/show-powered-by';
import { Button } from '@/components/ui/button';
import {
  DataTable,
  PaginationParams,
  RowDataWithActions,
} from '@/components/ui/data-table';
import { DataTableColumnHeader } from '@/components/ui/data-table-column-header';
import {
  DropdownMenu,
  DropdownMenuContent,
  DropdownMenuItem,
  DropdownMenuTrigger,
} from '@/components/ui/dropdown-menu';
import { INTERNAL_ERROR_TOAST, toast } from '@/components/ui/use-toast';
import { FlowStatusToggle } from '@/features/flows/components/flow-status-toggle';
import { ImportFlowDialog } from '@/features/flows/components/import-flow-dialog';
import { SelectFlowTemplateDialog } from '@/features/flows/components/select-flow-template-dialog';
import { flowsApi } from '@/features/flows/lib/flows-api';
import { FolderBadge } from '@/features/folders/component/folder-badge';
import { FolderFilterList } from '@/features/folders/component/folder-filter-list';
import { PieceIconList } from '@/features/pieces/components/piece-icon-list';
import { authenticationSession } from '@/lib/authentication-session';
import { formatUtils } from '@/lib/utils';
import { FlowStatus, Permission, PopulatedFlow } from '@activepieces/shared';

import FlowActionMenu from '../../../app/components/flow-actions-menu';
import { useAuthorization } from '@/components/authorization';
import { PermissionNeededWrapper } from '@/components/ui/permission-needed-wrapper';

const filters = [
  {
    type: 'input',
    title: t('Flow name'),
    accessorKey: 'name',
    options: [],
    icon: CheckIcon,
  } as const,
  {
    type: 'select',
    title: t('Status'),
    accessorKey: 'status',
    options: Object.values(FlowStatus).map((status) => {
      return {
        label: formatUtils.convertEnumToHumanReadable(status),
        value: status,
      };
    }),
    icon: CheckIcon,
  } as const,
];

const FlowsPage = () => {
<<<<<<< HEAD
  const { checkAccess } = useAuthorization();
  const doesUserHavePermissionToWriteFlow = checkAccess(Permission.WRITE_FLOW);
=======
  const { embedState } = useEmbedding();
>>>>>>> 490a68b6
  const navigate = useNavigate();
  const [refresh, setRefresh] = useState(0);

  const [searchParams] = useSearchParams();

  async function fetchData(
    params: { name: string; status: FlowStatus[] },
    pagination: PaginationParams,
  ) {
    return flowsApi.list({
      projectId: authenticationSession.getProjectId()!,
      cursor: pagination.cursor,
      limit: pagination.limit ?? 10,
      status: params.status,
      name: params.name,
      folderId: searchParams.get('folderId') ?? undefined,
    });
  }

  const { mutate: createFlow, isPending: isCreateFlowPending } = useMutation<
    PopulatedFlow,
    Error,
    void
  >({
    mutationFn: async () => {
      const flow = await flowsApi.create({
        projectId: authenticationSession.getProjectId()!,
        displayName: t('Untitled'),
      });
      return flow;
    },
    onSuccess: (flow) => {
      navigate(`/flows/${flow.id}`);
    },
    onError: () => toast(INTERNAL_ERROR_TOAST),
  });

  const columns: (ColumnDef<RowDataWithActions<PopulatedFlow>> & {
    accessorKey: string;
  })[] = [
    {
      accessorKey: 'name',
      header: ({ column }) => (
        <DataTableColumnHeader column={column} title={t('Name')} />
      ),
      cell: ({ row }) => {
        const status = row.original.version.displayName;
        return <div className="text-left">{status}</div>;
      },
    },
    {
      accessorKey: 'steps',
      header: ({ column }) => (
        <DataTableColumnHeader column={column} title={t('Steps')} />
      ),
      cell: ({ row }) => {
        return (
          <PieceIconList
            trigger={row.original.version.trigger}
            maxNumberOfIconsToShow={2}
          />
        );
      },
    },
    {
      accessorKey: 'folderId',
      header: ({ column }) => (
        <DataTableColumnHeader column={column} title={t('Folder')} />
      ),
      cell: ({ row }) => {
        const folderId = row.original.folderId;
        return (
          <div className="text-left">
            {folderId ? (
              <FolderBadge folderId={folderId} />
            ) : (
              <span>{t('Uncategorized')}</span>
            )}
          </div>
        );
      },
    },
    {
      accessorKey: 'created',
      header: ({ column }) => (
        <DataTableColumnHeader column={column} title={t('Created')} />
      ),
      cell: ({ row }) => {
        const created = row.original.created;
        return (
          <div className="text-left font-medium">
            {formatUtils.formatDate(new Date(created))}
          </div>
        );
      },
    },
    {
      accessorKey: 'status',
      header: ({ column }) => (
        <DataTableColumnHeader column={column} title={t('Status')} />
      ),
      cell: ({ row }) => {
        return (
          <div
            className="flex items-center space-x-2"
            onClick={(e) => e.stopPropagation()}
          >
            <FlowStatusToggle
              flow={row.original}
              flowVersion={row.original.version}
            ></FlowStatusToggle>
          </div>
        );
      },
    },
    {
      accessorKey: 'actions',
      header: ({ column }) => (
        <DataTableColumnHeader column={column} title="" />
      ),
      cell: ({ row }) => {
        const flow = row.original;
        return (
          <div onClick={(e) => e.stopPropagation()}>
            <FlowActionMenu
              insideBuilder={false}
              flow={flow}
              readonly={false}
              flowVersion={flow.version}
              onRename={() => setRefresh(refresh + 1)}
              onMoveTo={() => setRefresh(refresh + 1)}
              onDuplicate={() => setRefresh(refresh + 1)}
              onDelete={() => setRefresh(refresh + 1)}
            >
              <EllipsisVertical className="h-10 w-10" />
            </FlowActionMenu>
          </div>
        );
      },
    },
  ];

  return (
    <div className="flex flex-col gap-4 w-full">
      <div className="mb-4 flex">
        <h1 className="text-3xl font-bold">{t('Flows')}</h1>
        <div className="ml-auto flex flex-row gap-2">
<<<<<<< HEAD
          <ImportFlowDialog>
            <PermissionNeededWrapper
              hasPermission={doesUserHavePermissionToWriteFlow}
            >
=======
          <ImportFlowDialog insideBuilder={false}>
            <Button variant="outline" className="flex gap-2 items-center">
              <Import className="w-4 h-4" />
              {t('Import Flow')}
            </Button>
          </ImportFlowDialog>
          <DropdownMenu modal={false}>
            <DropdownMenuTrigger asChild>
>>>>>>> 490a68b6
              <Button
                disabled={!doesUserHavePermissionToWriteFlow}
                variant="outline"
                className="flex gap-2 items-center"
              >
                <Import className="w-4 h-4" />
                {t('Import Flow')}
              </Button>
            </PermissionNeededWrapper>
          </ImportFlowDialog>
          <DropdownMenu modal={false}>
            <DropdownMenuTrigger
              disabled={!doesUserHavePermissionToWriteFlow}
              asChild
            >
              <PermissionNeededWrapper
                hasPermission={doesUserHavePermissionToWriteFlow}
              >
                <Button
                  disabled={!doesUserHavePermissionToWriteFlow}
                  variant="default"
                  className="flex gap-2 items-center"
                  loading={isCreateFlowPending}
                >
                  <span>{t('New Flow')}</span>
                  <ChevronDown className="h-4 w-4 " />
                </Button>
              </PermissionNeededWrapper>
            </DropdownMenuTrigger>
            <DropdownMenuContent>
              <DropdownMenuItem
                onSelect={(e) => {
                  e.preventDefault();
                  createFlow();
                }}
                disabled={isCreateFlowPending}
              >
                <Plus className="h-4 w-4 me-2" />
                <span>{t('From scratch')}</span>
              </DropdownMenuItem>
              <SelectFlowTemplateDialog>
                <DropdownMenuItem
                  onSelect={(e) => e.preventDefault()}
                  disabled={isCreateFlowPending}
                >
                  <Workflow className="h-4 w-4 me-2" />
                  <span>{t('Use a template')}</span>
                </DropdownMenuItem>
              </SelectFlowTemplateDialog>
            </DropdownMenuContent>
          </DropdownMenu>
        </div>
      </div>
      <div className="flex flex-row gap-4">
        {!embedState.hideFolders && <FolderFilterList />}
        <div className="w-full">
          <DataTable
            columns={columns.filter(
              (column) =>
                !embedState.hideFolders || column.accessorKey !== 'folderId',
            )}
            fetchData={fetchData}
            filters={filters}
            refresh={refresh}
            onRowClick={(row, e) => {
              if (e.ctrlKey) {
                window.open(`/flows/${row.id}`, '_blank');
              } else {
                navigate(`/flows/${row.id}`);
              }
            }}
          />
        </div>
      </div>
      <ShowPoweredBy />
    </div>
  );
};

export { FlowsPage };<|MERGE_RESOLUTION|>--- conflicted
+++ resolved
@@ -66,12 +66,9 @@
 ];
 
 const FlowsPage = () => {
-<<<<<<< HEAD
   const { checkAccess } = useAuthorization();
   const doesUserHavePermissionToWriteFlow = checkAccess(Permission.WRITE_FLOW);
-=======
   const { embedState } = useEmbedding();
->>>>>>> 490a68b6
   const navigate = useNavigate();
   const [refresh, setRefresh] = useState(0);
 
@@ -219,21 +216,10 @@
       <div className="mb-4 flex">
         <h1 className="text-3xl font-bold">{t('Flows')}</h1>
         <div className="ml-auto flex flex-row gap-2">
-<<<<<<< HEAD
-          <ImportFlowDialog>
+          <ImportFlowDialog insideBuilder={false}>
             <PermissionNeededWrapper
               hasPermission={doesUserHavePermissionToWriteFlow}
             >
-=======
-          <ImportFlowDialog insideBuilder={false}>
-            <Button variant="outline" className="flex gap-2 items-center">
-              <Import className="w-4 h-4" />
-              {t('Import Flow')}
-            </Button>
-          </ImportFlowDialog>
-          <DropdownMenu modal={false}>
-            <DropdownMenuTrigger asChild>
->>>>>>> 490a68b6
               <Button
                 disabled={!doesUserHavePermissionToWriteFlow}
                 variant="outline"
