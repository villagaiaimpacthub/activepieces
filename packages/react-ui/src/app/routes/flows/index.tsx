import { useMutation } from '@tanstack/react-query';
import { t } from 'i18next';
import {
  ChevronDown,
  History,
  CircleAlert,
  Plus,
  Upload,
  Workflow,
} from 'lucide-react';
import { useEffect, useState } from 'react';
import { useLocation, useNavigate, useSearchParams } from 'react-router-dom';

import { DashboardPageHeader } from '@/components/custom/dashboard-page-header';
import { PermissionNeededTooltip } from '@/components/custom/permission-needed-tooltip';
import { useEmbedding } from '@/components/embed-provider';
import { Button } from '@/components/ui/button';
import {
  DropdownMenu,
  DropdownMenuContent,
  DropdownMenuItem,
  DropdownMenuTrigger,
} from '@/components/ui/dropdown-menu';
import { Tabs, TabsContent, TabsList, TabsTrigger } from '@/components/ui/tabs';
import { RunsTable } from '@/features/flow-runs/components/runs-table';
import { ImportFlowDialog } from '@/features/flows/components/import-flow-dialog';
import { SelectFlowTemplateDialog } from '@/features/flows/components/select-flow-template-dialog';
import { flowsApi } from '@/features/flows/lib/flows-api';
import { folderIdParamName } from '@/features/folders/component/folder-filter-list';
import { foldersApi } from '@/features/folders/lib/folders-api';
import { issueHooks } from '@/features/issues/hooks/issue-hooks';
import { useAuthorization } from '@/hooks/authorization-hooks';
import { authenticationSession } from '@/lib/authentication-session';
import { NEW_FLOW_QUERY_PARAM } from '@/lib/utils';
import { Permission, PopulatedFlow } from '@activepieces/shared';

import { FlowsTable } from './flows-table';
import { IssuesTable } from './issues-table';

export enum FlowsPageTabs {
  HISTORY = 'history',
  ISSUES = 'issues',
  FLOWS = 'flows',
}

const FlowsPage = () => {
  const { checkAccess } = useAuthorization();
  const { data: showIssuesNotification } = issueHooks.useIssuesNotification();
  const location = useLocation();
  const navigate = useNavigate();

  const determineActiveTab = () => {
    if (location.pathname.includes('/runs')) {
      return FlowsPageTabs.HISTORY;
    } else if (location.pathname.includes('/issues')) {
      return FlowsPageTabs.ISSUES;
    } else {
      return FlowsPageTabs.FLOWS;
    }
  };

  const [activeTab, setActiveTab] = useState<FlowsPageTabs>(
    determineActiveTab(),
  );

  useEffect(() => {
    setActiveTab(determineActiveTab());
  }, [location.pathname]);

  const { embedState } = useEmbedding();

  const handleTabChange = (value: FlowsPageTabs) => {
    setActiveTab(value);

    let newPath = location.pathname;
    if (value === FlowsPageTabs.HISTORY) {
      newPath = newPath.replace(/\/(flows|issues)$/, '/runs');
    } else if (value === FlowsPageTabs.ISSUES) {
      newPath = newPath.replace(/\/(flows|runs)$/, '/issues');
    } else {
      newPath = newPath.replace(/\/(runs|issues)$/, '/flows');
    }

    navigate(newPath);
  };

  return (
<<<<<<< HEAD
    <div className="flex flex-col gap-4 grow">
      <div className="flex flex-col gap-4 w-full grow">
        <div className="flex items-center justify-between">
          <TableTitle
            tutorialTab="flows"
            description={t(
              'Create and manage your flows, run history and run issues',
=======
    <div className="flex flex-col gap-4 w-full grow">
      <DashboardPageHeader
        title={t('Flows')}
        description={t(
          'Create and manage your flows, run history and run issues',
        )}
      >
        {activeTab === FlowsPageTabs.FLOWS && <CreateFlowDropdown />}
      </DashboardPageHeader>
      <Tabs
        value={activeTab}
        onValueChange={(v) => handleTabChange(v as FlowsPageTabs)}
        className="w-full"
      >
        {!embedState.hideFlowsPageNavbar ? (
          <TabsList variant="outline">
            <TabsTrigger value={FlowsPageTabs.FLOWS} variant="outline">
              <Workflow className="h-4 w-4 mr-2" />
              {t('Flows')}
            </TabsTrigger>
            {checkAccess(Permission.READ_RUN) && (
              <TabsTrigger value={FlowsPageTabs.HISTORY} variant="outline">
                <History className="h-4 w-4 mr-2" />
                {t('Runs')}
              </TabsTrigger>
>>>>>>> 469a56cb
            )}
            {checkAccess(Permission.READ_ISSUES) && (
              <TabsTrigger value={FlowsPageTabs.ISSUES} variant="outline">
                <CircleAlert className="h-4 w-4 mr-2" />
                <span className="flex items-center gap-2">
                  {t('Issues')}
                  {showIssuesNotification && (
                    <span className="ml-1 inline-block w-2 h-2 bg-red-500 rounded-full"></span>
                  )}
                </span>
              </TabsTrigger>
            )}
          </TabsList>
        ) : (
          <></>
        )}
        <TabsContent value={FlowsPageTabs.FLOWS}>
          <FlowsTable />
        </TabsContent>
        <TabsContent value={FlowsPageTabs.HISTORY}>
          <RunsTable />
        </TabsContent>
        <TabsContent value={FlowsPageTabs.ISSUES}>
          <IssuesTable />
        </TabsContent>
      </Tabs>
    </div>
  );
};

export { FlowsPage };

type CreateFlowDropdownProps = {
  refetch?: () => void;
};

const CreateFlowDropdown = ({ refetch }: CreateFlowDropdownProps) => {
  const { checkAccess } = useAuthorization();
  const doesUserHavePermissionToWriteFlow = checkAccess(Permission.WRITE_FLOW);
  const [refresh, setRefresh] = useState(0);
  const [searchParams] = useSearchParams();
  const navigate = useNavigate();
  const { embedState } = useEmbedding();
  const { mutate: createFlow, isPending: isCreateFlowPending } = useMutation<
    PopulatedFlow,
    Error,
    void
  >({
    mutationFn: async () => {
      const folderId = searchParams.get(folderIdParamName);
      const folder =
        folderId && folderId !== 'NULL'
          ? await foldersApi.get(folderId)
          : undefined;
      const flow = await flowsApi.create({
        projectId: authenticationSession.getProjectId()!,
        displayName: t('Untitled'),
        folderName: folder?.displayName,
      });
      return flow;
    },
    onSuccess: (flow) => {
      navigate(`/flows/${flow.id}?${NEW_FLOW_QUERY_PARAM}=true`);
    },
  });

  return (
    <PermissionNeededTooltip hasPermission={doesUserHavePermissionToWriteFlow}>
      <DropdownMenu modal={false}>
        <DropdownMenuTrigger
          disabled={!doesUserHavePermissionToWriteFlow}
          asChild
        >
          <Button
            disabled={!doesUserHavePermissionToWriteFlow}
            variant="default"
            loading={isCreateFlowPending}
          >
            <span>{t('Create flow')}</span>
            <ChevronDown className="h-4 w-4 ml-2 " />
          </Button>
        </DropdownMenuTrigger>
        <DropdownMenuContent>
          <DropdownMenuItem
            onSelect={(e) => {
              e.preventDefault();
              createFlow();
            }}
            disabled={isCreateFlowPending}
          >
            <Plus className="h-4 w-4 me-2" />
            <span>{t('From scratch')}</span>
          </DropdownMenuItem>
          <SelectFlowTemplateDialog>
            <DropdownMenuItem
              onSelect={(e) => e.preventDefault()}
              disabled={isCreateFlowPending}
            >
              <Workflow className="h-4 w-4 me-2" />
              <span>{t('Use a template')}</span>
            </DropdownMenuItem>
          </SelectFlowTemplateDialog>

          {!embedState.hideExportAndImportFlow && (
            <ImportFlowDialog
              insideBuilder={false}
              onRefresh={() => {
                setRefresh(refresh + 1);
                if (refetch) refetch();
              }}
            >
              <DropdownMenuItem
                onSelect={(e) => e.preventDefault()}
                disabled={!doesUserHavePermissionToWriteFlow}
              >
                <Upload className="h-4 w-4 me-2" />
                {t('From local file')}
              </DropdownMenuItem>
            </ImportFlowDialog>
          )}
        </DropdownMenuContent>
      </DropdownMenu>
    </PermissionNeededTooltip>
  );
};<|MERGE_RESOLUTION|>--- conflicted
+++ resolved
@@ -85,17 +85,9 @@
   };
 
   return (
-<<<<<<< HEAD
-    <div className="flex flex-col gap-4 grow">
-      <div className="flex flex-col gap-4 w-full grow">
-        <div className="flex items-center justify-between">
-          <TableTitle
-            tutorialTab="flows"
-            description={t(
-              'Create and manage your flows, run history and run issues',
-=======
     <div className="flex flex-col gap-4 w-full grow">
       <DashboardPageHeader
+        tutorialTab="flows"
         title={t('Flows')}
         description={t(
           'Create and manage your flows, run history and run issues',
@@ -119,7 +111,6 @@
                 <History className="h-4 w-4 mr-2" />
                 {t('Runs')}
               </TabsTrigger>
->>>>>>> 469a56cb
             )}
             {checkAccess(Permission.READ_ISSUES) && (
               <TabsTrigger value={FlowsPageTabs.ISSUES} variant="outline">
