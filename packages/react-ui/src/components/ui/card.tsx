--- conflicted
+++ resolved
@@ -3,21 +3,6 @@
 
 import { cn } from '@/lib/utils';
 
-<<<<<<< HEAD
-interface CardProps extends React.HTMLAttributes<HTMLDivElement> {
-  hoverable?: boolean;
-}
-
-const Card = React.forwardRef<HTMLDivElement, CardProps>(
-  ({ className, hoverable, ...props }, ref) => (
-    <div
-      ref={ref}
-      className={cn(
-        'rounded-lg border bg-card text-card-foreground shadow-sm',
-        hoverable && 'hover:border-foreground/30 transition-colors',
-        className,
-      )}
-=======
 const cardVariants = cva('rounded-lg border bg-card text-card-foreground', {
   variants: {
     variant: {
@@ -40,7 +25,6 @@
     <div
       ref={ref}
       className={cn(cardVariants({ variant }), className)}
->>>>>>> cb8f37a7
       {...props}
     />
   ),
