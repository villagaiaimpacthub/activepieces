'use client';

import * as React from 'react';
import { Drawer as DrawerPrimitive } from 'vaul';

import { cn } from '@/lib/utils';

interface DrawerContentProps
  extends React.ComponentProps<typeof DrawerPrimitive.Content> {
  fullscreen?: boolean;
}

function Drawer({
  onOpenChange,
  open,
<<<<<<< HEAD
  closeOnEsc = true,
  ...props
}: React.ComponentProps<typeof DrawerPrimitive.Root> & {
  closeOnEsc?: boolean;
=======
  closeOnEscape = true,
  ...props
}: React.ComponentProps<typeof DrawerPrimitive.Root> & {
  closeOnEscape?: boolean;
>>>>>>> 08696411
}) {
  React.useEffect(() => {
    if (!open || !onOpenChange || !closeOnEsc) return;
    const handleKeyDown = (event: KeyboardEvent) => {
      if (event.key === 'Escape' && closeOnEscape) {
        onOpenChange(false);
      }
    };
    window.addEventListener('keydown', handleKeyDown);
    return () => window.removeEventListener('keydown', handleKeyDown);
  }, [open, onOpenChange, closeOnEsc]);
  return (
    <DrawerPrimitive.Root
      data-slot="drawer"
      open={open}
      onOpenChange={onOpenChange}
      {...props}
    />
  );
}

function DrawerTrigger({
  ...props
}: React.ComponentProps<typeof DrawerPrimitive.Trigger>) {
  return <DrawerPrimitive.Trigger data-slot="drawer-trigger" {...props} />;
}

function DrawerPortal({
  ...props
}: React.ComponentProps<typeof DrawerPrimitive.Portal>) {
  return <DrawerPrimitive.Portal data-slot="drawer-portal" {...props} />;
}

function DrawerClose({
  ...props
}: React.ComponentProps<typeof DrawerPrimitive.Close>) {
  return <DrawerPrimitive.Close data-slot="drawer-close" {...props} />;
}

function DrawerContent({
  className,
  children,
  fullscreen = false,
  ...props
}: DrawerContentProps) {
  return (
    <DrawerPortal data-slot="drawer-portal">
      {fullscreen && (
        <style>
          {`
            [data-vaul-drawer][data-vaul-drawer-direction="right"]::after {
              display: none !important;
            }
          `}
        </style>
      )}
      <DrawerPrimitive.Content
        data-slot="drawer-content"
        className={cn(
          'group/drawer-content bg-background fixed z-50 flex h-auto flex-col shadow-lg outline-none select-text',
          'data-[vaul-drawer-direction=top]:inset-x-0 data-[vaul-drawer-direction=top]:top-0 data-[vaul-drawer-direction=top]:mb-24 data-[vaul-drawer-direction=top]:max-h-[80vh] data-[vaul-drawer-direction=top]:rounded-b-lg data-[vaul-drawer-direction=top]:border-b',
          'data-[vaul-drawer-direction=bottom]:inset-x-0 data-[vaul-drawer-direction=bottom]:bottom-0 data-[vaul-drawer-direction=bottom]:mt-24 data-[vaul-drawer-direction=bottom]:max-h-[80vh] data-[vaul-drawer-direction=bottom]:rounded-t-lg data-[vaul-drawer-direction=bottom]:border-t',
          'data-[vaul-drawer-direction=right]:inset-y-0 data-[vaul-drawer-direction=right]:right-0 data-[vaul-drawer-direction=right]:shadow-[-10px_0_10px_-3px_rgba(0,0,0,0.1)]',
          'data-[vaul-drawer-direction=left]:inset-y-0 data-[vaul-drawer-direction=left]:left-0 data-[vaul-drawer-direction=left]:shadow-[10px_0_10px_-3px_rgba(0,0,0,0.1)]',
          fullscreen && 'w-screen max-w-none',
          className,
        )}
        {...props}
      >
        {!fullscreen && (
          <div className="bg-muted mx-auto mt-4 hidden h-2 w-[100px] shrink-0 rounded-full group-data-[vaul-drawer-direction=bottom]/drawer-content:block" />
        )}
        {children}
      </DrawerPrimitive.Content>
    </DrawerPortal>
  );
}

function DrawerHeader({ className, ...props }: React.ComponentProps<'div'>) {
  return (
    <div
      data-slot="drawer-header"
      className={cn(
        'flex flex-col gap-0.5 p-0 group-data-[vaul-drawer-direction=bottom]/drawer-content:text-center group-data-[vaul-drawer-direction=top]/drawer-content:text-center md:gap-1.5 md:text-left',
        className,
      )}
      {...props}
    />
  );
}

function DrawerFooter({ className, ...props }: React.ComponentProps<'div'>) {
  return (
    <div
      data-slot="drawer-footer"
      className={cn('mt-auto flex flex-col gap-2 p-4', className)}
      {...props}
    />
  );
}

function DrawerTitle({
  className,
  ...props
}: React.ComponentProps<typeof DrawerPrimitive.Title>) {
  return (
    <DrawerPrimitive.Title
      data-slot="drawer-title"
      className={cn('text-foreground font-semibold', className)}
      {...props}
    />
  );
}

function DrawerDescription({
  className,
  ...props
}: React.ComponentProps<typeof DrawerPrimitive.Description>) {
  return (
    <DrawerPrimitive.Description
      data-slot="drawer-description"
      className={cn('text-muted-foreground text-sm', className)}
      {...props}
    />
  );
}

export {
  Drawer,
  DrawerPortal,
  DrawerTrigger,
  DrawerClose,
  DrawerContent,
  DrawerHeader,
  DrawerFooter,
  DrawerTitle,
  DrawerDescription,
};<|MERGE_RESOLUTION|>--- conflicted
+++ resolved
@@ -13,20 +13,13 @@
 function Drawer({
   onOpenChange,
   open,
-<<<<<<< HEAD
-  closeOnEsc = true,
-  ...props
-}: React.ComponentProps<typeof DrawerPrimitive.Root> & {
-  closeOnEsc?: boolean;
-=======
   closeOnEscape = true,
   ...props
 }: React.ComponentProps<typeof DrawerPrimitive.Root> & {
   closeOnEscape?: boolean;
->>>>>>> 08696411
 }) {
   React.useEffect(() => {
-    if (!open || !onOpenChange || !closeOnEsc) return;
+    if (!open || !onOpenChange || !closeOnEscape) return;
     const handleKeyDown = (event: KeyboardEvent) => {
       if (event.key === 'Escape' && closeOnEscape) {
         onOpenChange(false);
@@ -34,7 +27,7 @@
     };
     window.addEventListener('keydown', handleKeyDown);
     return () => window.removeEventListener('keydown', handleKeyDown);
-  }, [open, onOpenChange, closeOnEsc]);
+  }, [open, onOpenChange, closeOnEscape]);
   return (
     <DrawerPrimitive.Root
       data-slot="drawer"
