import { t } from 'i18next';
import { AlertCircle } from 'lucide-react';
import { Link, useLocation } from 'react-router-dom';

import { Alert, AlertDescription, AlertTitle } from '@/components/ui/alert';
import { useAuthorization } from '@/hooks/authorization-hooks';
import { flagsHooks } from '@/hooks/flags-hooks';
import { projectHooks } from '@/hooks/project-hooks';
import { ApFlagId, Permission } from '@activepieces/shared';

export const ProjectLockedAlert = () => {
  const location = useLocation();
  const { project } = projectHooks.useCurrentProject();
  const { data: showBilling } = flagsHooks.useFlag<boolean>(
    ApFlagId.SHOW_BILLING,
  );
  const { checkAccess } = useAuthorization();

<<<<<<< HEAD
=======
  // CE doesn't have a plan
>>>>>>> ebcd5a5d
  if (!project.plan?.locked || !location.pathname.startsWith('/project')) {
    return null;
  }

  return (
    <Alert
      variant="default"
      className="flex items-center justify-between relative mb-4"
    >
      <AlertCircle className="h-4 w-4" />
      <div className="flex flex-grow justify-between items-center">
        <div className="flex-grow">
          <AlertTitle className="mb-2">Project is locked</AlertTitle>
          <AlertDescription className="flex items-center justify-between">
            <div>
              {t(
                'This project has been locked because your platform has reached the maximum number of allowed projects.',
              )}{' '}
              <strong>
                {t(
                  'You will not be able to access paied features untill limits are increased.',
                )}
              </strong>
              <br />
              {showBilling ? (
                <div>
                  <span>{t('Please visit')} </span>
                  <Link to="/platform/setup/billing" className="underline">
                    {t('Your Plan')}
                  </Link>{' '}
                  <span>{t('to upgrade and unlock project access.')}</span>
                </div>
              ) : !checkAccess(Permission.WRITE_PROJECT) ? (
                t(
                  'Please contact your platform admin to upgrade the plan and unlock this project.',
                )
              ) : (
                <div>
                  <span>
                    {t(
                      'To resolve this, go to please contact ur platform admin',
                    )}{' '}
                  </span>
                </div>
              )}
            </div>
          </AlertDescription>
        </div>
      </div>
    </Alert>
  );
};<|MERGE_RESOLUTION|>--- conflicted
+++ resolved
@@ -16,10 +16,7 @@
   );
   const { checkAccess } = useAuthorization();
 
-<<<<<<< HEAD
-=======
   // CE doesn't have a plan
->>>>>>> ebcd5a5d
   if (!project.plan?.locked || !location.pathname.startsWith('/project')) {
     return null;
   }
