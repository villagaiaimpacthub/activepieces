<<<<<<< HEAD
import { PieceMetadataModelSummary } from '@activepieces/pieces-framework';
import { useQuery } from '@tanstack/react-query';
=======
import { useQuery } from '@tanstack/react-query';

import {
  PieceMetadataModel,
  PieceMetadataModelSummary,
} from '@activepieces/pieces-framework';
import { Action, ActionType, Trigger, TriggerType } from '@activepieces/shared';
>>>>>>> 0c6a0605

import { piecesApi } from './pieces-api';

type UsePieceProps = {
  name: string;
  version?: string;
};

type UsePieceMetadata = {
  step: Action | Trigger;
};

type UsePiecesProps = {
  searchQuery?: string;
};

export type StepMetadata = {
  displayName: string;
  logoUrl: string;
  description: string;
};
export const piecesHooks = {
  usePiece: ({ name, version }: UsePieceProps) => {
    return useQuery<PieceMetadataModel, Error>({
      queryKey: ['piece', name, version],
      queryFn: () => piecesApi.get({ name, version }),
      staleTime: Infinity,
    });
  },
  usePieceMetadata: ({ step }: UsePieceMetadata) => {
    const { type } = step;
    const pieceName = step.settings?.pieceName;
    const pieceVersion = step.settings?.pieceVersion;
    return useQuery<StepMetadata, Error>({
      queryKey: ['piece', type, pieceName, pieceVersion],
      queryFn: async () => {
        switch (type) {
          case ActionType.BRANCH:
            return {
              displayName: 'Branch',
              logoUrl: 'https://cdn.activepieces.com/pieces/branch.svg',
              description: 'Branch',
            };
          case ActionType.CODE:
            return {
              displayName: 'Code',
              logoUrl: 'https://cdn.activepieces.com/pieces/code.svg',
              description: 'Powerful nodejs & typescript code with npm',
            };
          case ActionType.LOOP_ON_ITEMS:
            return {
              displayName: 'Loop on Items',
              logoUrl: 'https://cdn.activepieces.com/pieces/loop.svg',
              description: 'Iterate over a list of items',
            };
          case TriggerType.EMPTY:
            return {
              displayName: 'Empty Trigger',
              logoUrl: 'https://cdn.activepieces.com/pieces/empty-trigger.svg',
              description: 'Empty Trigger',
            };
          case ActionType.PIECE:
          case TriggerType.PIECE: {
            // TODO optmize the query and use cached version
            const piece = await piecesApi.get({
              name: pieceName,
              version: pieceVersion,
            });
            return {
              displayName: piece.displayName,
              logoUrl: piece.logoUrl,
              description: piece.description,
            };
          }
        }
      },
      staleTime: Infinity,
    });
  },
  usePieces: ({ searchQuery }: UsePiecesProps) => {
    return useQuery<PieceMetadataModelSummary[], Error>({
      queryKey: ['pieces', searchQuery],
      queryFn: () => piecesApi.list({ searchQuery }),
      staleTime: searchQuery ? 0 : Infinity,
    });
  },
};<|MERGE_RESOLUTION|>--- conflicted
+++ resolved
@@ -1,7 +1,3 @@
-<<<<<<< HEAD
-import { PieceMetadataModelSummary } from '@activepieces/pieces-framework';
-import { useQuery } from '@tanstack/react-query';
-=======
 import { useQuery } from '@tanstack/react-query';
 
 import {
@@ -9,7 +5,6 @@
   PieceMetadataModelSummary,
 } from '@activepieces/pieces-framework';
 import { Action, ActionType, Trigger, TriggerType } from '@activepieces/shared';
->>>>>>> 0c6a0605
 
 import { piecesApi } from './pieces-api';
 
