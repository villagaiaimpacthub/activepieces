import { useQueries, useQuery } from '@tanstack/react-query';

import {
  PieceMetadataModel,
  PieceMetadataModelSummary,
} from '@activepieces/pieces-framework';
import { Action, Trigger } from '@activepieces/shared';

import { piecesApi } from './pieces-api';

type UsePieceProps = {
  name: string;
  version?: string;
  enabled?: boolean;
};
type Step = Action | Trigger;
type UseStepMetadata = {
  step: Step;
};
type UseStepsMetadata = Step[];

type UseMultiplePiecesProps = {
  names: string[];
};

<<<<<<< HEAD
type UsePieceMetadata = {
  step: Action | Trigger;
  enabled?: boolean;
};

=======
>>>>>>> a578baa7
type UsePiecesProps = {
  searchQuery?: string;
};

type PieceStepMetadata = {
  displayName: string;
  logoUrl: string;
  description: string;
  type: ActionType.PIECE | TriggerType.PIECE;
  pieceName: string;
};

type NonPieceStepMetadata = {
  displayName: string;
  logoUrl: string;
  description: string;
  type:
    | ActionType.BRANCH
    | ActionType.CODE
    | ActionType.LOOP_ON_ITEMS
    | TriggerType.EMPTY;
};

export type StepMetadata = NonPieceStepMetadata | PieceStepMetadata;

export const piecesHooks = {
  usePiece: ({ name, version }: UsePieceProps) => {
    const query = useQuery<PieceMetadataModel, Error>({
      queryKey: ['piece', name, version],
      queryFn: () => piecesApi.get({ name, version }),
      staleTime: Infinity,
    });
    return {
      pieceModel: query.data,
      isLoading: query.isLoading,
      isSuccess: query.isSuccess,
    };
  },
  useStepMetadata: ({ step }: UseStepMetadata) => {
    return useQuery<StepMetadata, Error>(stepMetadataQueryBuilder(step));
  },
  useMultiplePieces: ({ names }: UseMultiplePiecesProps) => {
    return useQueries({
      queries: names.map((name) => ({
        queryKey: ['piece', name, undefined],
        queryFn: () => piecesApi.get({ name, version: undefined }),
        staleTime: Infinity,
      })),
    });
  },
<<<<<<< HEAD
  useStepMetadata: ({ step, enabled = true }: UsePieceMetadata) => {
    const { type } = step;
    const pieceName = step.settings?.pieceName;
    const pieceVersion = step.settings?.pieceVersion;
    const query = useQuery<StepMetadata, Error>({
      queryKey: ['piece', type, pieceName, pieceVersion],
      queryFn: () => piecesApi.getMetadata(step),
      staleTime: Infinity,
      enabled,
=======
  useStepsMetadata: (props: UseStepsMetadata) => {
    return useQueries({
      queries: props.map((step) => stepMetadataQueryBuilder(step)),
>>>>>>> a578baa7
    });
    return {
      stepMetadata: query.data,
      isLoading: query.isLoading,
    };
  },
  usePieces: ({ searchQuery }: UsePiecesProps) => {
    return useQuery<PieceMetadataModelSummary[], Error>({
      queryKey: ['pieces', searchQuery],
      queryFn: () => piecesApi.list({ searchQuery }),
      staleTime: searchQuery ? 0 : Infinity,
    });
  },
};

function stepMetadataQueryBuilder(step: Step) {
  const isPieceStep =
    step.type === ActionType.PIECE || step.type === TriggerType.PIECE;
  const pieceName = isPieceStep ? step.settings.pieceName : undefined;
  const pieceVersion = isPieceStep ? step.settings.pieceVersion : undefined;
  return {
    queryKey: ['piece', step.type, pieceName, pieceVersion],
    queryFn: () => getStepMetadata(step),
    staleTime: Infinity,
  };
}

async function getStepMetadata(step: Step): Promise<StepMetadata> {
  switch (step.type) {
    case ActionType.BRANCH:
      return {
        displayName: 'Branch',
        logoUrl: 'https://cdn.activepieces.com/pieces/branch.svg',
        description: 'Branch',
        type: step.type,
      };
    case ActionType.CODE:
      return {
        displayName: 'Code',
        logoUrl: 'https://cdn.activepieces.com/pieces/code.svg',
        description: 'Powerful nodejs & typescript code with npm',
        type: ActionType.CODE,
      };
    case ActionType.LOOP_ON_ITEMS:
      return {
        displayName: 'Loop on Items',
        logoUrl: 'https://cdn.activepieces.com/pieces/loop.svg',
        description: 'Iterate over a list of items',
        type: ActionType.LOOP_ON_ITEMS,
      };
    case TriggerType.EMPTY: {
      return {
        displayName: 'Empty Trigger',
        logoUrl: 'https://cdn.activepieces.com/pieces/empty-trigger.svg',
        description: 'Empty Trigger',
        type: TriggerType.EMPTY,
      };
    }
    case ActionType.PIECE:
    case TriggerType.PIECE: {
      const piece = await piecesApi.get({
        name: step.settings.pieceName,
        version: step.settings.pieceVersion,
      });
      return {
        displayName: piece.displayName,
        logoUrl: piece.logoUrl,
        description: piece.description,
        type: step.type,
        pieceName: step.settings.pieceName,
      };
    }
  }
}<|MERGE_RESOLUTION|>--- conflicted
+++ resolved
@@ -4,7 +4,7 @@
   PieceMetadataModel,
   PieceMetadataModelSummary,
 } from '@activepieces/pieces-framework';
-import { Action, Trigger } from '@activepieces/shared';
+import { Action, ActionType, Trigger, TriggerType } from '@activepieces/shared';
 
 import { piecesApi } from './pieces-api';
 
@@ -14,23 +14,18 @@
   enabled?: boolean;
 };
 type Step = Action | Trigger;
-type UseStepMetadata = {
-  step: Step;
-};
+
 type UseStepsMetadata = Step[];
 
 type UseMultiplePiecesProps = {
   names: string[];
 };
 
-<<<<<<< HEAD
 type UsePieceMetadata = {
   step: Action | Trigger;
   enabled?: boolean;
 };
 
-=======
->>>>>>> a578baa7
 type UsePiecesProps = {
   searchQuery?: string;
 };
@@ -69,9 +64,6 @@
       isSuccess: query.isSuccess,
     };
   },
-  useStepMetadata: ({ step }: UseStepMetadata) => {
-    return useQuery<StepMetadata, Error>(stepMetadataQueryBuilder(step));
-  },
   useMultiplePieces: ({ names }: UseMultiplePiecesProps) => {
     return useQueries({
       queries: names.map((name) => ({
@@ -81,26 +73,25 @@
       })),
     });
   },
-<<<<<<< HEAD
   useStepMetadata: ({ step, enabled = true }: UsePieceMetadata) => {
     const { type } = step;
     const pieceName = step.settings?.pieceName;
     const pieceVersion = step.settings?.pieceVersion;
     const query = useQuery<StepMetadata, Error>({
       queryKey: ['piece', type, pieceName, pieceVersion],
-      queryFn: () => piecesApi.getMetadata(step),
+      queryFn: () => getStepMetadata(step),
       staleTime: Infinity,
       enabled,
-=======
-  useStepsMetadata: (props: UseStepsMetadata) => {
-    return useQueries({
-      queries: props.map((step) => stepMetadataQueryBuilder(step)),
->>>>>>> a578baa7
     });
     return {
       stepMetadata: query.data,
       isLoading: query.isLoading,
     };
+  },
+  useStepsMetadata: (props: UseStepsMetadata) => {
+    return useQueries({
+      queries: props.map((step) => stepMetadataQueryBuilder(step)),
+    });
   },
   usePieces: ({ searchQuery }: UsePiecesProps) => {
     return useQuery<PieceMetadataModelSummary[], Error>({
