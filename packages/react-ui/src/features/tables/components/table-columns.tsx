--- conflicted
+++ resolved
@@ -10,16 +10,13 @@
 } from '@/components/ui/tooltip';
 import { useAuthorization } from '@/hooks/authorization-hooks';
 import { flagsHooks } from '@/hooks/flags-hooks';
-<<<<<<< HEAD
-import { ApFlagId, isNil, Permission } from '@activepieces/shared';
-=======
 import { platformHooks } from '@/hooks/platform-hooks';
 import {
   ApFlagId,
+  isNil,
   Permission,
   PlatformUsageMetric,
 } from '@activepieces/shared';
->>>>>>> 6ee01df1
 
 import { ClientRecordData } from '../lib/store/ap-tables-client-state';
 import { Row } from '../lib/types';
