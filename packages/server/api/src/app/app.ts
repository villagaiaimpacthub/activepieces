--- conflicted
+++ resolved
@@ -1,36 +1,24 @@
-<<<<<<< HEAD
-=======
 import {
     GitRepoWithoutSensitiveData,
     ProjectMember,
 } from '@activepieces/ee-shared'
 import { PieceMetadata } from '@activepieces/pieces-framework'
-import { encryptUtils, initializeSentry, logger, QueueMode, rejectedPromiseHandler, system, SystemProp } from '@activepieces/server-shared'
+import { AppSystemProp, logger, QueueMode, rejectedPromiseHandler, SharedSystemProp, system } from '@activepieces/server-shared'
 import {
     ApEdition,
-    apId,
+    ApEnvironment,
     AppConnectionWithoutSensitiveData,
     Flow,
     FlowRun,
     isNil,
-    PrincipalType,
     ProjectWithLimits,
     spreadIfDefined,
     UserInvitation,
 } from '@activepieces/shared'
-import cors from '@fastify/cors'
-import formBody from '@fastify/formbody'
-import fastifyMultipart from '@fastify/multipart'
->>>>>>> 480ff8a9
 import swagger from '@fastify/swagger'
 import { createAdapter } from '@socket.io/redis-adapter'
 import { FastifyInstance, FastifyRequest, HTTPMethods } from 'fastify'
 import fastifySocketIO from 'fastify-socket.io'
-<<<<<<< HEAD
-=======
-import qs from 'qs'
-import { flowWorker } from 'server-worker'
->>>>>>> 480ff8a9
 import { Socket } from 'socket.io'
 import { setPlatformOAuthService } from './app-connection/app-connection-service/oauth2'
 import { appConnectionModule } from './app-connection/app-connection.module'
@@ -114,26 +102,6 @@
 import { invitationModule } from './user-invitations/user-invitation.module'
 import { webhookModule } from './webhooks/webhook-module'
 import { websocketService } from './websockets/websockets.service'
-<<<<<<< HEAD
-import {
-    GitRepoWithoutSensitiveData,
-    ProjectMember,
-} from '@activepieces/ee-shared'
-import { PieceMetadata } from '@activepieces/pieces-framework'
-import { AppSystemProp, logger, QueueMode, rejectedPromiseHandler, SharedSystemProp, system } from '@activepieces/server-shared'
-import {
-    ApEdition,
-    ApEnvironment,
-    AppConnectionWithoutSensitiveData,
-    Flow,
-    FlowRun,
-    isNil,
-    ProjectWithLimits,
-    spreadIfDefined,
-    UserInvitation,
-} from '@activepieces/shared'
-=======
->>>>>>> 480ff8a9
 
 export const setupApp = async (app: FastifyInstance): Promise<FastifyInstance> => {
 
