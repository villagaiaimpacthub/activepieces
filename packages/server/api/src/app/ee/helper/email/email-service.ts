import { AlertChannel, OtpType } from '@activepieces/ee-shared'
import { ApEdition, assertNotNullOrUndefined, InvitationType, UserIdentity, UserInvitation } from '@activepieces/shared'
import dayjs from 'dayjs'
import { FastifyBaseLogger } from 'fastify'
import { issuesService } from '../../../flows/issues/issues-service'
import { system } from '../../../helper/system/system'
import { platformService } from '../../../platform/platform.service'
import { projectService } from '../../../project/project-service'
import { alertsService } from '../../alerts/alerts-service'
import { domainHelper } from '../../custom-domains/domain-helper'
import { projectRoleService } from '../../projects/project-role/project-role.service'
import { emailSender, EmailTemplateData } from './email-sender/email-sender'

const EDITION = system.getEdition()
const EDITION_IS_NOT_PAID = ![ApEdition.CLOUD, ApEdition.ENTERPRISE].includes(EDITION)
const EDITION_IS_NOT_CLOUD = EDITION !== ApEdition.CLOUD
const MAX_ISSUES_EMAIL_LIMT = 50

export const emailService = (log: FastifyBaseLogger) => ({
    async sendInvitation({ userInvitation, invitationLink }: SendInvitationArgs): Promise<void> {
        log.info({
            message: '[emailService#sendInvitation] sending invitation email',
            email: userInvitation.email,
            platformId: userInvitation.platformId,
            projectId: userInvitation.projectId,
            type: userInvitation.type,
            projectRole: userInvitation.projectRole,
            platformRole: userInvitation.platformRole,
        })
        const { email, platformId } = userInvitation
        const { name: projectOrPlatformName, role } = await getEntityNameForInvitation(userInvitation)
        await emailSender(log).send({
            emails: [email],
            platformId,
            templateData: {
                name: 'invitation-email',
                vars: {
                    setupLink: invitationLink,
                    projectOrPlatformName,
                    role,
                },
            },
        })
    },

    async sendIssueCreatedNotification({
        projectId,
        flowName,
        platformId,
        issueOrRunsPath,
        isIssue,
        createdAt,
    }: IssueCreatedArgs): Promise<void> {
        if (EDITION_IS_NOT_PAID) {
            return
        }

        log.info({
            name: '[emailService#sendIssueCreatedNotification]',
            projectId,
            flowName,
            createdAt,
        })

        const alerts = await alertsService(log).list({ projectId, cursor: undefined, limit: MAX_ISSUES_EMAIL_LIMT })
        const emails = alerts.data.filter((alert) => alert.channel === AlertChannel.EMAIL).map((alert) => alert.receiver)
        
        await emailSender(log).send({
            emails,
            platformId,
            templateData: {
                name: 'issue-created',
                vars: {
                    flowName,
                    createdAt,
                    isIssue: isIssue.toString(),
                    issueUrl: issueOrRunsPath,
                },
            },
        })
    },
    async sendQuotaAlert({ projectId, resetDate, templateName }: SendQuotaAlertArgs): Promise<void> {
        if (EDITION_IS_NOT_CLOUD) {
            return
        }

        const project = await projectService.getOne(projectId)
        assertNotNullOrUndefined(project, 'project')

        const platform = await platformService.getOneWithPlanOrThrow(project.platformId)
        if (platform.plan.embeddingEnabled) {
            return
        }

        // TODO remove the hardcoded limit
        const alerts = await alertsService(log).list({ projectId, cursor: undefined, limit: MAX_ISSUES_EMAIL_LIMT })
        const emails = alerts.data.filter((alert) => alert.channel === AlertChannel.EMAIL).map((alert) => alert.receiver)

        await emailSender(log).send({
            emails,
            platformId: project.platformId,
            templateData: {
                name: templateName,
                vars: {
                    resetDate,
                },
            },
        })
    },

    async sendOtp({ platformId, userIdentity, otp, type }: SendOtpArgs): Promise<void> {
        if (EDITION_IS_NOT_PAID) {
            return
        }

        if (userIdentity.verified && type === OtpType.EMAIL_VERIFICATION) {
            return
        }

        log.info('Sending OTP email', {
            email: userIdentity.email,
            otp,
            identityId: userIdentity.id,
            type,
        })

        const frontendPath = {
            [OtpType.EMAIL_VERIFICATION]: 'verify-email',
            [OtpType.PASSWORD_RESET]: 'reset-password',
        }

        const setupLink = await domainHelper.getPublicUrl({
            platformId,
            path: frontendPath[type] + `?otpcode=${otp}&identityId=${userIdentity.id}`,
        })

        const otpToTemplate: Record<string, EmailTemplateData> = {
            [OtpType.EMAIL_VERIFICATION]: {
                name: 'verify-email',
                vars: {
                    setupLink,
                },
            },
            [OtpType.PASSWORD_RESET]: {
                name: 'reset-password',
                vars: {
                    setupLink,
                },
            },
        }

        await emailSender(log).send({
            emails: [userIdentity.email],
            platformId: platformId ?? undefined,
            templateData: otpToTemplate[type],
        })
    },
    
    async sendReminderJobHandler(job: {
        projectId: string
        platformId: string
        projectName: string
    }): Promise<void> {
        const issues = await issuesService(log).list({ projectId: job.projectId, cursor: undefined, limit: 50 })
        if (issues.data.length === 0) {
            return
        }

        const alerts = await alertsService(log).list({ projectId: job.projectId, cursor: undefined, limit: 50 })
        const emails = alerts.data.filter((alert) => alert.channel === AlertChannel.EMAIL).map((alert) => alert.receiver)
        
        const issuesUrl = await domainHelper.getPublicUrl({
            platformId: job.platformId,
            path: 'runs?limit=10#Issues',
        })

        const issuesWithFormattedDate = issues.data.map((issue) => ({ 
            ...issue, 
            created: dayjs(issue.created).format('MMM D, h:mm a'),
            lastOccurrence: dayjs(issue.lastOccurrence).format('MMM D, h:mm a'), 
        }))

        await emailSender(log).send({
            emails,
            platformId: job.platformId,
            templateData: {
                name: 'issues-reminder',
                vars: {
                    issuesUrl,
                    issuesCount: issues.data.length.toString(),
                    projectName: job.projectName,
                    issues: JSON.stringify(issuesWithFormattedDate),
                },
            },
        })
    },

<<<<<<< HEAD
    async sendThreeDaysLeftOnTrialEmail(
        platformId: string,
        email: string,
        firstName?: string,
    ): Promise<void> {

        await emailSender(log).send({
            emails: [email],
            platformId,
            templateData: {
                name: '3-days-left-on-trial',
                vars: {
                    year: new Date().getFullYear().toString(),
                    firstName: firstName ?? 'Automator',
                },
            },
        })

    },

    async sendOneDayLeftOnTrial(
        platformId: string,
        email: string,
        firstName?: string,
=======
    async sendTrialReminder(
        platformId: string,
        customerEmail: string,
        templateName: '3-days-left-on-trial' | '7-days-in-trial' | '1-day-left-on-trial' | 'welcome-to-trial',
>>>>>>> 1ad160d0
    ): Promise<void> {

        await emailSender(log).send({
            emails: [email],
            platformId,
            templateData: {
<<<<<<< HEAD
                name: '1-day-left-on-trial',
                vars: {
                    year: new Date().getFullYear().toString(),
                    firstName: firstName ?? 'Automator',
                },
            },
        })

    },

    async sendWellcomeToTrialEmail(
        platformId: string,
        email: string,
        firstName?: string,
    ): Promise<void> {

        await emailSender(log).send({
            emails: [email],
            platformId,
            templateData: {
                name: 'wellcome-to-trial',
=======
                name: templateName,
>>>>>>> 1ad160d0
                vars: {
                    year: new Date().getFullYear().toString(),
                    firstName: firstName ?? 'Automator',
                },
            },
        })

<<<<<<< HEAD
    async sendSevenDaysInTrialEmail(
        platformId: string,
        email: string,
        firstName?: string,
    ): Promise<void> {

        await emailSender(log).send({
            emails: [email],
            platformId,
            templateData: {
                name: '7-days-in-trial',
                vars: {
                    year: new Date().getFullYear().toString(),
                    firstName: firstName ?? 'Automator',
                },
            },
        })
=======
>>>>>>> 1ad160d0
    },

    async sendExceedFailureThresholdAlert(projectId: string, flowName: string): Promise<void> {
        const alerts = await alertsService(log) .list({ projectId, cursor: undefined, limit: 50 })
        const emails = alerts.data.filter((alert) => alert.channel === AlertChannel.EMAIL).map((alert) => alert.receiver)
        const project = await projectService.getOneOrThrow(projectId)
        
        await emailSender(log).send({
            emails,
            platformId: project.platformId,
            templateData: {
                name: 'trigger-failure',
                vars: {
                    flowName,
                    projectName: project.displayName,
                },
            },
        })
    },

})

async function getEntityNameForInvitation(userInvitation: UserInvitation): Promise<{ name: string, role: string }> {
    switch (userInvitation.type) {
        case InvitationType.PLATFORM: {
            const platform = await platformService.getOneOrThrow(userInvitation.platformId)
            assertNotNullOrUndefined(userInvitation.platformRole, 'platformRole')
            return {
                name: platform.name,
                role: capitalizeFirstLetter(userInvitation.platformRole),
            }
        }
        case InvitationType.PROJECT: {
            assertNotNullOrUndefined(userInvitation.projectId, 'projectId')
            assertNotNullOrUndefined(userInvitation.projectRoleId, 'projectRoleId')
            const projectRole = await projectRoleService.getOneOrThrowById({
                id: userInvitation.projectRoleId,
            })
            const project = await projectService.getOneOrThrow(userInvitation.projectId)
            return {
                name: project.displayName,
                role: capitalizeFirstLetter(projectRole.name),
            }
        }
    }
}

function capitalizeFirstLetter(str: string): string {
    return str.charAt(0).toUpperCase() + str.slice(1).toLowerCase()
}

type SendInvitationArgs = {
    userInvitation: UserInvitation
    invitationLink: string
}

type SendQuotaAlertArgs = {
    projectId: string
    resetDate: string
    templateName: 'quota-50' | 'quota-90' | 'quota-100'
}

type SendOtpArgs = {
    type: OtpType
    platformId: string | null
    otp: string
    userIdentity: UserIdentity
}

type IssueCreatedArgs = {
    projectId: string
    flowName: string
    platformId: string
    isIssue: boolean
    issueOrRunsPath: string
    createdAt: string
}<|MERGE_RESOLUTION|>--- conflicted
+++ resolved
@@ -195,18 +195,12 @@
         })
     },
 
-<<<<<<< HEAD
-    async sendThreeDaysLeftOnTrialEmail(
-        platformId: string,
-        email: string,
-        firstName?: string,
-    ): Promise<void> {
-
-        await emailSender(log).send({
-            emails: [email],
-            platformId,
-            templateData: {
-                name: '3-days-left-on-trial',
+    async sendTrialReminder({ platformId, firstName, customerEmail, templateName }: SendTrialReminderArgs): Promise<void> {
+        await emailSender(log).send({
+            emails: [customerEmail],
+            platformId,
+            templateData: {
+                name: templateName,
                 vars: {
                     year: new Date().getFullYear().toString(),
                     firstName: firstName ?? 'Automator',
@@ -214,76 +208,6 @@
             },
         })
 
-    },
-
-    async sendOneDayLeftOnTrial(
-        platformId: string,
-        email: string,
-        firstName?: string,
-=======
-    async sendTrialReminder(
-        platformId: string,
-        customerEmail: string,
-        templateName: '3-days-left-on-trial' | '7-days-in-trial' | '1-day-left-on-trial' | 'welcome-to-trial',
->>>>>>> 1ad160d0
-    ): Promise<void> {
-
-        await emailSender(log).send({
-            emails: [email],
-            platformId,
-            templateData: {
-<<<<<<< HEAD
-                name: '1-day-left-on-trial',
-                vars: {
-                    year: new Date().getFullYear().toString(),
-                    firstName: firstName ?? 'Automator',
-                },
-            },
-        })
-
-    },
-
-    async sendWellcomeToTrialEmail(
-        platformId: string,
-        email: string,
-        firstName?: string,
-    ): Promise<void> {
-
-        await emailSender(log).send({
-            emails: [email],
-            platformId,
-            templateData: {
-                name: 'wellcome-to-trial',
-=======
-                name: templateName,
->>>>>>> 1ad160d0
-                vars: {
-                    year: new Date().getFullYear().toString(),
-                    firstName: firstName ?? 'Automator',
-                },
-            },
-        })
-
-<<<<<<< HEAD
-    async sendSevenDaysInTrialEmail(
-        platformId: string,
-        email: string,
-        firstName?: string,
-    ): Promise<void> {
-
-        await emailSender(log).send({
-            emails: [email],
-            platformId,
-            templateData: {
-                name: '7-days-in-trial',
-                vars: {
-                    year: new Date().getFullYear().toString(),
-                    firstName: firstName ?? 'Automator',
-                },
-            },
-        })
-=======
->>>>>>> 1ad160d0
     },
 
     async sendExceedFailureThresholdAlert(projectId: string, flowName: string): Promise<void> {
@@ -353,6 +277,13 @@
     userIdentity: UserIdentity
 }
 
+type SendTrialReminderArgs = {
+    platformId: string
+    firstName: string | undefined
+    customerEmail: string
+    templateName: '3-days-left-on-trial' | '7-days-in-trial' | '1-day-left-on-trial' | 'welcome-to-trial'
+}
+
 type IssueCreatedArgs = {
     projectId: string
     flowName: string
