import { AppSystemProp } from '@activepieces/server-shared'
import { AiOverageState, AIUsage, ApEdition, ApEnvironment, apId, Cursor, FlowStatus, PlatformUsage, SeekPage, UserStatus } from '@activepieces/shared'
import dayjs from 'dayjs'
import { FastifyBaseLogger } from 'fastify'
import { In, IsNull } from 'typeorm'
import { agentRepo } from '../../agents/agents-service'
import { AIUsageEntity, AIUsageSchema } from '../../ai/ai-usage-entity'
import { repoFactory } from '../../core/db/repo-factory'
import { getRedisConnection } from '../../database/redis-connection'
import { flowRepo } from '../../flows/flow/flow.repo'
import { apDayjs } from '../../helper/dayjs-helper'
import { system } from '../../helper/system/system'
import { systemJobsSchedule } from '../../helper/system-jobs'
import { SystemJobName } from '../../helper/system-jobs/common'
import { mcpRepo } from '../../mcp/mcp-service'
import { projectService } from '../../project/project-service'
import { tableRepo } from '../../tables/table/table.service'
import { userRepo } from '../../user/user-service'
import { platformPlanService } from './platform-plan/platform-plan.service'
import { paginationHelper } from '../../helper/pagination/pagination-utils'
import { buildPaginator } from '../../helper/pagination/build-paginator'
import { Order } from '../../helper/pagination/paginator'

const environment = system.get(AppSystemProp.ENVIRONMENT)

const aiUsageRepo = repoFactory<AIUsageSchema>(AIUsageEntity)

const getDailyUsageRedisKey = (
    metric: 'tasks' | 'ai_credits',
    entityType: 'project' | 'platform',
    entityId: string,
    date: dayjs.Dayjs,
): string => {
    return `${metric}:${entityType}:${entityId}:${date.format('YYYY-MM-DD')}`
}

export const platformUsageService = (_log?: FastifyBaseLogger) => ({
    async getAllPlatformUsage(platformId: string): Promise<PlatformUsage> {
        const platformBilling = await platformPlanService(system.globalLogger()).getOrCreateForPlatform(platformId)

        const { startDate, endDate } = await platformPlanService(system.globalLogger()).getBillingDates(platformBilling)

        const platformTasksUsage = await this.getPlatformUsage({ platformId, metric: 'tasks', startDate, endDate })
        const platformAICreditUsage = await this.getPlatformUsage({ platformId, metric: 'ai_credits', startDate, endDate })

        const activeFlows = await getActiveFlows(platformId)
        const mcps = await getMCPsCount(platformId)
        const projects = await getProjectsCount(platformId)
        const seats = await getActiveUsers(platformId)
        const tables = await getTables(platformId)
        const agents = await getAgentsCount(platformId)

        return { tasks: platformTasksUsage, aiCredits: platformAICreditUsage, activeFlows, mcps, projects, seats, tables, agents }
    },

    async increaseTasksUsage(projectId: string, incrementBy: number): Promise<{ projectTasksUsage: number, platformTasksUsage: number }> {
        const edition = system.getEdition()

        if (edition === ApEdition.COMMUNITY || environment === ApEnvironment.TESTING) {
            return { projectTasksUsage: 0, platformTasksUsage: 0 }
        }

        const redisConnection = getRedisConnection()
        const today = dayjs()
        const thirtyDays = 60 * 60 * 24 * 90

        const projectRedisKey = getDailyUsageRedisKey('tasks', 'project', projectId, today)
        const projectTasksUsageIncremented = await redisConnection.incrby(projectRedisKey, incrementBy)

        await redisConnection.expire(projectRedisKey, thirtyDays)

        const platformId = await projectService.getPlatformId(projectId)
        const platformRedisKey = getDailyUsageRedisKey('tasks', 'platform', platformId, today)
        const platformTasksUsageIncremented = await redisConnection.incrby(platformRedisKey, incrementBy)
        await redisConnection.expire(platformRedisKey, thirtyDays)

        return { projectTasksUsage: projectTasksUsageIncremented, platformTasksUsage: platformTasksUsageIncremented }
    },


    async resetPlatformUsage(platformId: string): Promise<void> {
        const redisConnection = getRedisConnection()
        const today = dayjs()

        const platformTasksRedisKey = getDailyUsageRedisKey('tasks', 'platform', platformId, today)
        await redisConnection.del(platformTasksRedisKey)

        const platformAiCreditRedisKey = getDailyUsageRedisKey('ai_credits', 'platform', platformId, today)
        await redisConnection.del(platformAiCreditRedisKey)

        const projectIds = await projectService.getProjectIdsByPlatform(platformId)
        for (const projectId of projectIds) {
            const projectTasksRedisKey = getDailyUsageRedisKey('tasks', 'project', projectId, today)
            await redisConnection.del(projectTasksRedisKey)

            const projectAiCreditRedisKey = getDailyUsageRedisKey('ai_credits', 'project', projectId, today)
            await redisConnection.del(projectAiCreditRedisKey)
        }

        await systemJobsSchedule(system.globalLogger()).upsertJob({
            job: {
                name: SystemJobName.AI_USAGE_REPORT,
                data: {
                    platformId,
                    overage: '0',
                },
                jobId: `ai-credit-usage-reset-${platformId}-${apDayjs().unix()}`,
            },
            schedule: {
                type: 'one-time',
                date: apDayjs().add(1, 'seconds'),
            },
        })


    },

    async increaseAiCreditUsage({ projectId, cost, platformId, provider, model }: IncreaseProjectAIUsageParams): Promise<{ projectAiCreditUsage: number, platformAiCreditUsage: number }> {
<<<<<<< HEAD
        const incrementBy = calculateCredits(cost)
=======
>>>>>>> 7eae1e7e
        const edition = system.getEdition()

        if (edition === ApEdition.COMMUNITY) {
            return { projectAiCreditUsage: 0, platformAiCreditUsage: 0 }
        }

        const incrementBy = roundToDecimals(cost * 1000, 3)

        const redisConnection = getRedisConnection()
        const today = dayjs()
        const ninetyDays = 60 * 60 * 24 * 90

        const projectRedisKey = getDailyUsageRedisKey('ai_credits', 'project', projectId, today)
        const projectAiCreditUsageIncremented = parseFloat(await redisConnection.incrbyfloat(projectRedisKey, incrementBy))
        await redisConnection.expire(projectRedisKey, ninetyDays)

        const platformRedisKey = getDailyUsageRedisKey('ai_credits', 'platform', platformId, today)
        const platformAiCreditUsageIncremented = parseFloat(await redisConnection.incrbyfloat(platformRedisKey, incrementBy))
        await redisConnection.expire(platformRedisKey, ninetyDays)

        const platformPlan = await platformPlanService(system.globalLogger()).getOrCreateForPlatform(platformId)

        await aiUsageRepo().insert({
            id: apId(),
            projectId,
            platformId,
            provider,
            model,
            cost,
        })

        const shouldReportUsage = platformPlan.aiCreditsOverageState === AiOverageState.ALLOWED_AND_ON
        const overage = Math.round(platformAiCreditUsageIncremented - platformPlan.includedAiCredits)
        const hasOverage = overage > 0

        if (!shouldReportUsage || !hasOverage) {
            return { projectAiCreditUsage: projectAiCreditUsageIncremented, platformAiCreditUsage: platformAiCreditUsageIncremented }
        }

        await systemJobsSchedule(system.globalLogger()).upsertJob({
            job: {
                name: SystemJobName.AI_USAGE_REPORT,
                data: {
                    platformId,
                    overage: overage.toString(),
                },
                jobId: `ai-credit-usage-report-${platformId}-${apDayjs().unix()}`,
            },
            schedule: {
                type: 'one-time',
                date: apDayjs().add(1, 'seconds'),
            },
        })

        return { projectAiCreditUsage: projectAiCreditUsageIncremented, platformAiCreditUsage: platformAiCreditUsageIncremented }
    },

    async getPlatformUsage({ platformId, metric, startDate, endDate }: GetPlatformUsageParams): Promise<number> {
        if (environment === ApEnvironment.TESTING) {
            return 0
        }

        return getUsage(platformId, startDate, endDate, metric, 'platform')
    },

    async getProjectUsage({ projectId, metric, startDate, endDate }: GetProjectUsageParams): Promise<number> {
        if (environment === ApEnvironment.TESTING) {
            return 0
        }

        return getUsage(projectId, startDate, endDate, metric, 'project')
    },

    async listAICreditsUsage({
        platformId,
        cursor,
        limit,
    }: ListAICreditsUsageParams): Promise<SeekPage<AICreditsUsageListResponse>> {
        const decodedCursor = paginationHelper.decodeCursor(cursor)
        const paginator = buildPaginator<AIUsageSchema>({
            entity: AIUsageEntity,
            query: {
                limit,
                order: Order.DESC,
                orderBy: 'created',
                afterCursor: decodedCursor.nextCursor,
                beforeCursor: decodedCursor.previousCursor,
            },
        })

        const query = aiUsageRepo().createQueryBuilder('ai_usage')
            .select('ai_usage')
            .addSelect('project.displayName')
            .leftJoin('ai_usage.project', 'project')
            .where({
                platformId,
            })

        const { data, cursor: newCursor } = await paginator.paginate(query)
        const result = data.map(row => {
            const { cost, ...rowWithoutCost } = row
            return {
                ...rowWithoutCost,
                credits: parseFloat(calculateCredits(cost).toFixed(2)),
                projectName: row.project.displayName,
            }
        })
        return paginationHelper.createPage<AICreditsUsageListResponse>(result, newCursor)
    },
})

function calculateCredits(cost: number): number {
    return cost * 1000
}

async function getUsage(
    entityId: string,
    startDate: number,
    endDate: number,
    metric: 'tasks' | 'ai_credits',
    entityType: 'project' | 'platform',
): Promise<number> {
    if (environment === ApEnvironment.TESTING) {
        return 0
    }

    const redisConnection = getRedisConnection()
    let totalUsage = 0

    let currentDay = dayjs.unix(startDate).startOf('day')
    const endDay = dayjs.unix(endDate).endOf('day')

    const keysToFetch: string[] = []
    while (currentDay.isBefore(endDay) || currentDay.isSame(endDay, 'day')) {
        keysToFetch.push(getDailyUsageRedisKey(metric, entityType, entityId, currentDay))
        currentDay = currentDay.add(1, 'day')
    }

    if (keysToFetch.length > 0) {
        const values = await redisConnection.mget(keysToFetch)

        for (const value of values) {
            if (value !== null) {
                totalUsage += Number(value)
            }
        }
    }

    return totalUsage
}


async function getActiveFlows(platformId: string): Promise<number> {
    const projectIds = await projectService.getProjectIdsByPlatform(platformId)
    const activeFlows = await flowRepo().count({
        where: {
            projectId: In(projectIds),
            status: FlowStatus.ENABLED,
        },
    })
    return activeFlows
}

async function getTables(platformId: string): Promise<number> {
    const projectIds = await projectService.getProjectIdsByPlatform(platformId)
    const tables = await tableRepo().count({
        where: {
            projectId: In(projectIds),
        },
    })
    return tables
}

async function getProjectsCount(platformId: string): Promise<number> {
    const projectIds = await projectService.getProjectIdsByPlatform(platformId)
    return projectIds.length
}

async function getMCPsCount(platformId: string): Promise<number> {
    const projectIds = await projectService.getProjectIdsByPlatform(platformId)
    const mcpIds = await mcpRepo().count({
        where: {
            projectId: In(projectIds),
            agentId: IsNull(),
        },
    })
    return mcpIds
}

async function getAgentsCount(platformId: string): Promise<number> {
    const projectIds = await projectService.getProjectIdsByPlatform(platformId)
    const agents = await agentRepo().count({
        where: {
            projectId: In(projectIds),
        },
    })
    return agents
}

async function getActiveUsers(platformId: string): Promise<number> {
    const activeUsers = await userRepo().count({
        where: {
            platformId,
            status: UserStatus.ACTIVE,
        },
    })
    return activeUsers
}

function roundToDecimals(value: number, decimals: number): number {
    const factor = Math.pow(10, decimals)
    return Math.round(value * factor) / factor
}

type IncreaseProjectAIUsageParams = {
    platformId: string
    projectId: string
    provider: string
    model: string
    cost: number
}

type GetProjectUsageParams = {
    projectId: string
    metric: 'tasks' | 'ai_credits'
    startDate: number
    endDate: number
}

type GetPlatformUsageParams = {
    platformId: string
    metric: 'tasks' | 'ai_credits'
    startDate: number
    endDate: number
}

type ListAICreditsUsageParams = {
    platformId: string
    cursor: Cursor | null
    limit: number
}

type AICreditsUsageListResponse = Omit<AIUsage, 'cost'> & {
    credits: number
    projectName: string
}<|MERGE_RESOLUTION|>--- conflicted
+++ resolved
@@ -116,17 +116,13 @@
     },
 
     async increaseAiCreditUsage({ projectId, cost, platformId, provider, model }: IncreaseProjectAIUsageParams): Promise<{ projectAiCreditUsage: number, platformAiCreditUsage: number }> {
-<<<<<<< HEAD
-        const incrementBy = calculateCredits(cost)
-=======
->>>>>>> 7eae1e7e
         const edition = system.getEdition()
 
         if (edition === ApEdition.COMMUNITY) {
             return { projectAiCreditUsage: 0, platformAiCreditUsage: 0 }
         }
 
-        const incrementBy = roundToDecimals(cost * 1000, 3)
+        const incrementBy = roundToDecimals(calculateCredits(cost), 3)
 
         const redisConnection = getRedisConnection()
         const today = dayjs()
@@ -223,7 +219,7 @@
             const { cost, ...rowWithoutCost } = row
             return {
                 ...rowWithoutCost,
-                credits: parseFloat(calculateCredits(cost).toFixed(2)),
+                credits: roundToDecimals(calculateCredits(cost), 3),
                 projectName: row.project.displayName,
             }
         })
