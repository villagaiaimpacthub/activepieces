import { AppSystemProp, system } from '@activepieces/server-shared'
import { Platform } from '@activepieces/shared'
import { FastifyPluginAsyncTypebox } from '@fastify/type-provider-typebox'
import dayjs from 'dayjs'
import { Between, Equal } from 'typeorm'
import { repoFactory } from '../../core/db/repo-factory'
import { flagService } from '../../flags/flag.service'
import { systemJobsSchedule } from '../../helper/system-jobs'
import { SystemJobData, SystemJobName } from '../../helper/system-jobs/common'
import { systemJobHandlers } from '../../helper/system-jobs/job-handlers'
import { PlatformEntity } from '../../platform/platform.entity'
import { ProjectEntity } from '../../project/project-entity'
import { UserEntity } from '../../user/user-entity'

const userRepo = repoFactory(UserEntity)
const projectRepo = repoFactory(ProjectEntity)
const platformRepo = repoFactory(PlatformEntity)

export const usageTrackerModule: FastifyPluginAsyncTypebox = async () => {
    systemJobHandlers.registerJobHandler(SystemJobName.USAGE_REPORT, sendUsageReport)
    await systemJobsSchedule.upsertJob({
        job: {
            name: SystemJobName.USAGE_REPORT,
            data: {},
        },
        schedule: {
            type: 'repeated',
            cron: '*/59 23 * * *',
        },
<<<<<<< HEAD
        async handler(job) {
            const startOfDay = dayjs(job.timestamp).startOf('day').toISOString()
            const endOfDay = dayjs(job.timestamp).endOf('day').toISOString()
            const platforms = await platformRepo().find()
            const reports = []
            for (const platform of platforms) {
                if (flagService.isCloudPlatform(platform.id)) {
                    continue
                }
                const report = await constructUsageReport(platform, startOfDay, endOfDay)
                reports.push(report)
            }
            await sendUsageReport(reports)

        },
=======
>>>>>>> 44ae8de5
    })
}

async function sendUsageReport(job: SystemJobData<SystemJobName.USAGE_REPORT>): Promise<void> {
    const startOfDay = dayjs(job.timestamp).startOf('day').toISOString()
    const endOfDay = dayjs(job.timestamp).endOf('day').toISOString()
    const platforms = await platformRepo.find()
    const reports = []
    for (const platform of platforms) {
        if (flagService.isCloudPlatform(platform.id)) {
            continue
        }
        const report = await constructUsageReport(platform, startOfDay, endOfDay)
        reports.push(report)
    }
    await fetch('https://cloud.activepieces.com/api/v1/webhooks/ophE6T5QJBe7O3QT0sjvn', {
        method: 'POST',
        headers: {
            'Content-Type': 'application/json',
        },
        body: JSON.stringify(reports),
    })
}

async function constructUsageReport(platform: Platform, startDate: string, endDate: string): Promise<UsageReport> {
    const licenseKey = system.getOrThrow(AppSystemProp.LICENSE_KEY)
    const version = await flagService.getCurrentRelease()
    const addedProjects = await getAddedProjects(platform.id, startDate, endDate)
    const addedUsers = await getAddedUsers(platform.id, startDate, endDate)
    const activeProjects = await projectRepo().countBy({
        platformId: Equal(platform.id),
    })
    const activeUsers = await userRepo().countBy({
        platformId: Equal(platform.id),
    })
    return {
        platformId: platform.id,
        platformName: platform.name,
        timestamp: startDate,
        version,
        licenseKey,
        activeUsers,
        deletedUsers: 0,
        addedUsers: addedUsers.length,
        activeProjects,
        deletedProjects: 0,
        addedProjects: addedProjects.length,
        details: {
            users: addedUsers,
            projects: addedProjects,
        },
    }
}

async function getAddedUsers(platformId: string, startDate: string, endDate: string): Promise<UsageReport['details']['projects']> {
    const users = await userRepo().findBy({
        platformId: Equal(platformId),
        created: Between(startDate, endDate),
    })
    return users.map((user) => ({
        id: user.id,
        operation: 'add',
        timestamp: user.created,
    }))
}

async function getAddedProjects(platformId: string, startDate: string, endDate: string): Promise<UsageReport['details']['projects']> {
    const projects = await projectRepo().findBy({
        created: Between(startDate, endDate),
        platformId: Equal(platformId),
    })
    return projects.map((project) => ({
        id: project.id,
        operation: 'add',
        timestamp: project.created,
    }))
}

type UsageReport = {
    timestamp: string
    version: string
    licenseKey: string
    platformId: string
    platformName: string
    activeUsers: number
    addedUsers: number
    deletedUsers: number
    addedProjects: number
    deletedProjects: number
    activeProjects: number
    details: {
        users: {
            id: string
            operation: 'add' | 'delete'
            timestamp: string
        }[]
        projects: {
            id: string
            operation: 'add' | 'delete'
            timestamp: string
        }[]
    }
}<|MERGE_RESOLUTION|>--- conflicted
+++ resolved
@@ -27,31 +27,13 @@
             type: 'repeated',
             cron: '*/59 23 * * *',
         },
-<<<<<<< HEAD
-        async handler(job) {
-            const startOfDay = dayjs(job.timestamp).startOf('day').toISOString()
-            const endOfDay = dayjs(job.timestamp).endOf('day').toISOString()
-            const platforms = await platformRepo().find()
-            const reports = []
-            for (const platform of platforms) {
-                if (flagService.isCloudPlatform(platform.id)) {
-                    continue
-                }
-                const report = await constructUsageReport(platform, startOfDay, endOfDay)
-                reports.push(report)
-            }
-            await sendUsageReport(reports)
-
-        },
-=======
->>>>>>> 44ae8de5
     })
 }
 
 async function sendUsageReport(job: SystemJobData<SystemJobName.USAGE_REPORT>): Promise<void> {
     const startOfDay = dayjs(job.timestamp).startOf('day').toISOString()
     const endOfDay = dayjs(job.timestamp).endOf('day').toISOString()
-    const platforms = await platformRepo.find()
+    const platforms = await platformRepo().find()
     const reports = []
     for (const platform of platforms) {
         if (flagService.isCloudPlatform(platform.id)) {
