import { ActionType, assertNotNullOrUndefined, ConnectionOperation, ConnectionOperationType, ConnectionState, DEFAULT_SAMPLE_DATA_SETTINGS, DiffState, FieldType, flowPieceUtil, flowStructureUtil, FlowVersion, isNil, PopulatedFlow, ProjectOperation, ProjectOperationType, ProjectState, Step, TableOperation, TableOperationType, TableState, TriggerType } from '@activepieces/shared'

export const projectDiffService = {
    diff({ newState, currentState }: DiffParams): DiffState {
        const createFlowOperation = findFlowsToCreate({ newState, currentState })
        const deleteFlowOperation = findFlowsToDelete({ newState, currentState })
        const updateFlowOperations = findFlowsToUpdate({ newState, currentState })
        const operations = [...deleteFlowOperation, ...createFlowOperation, ...updateFlowOperations]
        const connections = getFlowConnections(currentState, newState)
        const tables = getTables(currentState, newState)
        return {
            operations,
            connections,
            tables,
        }
    },
}

function findFlowsToCreate({ newState, currentState }: DiffParams): ProjectOperation[] {
    return newState.flows.filter((newFlow) => {
        const flow = searchInFlowForFlowByIdOrExternalId(currentState.flows, newFlow.id)
        return isNil(flow)
    }).map((flowState) => ({
        type: ProjectOperationType.CREATE_FLOW,
        flowState,
    }))
}
function findFlowsToDelete({ newState, currentState }: DiffParams): ProjectOperation[] {
    return currentState.flows.filter((currentFlowFromState) => {
        const flow = newState.flows.find((flowFromNewState) => currentFlowFromState.externalId === flowFromNewState.id || currentFlowFromState.id === flowFromNewState.id)
        return isNil(flow)
    }).map((flowState) => ({
        type: ProjectOperationType.DELETE_FLOW,
        flowState,
    }))
}
function findFlowsToUpdate({ newState, currentState }: DiffParams): ProjectOperation[] {
    const newStateFiles = newState.flows.filter((state) => {
        const flow = searchInFlowForFlowByIdOrExternalId(currentState.flows, state.externalId)
        return !isNil(flow)
    })
    return newStateFiles.map((flowFromNewState) => {
        const os = searchInFlowForFlowByIdOrExternalId(currentState.flows, flowFromNewState.externalId)
        assertNotNullOrUndefined(os, `Could not find target flow for source flow ${flowFromNewState.externalId}`)
        if (isFlowChanged(os, flowFromNewState)) {
            return {
                type: ProjectOperationType.UPDATE_FLOW,
                flowState: os,
                newFlowState: flowFromNewState,
            } as ProjectOperation
        }
        return null
    }).filter((op): op is ProjectOperation => op !== null)
}

function isConnectionChanged(stateOne: ConnectionState, stateTwo: ConnectionState): boolean {
    return stateOne.displayName !== stateTwo.displayName || stateOne.pieceName !== stateTwo.pieceName
}

function isTableChanged(stateOne: TableState, stateTwo: TableState): boolean {
    const fieldsMetadataOne = stateOne.fields.map((field) => ({
        name: field.name,
        type: field.type,
        data: field.type === FieldType.STATIC_DROPDOWN ? field.data : undefined,
    }))
    const fieldsMetadataTwo = stateTwo.fields.map((field) => ({
        name: field.name,
        type: field.type,
        data: field.type === FieldType.STATIC_DROPDOWN ? field.data : undefined,
    }))
    return stateOne.name !== stateTwo.name || JSON.stringify(fieldsMetadataOne) !== JSON.stringify(fieldsMetadataTwo)
}

function getFlowConnections(currentState: ProjectState, newState: ProjectState): ConnectionOperation[] {

    const connectionOperations: ConnectionOperation[] = []

    currentState.connections?.forEach(connection => {
        const connectionState = newState.connections?.find((c) => c.externalId === connection.externalId)
        if (!isNil(connectionState) && isConnectionChanged(connectionState, connection)) {
            connectionOperations.push({
                type: ConnectionOperationType.UPDATE_CONNECTION,
                connectionState: connection,
                newConnectionState: connectionState,
            })
        }
    })

    newState.connections?.forEach(connection => {
        const isExistingConnection = currentState.connections?.find((c) => c.externalId === connection.externalId)
        if (isNil(isExistingConnection)) {
            connectionOperations.push({
                type: ConnectionOperationType.CREATE_CONNECTION,
                connectionState: connection,
            })
        }
    })

    return connectionOperations
}

<<<<<<< HEAD
function searchInFlowForFlowByIdOrExternalId(flows: PopulatedFlow[], externalId: string): PopulatedFlow | undefined {
    return flows.find((flow) => flow.externalId === externalId)
=======
function getTables(currentState: ProjectState, newState: ProjectState): TableOperation[] {
    const tableOperations: TableOperation[] = []

    currentState.tables?.forEach(table => {
        const tableState = newState.tables?.find((t) => t.externalId === table.externalId)
        if (!isNil(tableState) && isTableChanged(tableState, table)) {
            tableOperations.push({
                type: TableOperationType.UPDATE_TABLE,
                tableState: table,
                newTableState: tableState,
            })
        }
    })

    newState.tables?.forEach(table => {
        const isExistingTable = currentState.tables?.find((t) => t.externalId === table.externalId)
        if (isNil(isExistingTable)) {
            tableOperations.push({
                type: TableOperationType.CREATE_TABLE,
                tableState: table,
            })
        }
    })

    return tableOperations
}

function searchInFlowForFlowByIdOrExternalId(flows: PopulatedFlow[], id: string): PopulatedFlow | undefined {
    return flows.find((flow) => flow.id === id || flow.externalId === id)
>>>>>>> 659db3ef
}

function isFlowChanged(fromFlow: PopulatedFlow, targetFlow: PopulatedFlow): boolean {
    const normalizedFromFlow = normalize(fromFlow.version)
    const normalizedTargetFlow = normalize(targetFlow.version)
    return normalizedFromFlow.displayName !== normalizedTargetFlow.displayName
        || JSON.stringify(normalizedFromFlow.trigger) !== JSON.stringify(normalizedTargetFlow.trigger)
}


function normalize(flowVersion: FlowVersion): FlowVersion {
    const flowUpgradable = flowPieceUtil.makeFlowAutoUpgradable(flowVersion)
    return flowStructureUtil.transferFlow(flowUpgradable, (step) => {
        const clonedStep: Step = JSON.parse(JSON.stringify(step))
        clonedStep.settings.inputUiInfo = DEFAULT_SAMPLE_DATA_SETTINGS
        const authExists = clonedStep?.settings?.input?.auth
        if (authExists && [ActionType.PIECE, TriggerType.PIECE].includes(step.type)) {
            clonedStep.settings.input.auth = ''
        }
        return clonedStep
    })
}


type DiffParams = {
    currentState: {
        flows: PopulatedFlow[]
        connections?: ConnectionState[]
    }
    newState: ProjectState
}
<|MERGE_RESOLUTION|>--- conflicted
+++ resolved
@@ -18,7 +18,7 @@
 
 function findFlowsToCreate({ newState, currentState }: DiffParams): ProjectOperation[] {
     return newState.flows.filter((newFlow) => {
-        const flow = searchInFlowForFlowByIdOrExternalId(currentState.flows, newFlow.id)
+        const flow = searchInFlowForFlowByIdOrExternalId(currentState.flows, newFlow.externalId)
         return isNil(flow)
     }).map((flowState) => ({
         type: ProjectOperationType.CREATE_FLOW,
@@ -27,7 +27,7 @@
 }
 function findFlowsToDelete({ newState, currentState }: DiffParams): ProjectOperation[] {
     return currentState.flows.filter((currentFlowFromState) => {
-        const flow = newState.flows.find((flowFromNewState) => currentFlowFromState.externalId === flowFromNewState.id || currentFlowFromState.id === flowFromNewState.id)
+        const flow = newState.flows.find((flowFromNewState) => currentFlowFromState.externalId === flowFromNewState.externalId)
         return isNil(flow)
     }).map((flowState) => ({
         type: ProjectOperationType.DELETE_FLOW,
@@ -99,10 +99,6 @@
     return connectionOperations
 }
 
-<<<<<<< HEAD
-function searchInFlowForFlowByIdOrExternalId(flows: PopulatedFlow[], externalId: string): PopulatedFlow | undefined {
-    return flows.find((flow) => flow.externalId === externalId)
-=======
 function getTables(currentState: ProjectState, newState: ProjectState): TableOperation[] {
     const tableOperations: TableOperation[] = []
 
@@ -130,9 +126,8 @@
     return tableOperations
 }
 
-function searchInFlowForFlowByIdOrExternalId(flows: PopulatedFlow[], id: string): PopulatedFlow | undefined {
-    return flows.find((flow) => flow.id === id || flow.externalId === id)
->>>>>>> 659db3ef
+function searchInFlowForFlowByIdOrExternalId(flows: PopulatedFlow[], externalId: string): PopulatedFlow | undefined {
+    return flows.find((flow) =>  flow.externalId === externalId)
 }
 
 function isFlowChanged(fromFlow: PopulatedFlow, targetFlow: PopulatedFlow): boolean {
