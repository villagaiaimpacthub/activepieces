import { JobType, LATEST_JOB_DATA_SCHEMA_VERSION, logger } from '@activepieces/server-shared'
import {
    ActivepiecesError,
    ALL_PRINCIPAL_TYPES,
    apId,
    EngineHttpResponse,
    ErrorCode,
    EventPayload,
    Flow,
    FlowId,
    FlowStatus,
    isMultipartFile,
    isNil,
    WebhookUrlParams,
} from '@activepieces/shared'
import { FastifyPluginAsyncTypebox } from '@fastify/type-provider-typebox'
import { FastifyRequest } from 'fastify'
import { StatusCodes } from 'http-status-codes'
import { tasksLimit } from '../ee/project-plan/tasks-limit'
import { stepFileService } from '../file/step-file/step-file.service'
import { flowRepo } from '../flows/flow/flow.repo'
import { flowService } from '../flows/flow/flow.service'
import { webhookResponseWatcher } from '../workers/helper/webhook-response-watcher'
import { flowQueue } from '../workers/queue'
import { getJobPriority } from '../workers/queue/queue-manager'

export const webhookController: FastifyPluginAsyncTypebox = async (app) => {

    app.all('/:flowId/sync', WEBHOOK_PARAMS, async (request: FastifyRequest<{ Params: WebhookUrlParams }>, reply) => {
        const response = await handleWebhook({
            request,
            flowId: request.params.flowId,
            async: false,
            simulate: false,
            useLatestFlowVersion: false,
        })
        await reply
            .status(response.status)
            .headers(response.headers)
            .send(response.body)
    })

    app.all('/:flowId', WEBHOOK_PARAMS, async (request: FastifyRequest<{ Params: WebhookUrlParams }>, reply) => {
        const response = await handleWebhook({
            request,
            flowId: request.params.flowId,
            async: true,
            simulate: false,
            useLatestFlowVersion: false,
        })
        await reply
            .status(response.status)
            .headers(response.headers)
            .send(response.body)
    })

    app.all('/:flowId/draft/sync', WEBHOOK_PARAMS, async (request, reply) => {
        const response = await handleWebhook({
            request,
            flowId: request.params.flowId,
            async: false,
            simulate: false,
            useLatestFlowVersion: true,
        })
        await reply
            .status(response.status)
            .headers(response.headers)
            .send(response.body)
    })

    app.all('/:flowId/draft', WEBHOOK_PARAMS, async (request, reply) => {
        const response = await handleWebhook({
            request,
            flowId: request.params.flowId,
            async: true,
            simulate: false,
            useLatestFlowVersion: true,
        })
        await reply
            .status(response.status)
            .headers(response.headers)
            .send(response.body)
    })

    app.all('/:flowId/test', WEBHOOK_PARAMS, async (request, reply) => {
        const response = await handleWebhook({
            request,
            flowId: request.params.flowId,
            async: true,
            simulate: true,
            useLatestFlowVersion: true,
        })
        await reply
            .status(response.status)
            .headers(response.headers)
            .send(response.body)
<<<<<<< HEAD
=======
    },
    )

    // @deprecated this format was changed in early 2023 to include flowId in the path
    app.all('/', WEBHOOK_QUERY_PARAMS, async (request, reply) => {
        const response = await handleWebhook({
            request,
            flowId: request.query.flowId,
            async: true,
            simulate: false,
            useLatestFlowVersion: false,
        })
        await reply
            .status(response.status)
            .headers(response.headers)
            .send(response.body)
>>>>>>> e7624cfd
    })
}

async function handleWebhook({ request, flowId, async, simulate, useLatestFlowVersion }: { request: FastifyRequest, flowId: string, async: boolean, simulate: boolean, useLatestFlowVersion: boolean }): Promise<EngineHttpResponse> {
    const flow = await getFlowOrThrow(flowId)
    const payload = await convertRequest(request, flow.projectId, flow.id)
    const requestId = apId()
    const synchronousHandlerId = async ? null : webhookResponseWatcher.getServerId()
    if (isNil(flow)) {
        return {
            status: StatusCodes.GONE,
            body: {},
            headers: {},
        }
    }
    if (flow.status !== FlowStatus.ENABLED && !simulate && !useLatestFlowVersion) {
        return {
            status: StatusCodes.NOT_FOUND,
            body: {},
            headers: {},
        }
    }
    await flowQueue.add({
        id: requestId,
        type: JobType.WEBHOOK,
        data: {
            projectId: flow.projectId,
            schemaVersion: LATEST_JOB_DATA_SCHEMA_VERSION,
            requestId,
            synchronousHandlerId,
            payload,
            flowId: flow.id,
            simulate,
            useLatestFlowVersion,
        },
        priority: await getJobPriority(flow.projectId, synchronousHandlerId),
    })
    if (async) {
        return {
            status: StatusCodes.OK,
            body: {},
            headers: {},
        }
    }
    return webhookResponseWatcher.oneTimeListener(requestId, true)
}

async function convertRequest(request: FastifyRequest, projectId: string, flowId: string): Promise<EventPayload> {
    const payload: EventPayload = {
        method: request.method,
        headers: request.headers as Record<string, string>,
        body: await convertBody(request, projectId, flowId),
        queryParams: request.query as Record<string, string>,
    }
    return payload
}

const convertBody = async (request: FastifyRequest, projectId: string, flowId: string): Promise<unknown> => {
    if (request.isMultipart()) {
        const jsonResult: Record<string, unknown> = {}
        const requestBodyEntries = Object.entries(
            request.body as Record<string, unknown>,
        )

        for (const [key, value] of requestBodyEntries) {
            if (isMultipartFile(value)) {
                const file = await stepFileService.saveAndEnrich({
                    file: value.data as Buffer,
                    fileName: value.filename,
                    stepName: 'trigger',
                    flowId,
                }, request.hostname, projectId)
                jsonResult[key] = file.url
            }
            else {
                jsonResult[key] = value
            }
        }
        return jsonResult
    }
    return request.body
}

const getFlowOrThrow = async (flowId: FlowId): Promise<Flow> => {
    if (isNil(flowId)) {
        logger.error('[WebhookService#getFlowOrThrow] error=flow_id_is_undefined')
        throw new ActivepiecesError({
            code: ErrorCode.VALIDATION,
            params: {
                message: 'flowId is undefined',
            },
        })
    }

    const flow = await flowRepo().findOneBy({ id: flowId })

    if (isNil(flow)) {
        logger.error(
            `[WebhookService#getFlowOrThrow] error=flow_not_found flowId=${flowId}`,
        )

        throw new ActivepiecesError({
            code: ErrorCode.FLOW_NOT_FOUND,
            params: {
                id: flowId,
            },
        })
    }

    const exceededLimit = await tasksLimit.exceededLimit({
        projectId: flow.projectId,
    })
    if (exceededLimit) {
        logger.info({
            message: 'disable webhook out of flow quota',
            projectId: flow.projectId,
            flowId: flow.id,
        })
        await flowService.updateStatus({
            id: flow.id,
            projectId: flow.projectId,
            newStatus: FlowStatus.DISABLED,
        })
    }

    return flow
}

const WEBHOOK_PARAMS = {
    config: {
        allowedPrincipals: ALL_PRINCIPAL_TYPES,
        skipAuth: true,
    },
    schema: {
        params: WebhookUrlParams,
    },
}

const WEBHOOK_QUERY_PARAMS = {
    config: {
        allowedPrincipals: ALL_PRINCIPAL_TYPES,
        skipAuth: true,
    },
    schema: {
        querystring: WebhookUrlParams,
    },
}<|MERGE_RESOLUTION|>--- conflicted
+++ resolved
@@ -94,8 +94,6 @@
             .status(response.status)
             .headers(response.headers)
             .send(response.body)
-<<<<<<< HEAD
-=======
     },
     )
 
@@ -112,7 +110,6 @@
             .status(response.status)
             .headers(response.headers)
             .send(response.body)
->>>>>>> e7624cfd
     })
 }
 
