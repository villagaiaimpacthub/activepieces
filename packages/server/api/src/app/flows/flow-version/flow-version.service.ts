--- conflicted
+++ resolved
@@ -141,12 +141,8 @@
         }
 
         mutatedFlowVersion.updated = dayjs().toISOString()
-<<<<<<< HEAD
-        //mutatedFlowVersion.updatedBy = userId
-
-=======
         mutatedFlowVersion.updatedBy = userId
->>>>>>> 5a2245aa
+
         return flowVersionRepo(entityManager).save(mutatedFlowVersion)
     },
 
