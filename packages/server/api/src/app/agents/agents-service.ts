--- conflicted
+++ resolved
@@ -250,16 +250,13 @@
     systemPrompt: string
     platformId: string
     projectId: string
-<<<<<<< HEAD
     profilePictureUrl?: string
     testPrompt?: string
     outputType?: AgentOutputType
     outputFields?: AgentOutputField[]
     externalId?: string
     mcpExternalId?: string
-=======
     enhancePrompt?: boolean
->>>>>>> 86526f71
 }
 
 type UpdateParams = {
