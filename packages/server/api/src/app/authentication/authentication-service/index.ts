<<<<<<< HEAD
import { QueryFailedError } from 'typeorm'
import { flagService } from '../../flags/flag.service'
import { telemetry } from '../../helper/telemetry.utils'
import { userService } from '../../user/user-service'
import { passwordHasher } from '../lib/password-hasher'
import { authenticationServiceHooks as hooks } from './hooks'
import { Provider } from './hooks/authentication-service-hooks'
import { cryptoUtils, logger, SharedSystemProp, system } from '@activepieces/server-shared'
=======
import { cryptoUtils, logger, system, SystemProp } from '@activepieces/server-shared'
>>>>>>> 480ff8a9
import {
    ActivepiecesError,
    ApEnvironment,
    ApFlagId,
    AuthenticationResponse,
    ErrorCode,
    isNil,
    PlatformRole,
    Project,
    TelemetryEventName,
    User,
    UserId,
    UserStatus,
} from '@activepieces/shared'
import { QueryFailedError } from 'typeorm'
import { flagService } from '../../flags/flag.service'
import { telemetry } from '../../helper/telemetry.utils'
import { userService } from '../../user/user-service'
import { passwordHasher } from '../lib/password-hasher'
import { authenticationServiceHooks as hooks } from './hooks'
import { Provider } from './hooks/authentication-service-hooks'

export const authenticationService = {
    async signUp(params: SignUpParams): Promise<AuthenticationResponse> {
        await hooks.get().preSignUp(params)
        const user = await createUser(params)

        return this.signUpResponse({
            user,
            referringUserId: params.referringUserId,
        })
    },

    async signIn(request: SignInParams): Promise<AuthenticationResponse> {
        await hooks.get().preSignIn(request)
        const user = await userService.getByPlatformAndEmail({
            platformId: request.platformId,
            email: request.email,
        })

        assertUserIsAllowedToSignIn(user)

        await assertPasswordMatches({
            requestPassword: request.password,
            userPassword: user.password,
        })

        return this.signInResponse({
            user,
        })
    },

    async federatedAuthn(
        params: FederatedAuthnParams,
    ): Promise<AuthenticationResponse> {
        const existingUser = await userService.getByPlatformAndEmail({
            platformId: params.platformId,
            email: params.email,
        })

        if (existingUser) {
            return this.signInResponse({
                user: existingUser,
            })
        }

        const newUser = {
            email: params.email,
            verified: params.verified,
            firstName: params.firstName,
            lastName: params.lastName,
            trackEvents: true,
            newsLetter: true,
            password: await cryptoUtils.generateRandomPassword(),
            platformId: params.platformId,
        }

        return this.signUp({
            ...newUser,
            provider: Provider.FEDERATED,
        })
    },

    async signUpResponse({
        user,
        referringUserId,
    }: SignUpResponseParams): Promise<AuthenticationResponse> {
        const authnResponse = await hooks.get().postSignUp({
            user,
            referringUserId,
        })
        await flagService.save({ id: ApFlagId.USER_CREATED, value: true })

        const userWithoutPassword = removePasswordPropFromUser(authnResponse.user)

        await sendTelemetry({
            user,
            project: authnResponse.project,
        })
        await saveNewsLetterSubscriber(user)

        return {
            ...userWithoutPassword,
            token: authnResponse.token,
            projectId: authnResponse.project.id,
            projectRole: authnResponse.projectRole,
        }
    },

    async signInResponse({
        user,
    }: SignInResponseParams): Promise<AuthenticationResponse> {
        const authnResponse = await hooks.get().postSignIn({
            user,
        })

        const userWithoutPassword = removePasswordPropFromUser(authnResponse.user)

        return {
            ...userWithoutPassword,
            token: authnResponse.token,
            projectId: authnResponse.project.id,
            projectRole: authnResponse.projectRole,
        }
    },
}

const createUser = async (params: SignUpParams): Promise<User> => {
    try {
        const newUser: NewUser = {
            email: params.email,
            platformRole: PlatformRole.MEMBER,
            verified: params.verified,
            status: UserStatus.ACTIVE,
            firstName: params.firstName,
            lastName: params.lastName,
            trackEvents: params.trackEvents,
            newsLetter: params.newsLetter,
            password: params.password,
            platformId: params.platformId,
        }

        return await userService.create(newUser)
    }
    catch (e: unknown) {
        if (e instanceof QueryFailedError) {
            throw new ActivepiecesError({
                code: ErrorCode.EXISTING_USER,
                params: {
                    email: params.email,
                    platformId: params.platformId,
                },
            })
        }

        throw e
    }
}

const assertUserIsAllowedToSignIn: (
    user: User | null
) => asserts user is User = (user) => {
    if (isNil(user)) {
        throw new ActivepiecesError({
            code: ErrorCode.INVALID_CREDENTIALS,
            params: null,
        })
    }
    if (user.status === UserStatus.INACTIVE) {
        throw new ActivepiecesError({
            code: ErrorCode.USER_IS_INACTIVE,
            params: {
                email: user.email,
            },
        })
    }
    if (!user.verified) {
        throw new ActivepiecesError({
            code: ErrorCode.EMAIL_IS_NOT_VERIFIED,
            params: {
                email: user.email,
            },
        })
    }
}

const assertPasswordMatches = async ({
    requestPassword,
    userPassword,
}: AssertPasswordsMatchParams): Promise<void> => {
    const passwordMatches = await passwordHasher.compare(
        requestPassword,
        userPassword,
    )

    if (!passwordMatches) {
        throw new ActivepiecesError({
            code: ErrorCode.INVALID_CREDENTIALS,
            params: null,
        })
    }
}

const removePasswordPropFromUser = (user: User): Omit<User, 'password'> => {
    const { password: _, ...filteredUser } = user
    return filteredUser
}

const sendTelemetry = async ({
    user,
    project,
}: SendTelemetryParams): Promise<void> => {
    try {
        await telemetry.identify(user, project.id)

        await telemetry.trackProject(project.id, {
            name: TelemetryEventName.SIGNED_UP,
            payload: {
                userId: user.id,
                email: user.email,
                firstName: user.firstName,
                lastName: user.lastName,
                projectId: project.id,
            },
        })
    }
    catch (e) {
        logger.warn({ name: 'AuthenticationService#sendTelemetry', error: e })
    }
}

async function saveNewsLetterSubscriber(user: User): Promise<void> {
    const isPlatformUserOrNotSubscribed =
    (!isNil(user.platformId) &&
      !flagService.isCloudPlatform(user.platformId)) ||
    !user.newsLetter
    const environment = system.get(SharedSystemProp.ENVIRONMENT)
    if (
        isPlatformUserOrNotSubscribed ||
    environment !== ApEnvironment.PRODUCTION
    ) {
        return
    }
    try {
        const response = await fetch(
            'https://us-central1-activepieces-b3803.cloudfunctions.net/addContact',
            {
                method: 'POST',
                headers: {
                    'Content-Type': 'application/json',
                },
                body: JSON.stringify({ email: user.email }),
            },
        )
        return await response.json()
    }
    catch (error) {
        logger.warn(error)
    }
}
type SendTelemetryParams = {
    user: User
    project: Project
}

type NewUser = Omit<User, 'id' | 'created' | 'updated'>

type SignUpParams = {
    email: string
    password: string
    firstName: string
    lastName: string
    trackEvents: boolean
    newsLetter: boolean
    verified: boolean
    platformId: string | null
    referringUserId?: string
    provider: Provider
}

type SignInParams = {
    email: string
    password: string
    platformId: string | null
    provider: Provider
}

type AssertPasswordsMatchParams = {
    requestPassword: string
    userPassword: string
}

type FederatedAuthnParams = {
    email: string
    verified: boolean
    firstName: string
    lastName: string
    platformId: string | null
}

type SignUpResponseParams = {
    user: User
    referringUserId?: UserId
}

type SignInResponseParams = {
    user: User
}<|MERGE_RESOLUTION|>--- conflicted
+++ resolved
@@ -1,15 +1,4 @@
-<<<<<<< HEAD
-import { QueryFailedError } from 'typeorm'
-import { flagService } from '../../flags/flag.service'
-import { telemetry } from '../../helper/telemetry.utils'
-import { userService } from '../../user/user-service'
-import { passwordHasher } from '../lib/password-hasher'
-import { authenticationServiceHooks as hooks } from './hooks'
-import { Provider } from './hooks/authentication-service-hooks'
 import { cryptoUtils, logger, SharedSystemProp, system } from '@activepieces/server-shared'
-=======
-import { cryptoUtils, logger, system, SystemProp } from '@activepieces/server-shared'
->>>>>>> 480ff8a9
 import {
     ActivepiecesError,
     ApEnvironment,
