--- conflicted
+++ resolved
@@ -63,8 +63,6 @@
             return appConnectionsWithoutSensitiveData
         },
     )
-<<<<<<< HEAD
-=======
     app.post(
         '/validate-connection-name',
         ValidateConnectionNameRequest,
@@ -77,8 +75,7 @@
                 return reply.status(StatusCodes.BAD_REQUEST).send(result)
             }
             return result
-        },
->>>>>>> 2db59b57
+        }),
 
     app.delete(
         '/:id',
@@ -145,8 +142,6 @@
     },
 }
 
-<<<<<<< HEAD
-=======
 const ValidateConnectionNameRequest = {
     config: {
         allowedPrincipals: [PrincipalType.USER, PrincipalType.SERVICE],
@@ -164,7 +159,6 @@
     },
 }
 
->>>>>>> 2db59b57
 const DeleteAppConnectionRequest = {
     config: {
         allowedPrincipals: [PrincipalType.USER, PrincipalType.SERVICE],
