--- conflicted
+++ resolved
@@ -155,21 +155,12 @@
         return this.removeSensitiveData(connectionById)
     },
 
-<<<<<<< HEAD
     async delete(params: DeleteParams): Promise<void> {
         await repo().delete({
             id: params.id,
             platformId: params.platformId,
             scope: params.scope,
             ...(params.projectId ? { projectIds: APArrayContains('projectIds', [params.projectId]) } : {}),
-=======
-    async delete({ id, scope, projectId, platformId }: DeleteParams): Promise<void> {
-        await repo().delete({
-            platformId,
-            id,
-            ...(projectId ? { projectIds: APArrayContains('projectIds', [projectId]) } : {}),
-            scope,
->>>>>>> d14c395c
         })
     },
 
@@ -572,14 +563,8 @@
 }
 
 type DeleteParams = {
-<<<<<<< HEAD
     projectId: ProjectId | null
-    platformId: string
     scope: AppConnectionScope
-=======
-    scope: AppConnectionScope
-    projectId: ProjectId | undefined
->>>>>>> d14c395c
     id: AppConnectionId
     platformId: string
 }
