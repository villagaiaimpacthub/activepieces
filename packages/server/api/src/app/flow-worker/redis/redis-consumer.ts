<<<<<<< HEAD
import { flowTimeoutSandbox, JobStatus, QueueName, triggerTimeoutSandbox } from '@activepieces/server-shared'
=======
import { exceptionHandler, flowTimeoutSandbox, JobStatus, memoryLock, QueueName, system, SystemProp, triggerTimeoutSandbox } from '@activepieces/server-shared'
>>>>>>> 0f39aefe
import { apId, assertNotNullOrUndefined, isNil } from '@activepieces/shared'
import { Job, Worker } from 'bullmq'
import dayjs from 'dayjs'
import { createRedisClient } from '../../database/redis-connection'
import { ConsumerManager } from '../consumer/consumer-manager'
import { queueHelper } from '../queue/queue-manager'

type ConsumerGroup = Record<string, Worker>
const consumerGroups: Record<string, ConsumerGroup> = {}

const serverId = apId()

export const redisConsumer: ConsumerManager = {
<<<<<<< HEAD
    async poll(groupId, jobType) {
        const worker = await ensureWorkerExists(groupId, jobType)
        assertNotNullOrUndefined(worker, 'Queue not found')
        const job = await worker.getNextJob(serverId)
        if (isNil(job)) {
            return null
=======
    async poll(jobType) {
        let lock
        try {
            lock = await memoryLock.acquire(`poll-${jobType}`, 5000)
            const worker = consumers[jobType]
            assertNotNullOrUndefined(worker, 'Queue not found')
            // The worker.getNextJob() method holds the connection until a job is available, but it can only be called once at a time.
            // To handle multiple workers, we are storing them in memory while waiting for a job to become available.
            const job = await worker.getNextJob(serverId)
            if (isNil(job)) {
                return null
            }
            return {
                id: job.id!,
                data: job.data,
            }
>>>>>>> 0f39aefe
        }
        catch (e) {
            if (memoryLock.isTimeoutError(e)) {
                return null
            }
            exceptionHandler.handle(e)
            throw e
        }
        finally {
            if (lock) {
                await lock.release()
            }
        }
    },
    async update(groupId, { queueName, jobId, status, message }): Promise<void> {
        const worker = await ensureWorkerExists(groupId, queueName)
        const job = await Job.fromId(worker, jobId)
        assertNotNullOrUndefined(job, 'Job not found')

        switch (status) {
            case JobStatus.COMPLETED:
                await job.moveToCompleted({}, serverId, false)
                break
            case JobStatus.FAILED:
                await job.moveToFailed(new Error(message), serverId, false)
                break
        }
    },
    async init(): Promise<void> {
<<<<<<< HEAD
        const sharedConsumers = Object.values(QueueName).map((queueName) => ensureWorkerExists(null, queueName))
        await Promise.all(sharedConsumers)
=======
        if (WORKER_CONCURRENCY === 0) {
            return
        }
        for (const queueName of Object.values(QueueName)) {
            const lockDuration = getLockDurationInMs(queueName)
            consumers[queueName] = new Worker(queueName, null, {
                connection: createRedisClient(),
                lockDuration,
                maxStalledCount: 5,
                stalledInterval: 30000,
            })
        }
        await Promise.all(Object.values(consumers).map((consumer) => consumer.waitUntilReady()))

>>>>>>> 0f39aefe
    },
    async close(): Promise<void> {
        const promises = Object.values(consumerGroups).map((consumerGroup) => {
            return Promise.all(Object.values(consumerGroup).map((consumer) => consumer.close()))
        })
        await Promise.all(promises)
    },
}


async function ensureWorkerExists(groupId: string | null, queueName: QueueName): Promise<Worker> {
    const key = groupId ?? 'default'
    if (isNil(consumerGroups[key])) {
        consumerGroups[key] = {}
    }
    if (!isNil(consumerGroups[key][queueName])) {
        return consumerGroups[key][queueName]
    }
    const lockDuration = getLockDurationInMs(queueName)
    const queueAlias = queueHelper.getQueueName(groupId, queueName)
    consumerGroups[key][queueName] = new Worker(queueAlias, null, {
        connection: createRedisClient(),
        lockDuration,
        maxStalledCount: 5,
        drainDelay: 5,
        stalledInterval: 30000,
    })
    await consumerGroups[key][queueName].waitUntilReady()
    await consumerGroups[key][queueName].startStalledCheckTimer()
    return consumerGroups[key][queueName]
}

function getLockDurationInMs(queueName: QueueName): number {
    switch (queueName) {
        case QueueName.WEBHOOK:
            return dayjs.duration(triggerTimeoutSandbox, 'seconds').add(5, 'seconds').asMilliseconds()
        case QueueName.ONE_TIME:
            return dayjs.duration(flowTimeoutSandbox, 'seconds').add(5, 'seconds').asMilliseconds()
        case QueueName.SCHEDULED:
            return dayjs.duration(triggerTimeoutSandbox, 'seconds').add(5, 'seconds').asMilliseconds()
    }
}<|MERGE_RESOLUTION|>--- conflicted
+++ resolved
@@ -1,8 +1,4 @@
-<<<<<<< HEAD
-import { flowTimeoutSandbox, JobStatus, QueueName, triggerTimeoutSandbox } from '@activepieces/server-shared'
-=======
-import { exceptionHandler, flowTimeoutSandbox, JobStatus, memoryLock, QueueName, system, SystemProp, triggerTimeoutSandbox } from '@activepieces/server-shared'
->>>>>>> 0f39aefe
+import { exceptionHandler, flowTimeoutSandbox, JobStatus, memoryLock, QueueName, triggerTimeoutSandbox } from '@activepieces/server-shared'
 import { apId, assertNotNullOrUndefined, isNil } from '@activepieces/shared'
 import { Job, Worker } from 'bullmq'
 import dayjs from 'dayjs'
@@ -16,19 +12,11 @@
 const serverId = apId()
 
 export const redisConsumer: ConsumerManager = {
-<<<<<<< HEAD
     async poll(groupId, jobType) {
-        const worker = await ensureWorkerExists(groupId, jobType)
-        assertNotNullOrUndefined(worker, 'Queue not found')
-        const job = await worker.getNextJob(serverId)
-        if (isNil(job)) {
-            return null
-=======
-    async poll(jobType) {
         let lock
         try {
-            lock = await memoryLock.acquire(`poll-${jobType}`, 5000)
-            const worker = consumers[jobType]
+            lock = await memoryLock.acquire(`poll-${groupId}-${jobType}`, 5000)
+            const worker = await ensureWorkerExists(groupId, jobType)
             assertNotNullOrUndefined(worker, 'Queue not found')
             // The worker.getNextJob() method holds the connection until a job is available, but it can only be called once at a time.
             // To handle multiple workers, we are storing them in memory while waiting for a job to become available.
@@ -40,7 +28,6 @@
                 id: job.id!,
                 data: job.data,
             }
->>>>>>> 0f39aefe
         }
         catch (e) {
             if (memoryLock.isTimeoutError(e)) {
@@ -70,25 +57,8 @@
         }
     },
     async init(): Promise<void> {
-<<<<<<< HEAD
         const sharedConsumers = Object.values(QueueName).map((queueName) => ensureWorkerExists(null, queueName))
         await Promise.all(sharedConsumers)
-=======
-        if (WORKER_CONCURRENCY === 0) {
-            return
-        }
-        for (const queueName of Object.values(QueueName)) {
-            const lockDuration = getLockDurationInMs(queueName)
-            consumers[queueName] = new Worker(queueName, null, {
-                connection: createRedisClient(),
-                lockDuration,
-                maxStalledCount: 5,
-                stalledInterval: 30000,
-            })
-        }
-        await Promise.all(Object.values(consumers).map((consumer) => consumer.waitUntilReady()))
-
->>>>>>> 0f39aefe
     },
     async close(): Promise<void> {
         const promises = Object.values(consumerGroups).map((consumerGroup) => {
