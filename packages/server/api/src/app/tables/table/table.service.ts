--- conflicted
+++ resolved
@@ -17,18 +17,18 @@
     UpdateTableRequest,
 } from '@activepieces/shared'
 import { ILike, In } from 'typeorm'
+import { agentsService } from '../../agents/agents-service'
 import { repoFactory } from '../../core/db/repo-factory'
 import { APArrayContains } from '../../database/database-connection'
 import { PlatformPlanHelper } from '../../ee/platform/platform-plan/platform-plan-helper'
 import { buildPaginator } from '../../helper/pagination/build-paginator'
 import { paginationHelper } from '../../helper/pagination/pagination-utils'
+import { system } from '../../helper/system/system'
 import { projectService } from '../../project/project-service'
 import { fieldService } from '../field/field.service'
 import { RecordEntity } from '../record/record.entity'
 import { TableWebhookEntity } from './table-webhook.entity'
 import { TableEntity } from './table.entity'
-import { system } from '../../helper/system/system'
-import { agentsService } from '../../agents/agents-service'
 
 export const tableRepo = repoFactory(TableEntity)
 const recordRepo = repoFactory(RecordEntity)
@@ -194,10 +194,7 @@
         await tableRepo().update({ id, projectId }, { 
             ...spreadIfDefined('name', request.name),
             ...spreadIfDefined('trigger', request.trigger),
-<<<<<<< HEAD
             ...spreadIfDefined('status', request.status),
-=======
->>>>>>> be7e117b
         })
         return this.getOneOrThrow({ projectId, id })
     },
@@ -209,13 +206,10 @@
 
 }
 
-<<<<<<< HEAD
 type GetAllAgentIdsParams = {
     projectId: string
 }
 
-=======
->>>>>>> be7e117b
 async function ensureAgentExists({ tableId, projectId }: EnsureAgentExistsParams): Promise<void> {
     const table = await tableRepo().findOneBy({
         id: tableId,
