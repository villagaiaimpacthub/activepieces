import { TlsOptions } from 'node:tls'
import { AppSystemProp } from '@activepieces/server-shared'
import { ApEdition, ApEnvironment, isNil } from '@activepieces/shared'
import { DataSource, MigrationInterface } from 'typeorm'
import { MakeStripeSubscriptionNullable1685053959806 } from '../ee/database/migrations/postgres/1685053959806-MakeStripeSubscriptionNullable'
import { AddTemplates1685538145476 } from '../ee/database/migrations/postgres/1685538145476-addTemplates'
import { ChangeToJsonToKeepKeysOrder1685991260335 } from '../ee/database/migrations/postgres/1685991260335-ChangeToJsonToPeserveKeys'
import { AddPinnedAndBlogUrlToTemplates1686133672743 } from '../ee/database/migrations/postgres/1686133672743-AddPinnedAndBlogUrlToTemplates'
import { AddPinnedOrder1686154285890 } from '../ee/database/migrations/postgres/1686154285890-add_pinned_order'
import { AddProjectIdToTemplate1688083336934 } from '../ee/database/migrations/postgres/1688083336934-AddProjectIdToTemplate'
import { AddBillingParameters1688739844617 } from '../ee/database/migrations/postgres/1688739844617-AddBillingParameters'
import { AddAppSumo1688943462327 } from '../ee/database/migrations/postgres/1688943462327-AddAppSumo'
import { AddProjectMembers1689177797092 } from '../ee/database/migrations/postgres/1689177797092-AddProjectMembers'
import { AddTasksPerDays1689336533370 } from '../ee/database/migrations/postgres/1689336533370-AddTasksPerDays'
import { RemoveCalculatedMetrics1689806173642 } from '../ee/database/migrations/postgres/1689806173642-RemoveCalculatedMetrics'
import { AddReferral1690459469381 } from '../ee/database/migrations/postgres/1690459469381-AddReferral'
import { FlowTemplateAddUserIdAndImageUrl1694379223109 } from '../ee/database/migrations/postgres/1694379223109-flow-template-add-user-id-and-image-url'
import { ProjectMemberRelations1694381968985 } from '../ee/database/migrations/postgres/1694381968985-project-member-relations'
import { AddFeaturedDescriptionAndFlagToTemplates1694604120205 } from '../ee/database/migrations/postgres/1694604120205-AddFeaturedDescriptionAndFlagToTemplates'
import { ModifyBilling1694902537045 } from '../ee/database/migrations/postgres/1694902537045-ModifyBilling'
import { AddDatasourcesLimit1695916063833 } from '../ee/database/migrations/postgres/1695916063833-AddDatasourcesLimit'
import { AddPlatform1697717995884 } from '../ee/database/migrations/postgres/1697717995884-add-platform'
import { AddCustomDomain1698077078271 } from '../ee/database/migrations/postgres/1698077078271-AddCustomDomain'
import { AddMetadataFieldToFlowTemplates1744780800000 } from '../ee/database/migrations/postgres/1744780800000-AddMetadataFieldToFlowTemplates'
import { system } from '../helper/system/system'
import { commonProperties } from './database-connection'
import { AddPieceTypeAndPackageTypeToFlowVersion1696245170061 } from './migration/common/1696245170061-add-piece-type-and-package-type-to-flow-version'
import { AddPieceTypeAndPackageTypeToFlowTemplate1696245170062 } from './migration/common/1696245170062-add-piece-type-and-package-type-to-flow-template'
import { StoreCodeInsideFlow1697969398200 } from './migration/common/1697969398200-store-code-inside-flow'
import { UpdateUserStatusRenameShadowToInvited1699818680567 } from './migration/common/1699818680567-update-user-status-rename-shadow-to-invited'
import { AddPartialUniqueIndexForEmailAndPlatformIdIsNull1701096458822 } from './migration/common/1701096458822-add-partial-unique-index-for-email-and-platform-id-is-null'
import { AddTriggerTestStrategy1707087022764 } from './migration/common/1707087022764-add-trigger-test-strategy'
import { MigrateWebhook1709581196563 } from './migration/common/1709581196563-migrate-webhook'
import { RemoveShowActivityLog1716105958530 } from './migration/common/1716105958530-RemoveShowActivityLog'
import { AddDurationForRuns1716725027424 } from './migration/common/1716725027424-AddDurationForRuns'
import { ChangeEventRoutingConstraint1723549873495 } from './migration/common/1723549873495-ChangeEventRoutingConstraint'
import { RemoveUniqueConstraintOnStepFile1725570317713 } from './migration/common/1725570317713-RemoveUniqueConstraintOnStepFile'
import { AddUserSessionId1727130193726 } from './migration/common/1727130193726-AddUserSessionId'
import { AddLicenseKeyIntoPlatform1728827704109 } from './migration/common/1728827704109-AddLicenseKeyIntoPlatform'
import { ChangeProjectUniqueConstraintToPartialIndex1729098769827 } from './migration/common/1729098769827-ChangeProjectUniqueConstraintToPartialIndex'
import { SwitchToRouter1731019013340 } from './migration/common/1731019013340-switch-to-router'
import { ChangeExternalIdsForTables1747346473001 } from './migration/common/1747346473001-ChangeExternalIdsForTables'
import { UpgradePieceVersionsToLatest1748253670449 } from './migration/common/1748253670449-UpgradePieceVersionsToLatest'
import { DeprecateApproval1748648340742 } from './migration/common/1748648340742-DeprecateApproval'
import { AddAuthToPiecesMetadata1688922241747 } from './migration/postgres//1688922241747-AddAuthToPiecesMetadata'
import { FlowAndFileProjectId1674788714498 } from './migration/postgres/1674788714498-FlowAndFileProjectId'
import { initializeSchema1676238396411 } from './migration/postgres/1676238396411-initialize-schema'
import { encryptCredentials1676505294811 } from './migration/postgres/1676505294811-encrypt-credentials'
import { removeStoreAction1676649852890 } from './migration/postgres/1676649852890-remove-store-action'
import { billing1677286751592 } from './migration/postgres/1677286751592-billing'
import { addVersionToPieceSteps1677521257188 } from './migration/postgres/1677521257188-add-version-to-piece-steps'
import { productEmbed1677894800372 } from './migration/postgres/1677894800372-product-embed'
import { addEventRouting1678382946390 } from './migration/postgres/1678382946390-add-event-routing'
import { removeCollectionVersion1678492809093 } from './migration/postgres/1678492809093-removeCollectionVersion'
import { addtriggerevents1678621361185 } from './migration/postgres/1678621361185-addtriggerevents'
import { bumpFixPieceVersions1678928503715 } from './migration/postgres/1678928503715-bump-fix-piece-versions'
import { migrateSchedule1679014156667 } from './migration/postgres/1679014156667-migrate-schedule'
import { addNotificationsStatus1680563747425 } from './migration/postgres/1680563747425-add-notifications-status'
import { CreateWebhookSimulationSchema1680698259291 } from './migration/postgres/1680698259291-create-webhook-simulation-schema'
import { RemoveCollections1680986182074 } from './migration/postgres/1680986182074-RemoveCollections'
import { StoreAllPeriods1681019096716 } from './migration/postgres/1681019096716-StoreAllPeriods'
import { AddInputUiInfo1681107443963 } from './migration/postgres/1681107443963-AddInputUiInfo'
import { AllowNullableStoreEntryAndTrigger1683040965874 } from './migration/postgres/1683040965874-allow-nullable-store-entry'
import { RenameNotifications1683195711242 } from './migration/postgres/1683195711242-rename-notifications'
import { ListFlowRunsIndices1683199709317 } from './migration/postgres/1683199709317-list-flow-runs-indices'
import { ProjectNotifyStatusNotNull1683458275525 } from './migration/postgres/1683458275525-project-notify-status-not-null'
import { FlowRunPauseMetadata1683552928243 } from './migration/postgres/1683552928243-flow-run-pause-metadata'
import { ChangeVariableSyntax1683898241599 } from './migration/postgres/1683898241599-ChangeVariableSyntax'
import { PieceMetadata1685537054805 } from './migration/postgres/1685537054805-piece-metadata'
import { AddProjectIdToPieceMetadata1686090319016 } from './migration/postgres/1686090319016-AddProjectIdToPieceMetadata'
import { UnifyPieceName1686138629812 } from './migration/postgres/1686138629812-unifyPieceName'
import { AddScheduleOptions1687384796637 } from './migration/postgres/1687384796637-AddScheduleOptions'
import { AddUpdatedByInFlowVersion1689292797727 } from './migration/postgres/1689292797727-AddUpdatedByInFlowVersion'
import { AddTasksToRun1689351564290 } from './migration/postgres/1689351564290-AddTasksToRun'
import { AddAppConnectionTypeToTopLevel1691703023866 } from './migration/postgres/1691703023866-add-app-connection-type-to-top-level'
import { AddTagsToRun1692106375081 } from './migration/postgres/1692106375081-AddTagsToRun'
import { AddFileToPostgres1693004806926 } from './migration/postgres/1693004806926-AddFileToPostgres'
import { AddStatusToConnections1693402930301 } from './migration/postgres/1693402930301-AddStatusToConnections'
import { AddUserMetaInformation1693850082449 } from './migration/postgres/1693850082449-AddUserMetaInformation'
import { FixPieceMetadataOrderBug1694367186954 } from './migration/postgres/1694367186954-fix-piece-metadata-order-bug'
import { FileTypeCompression1694691554696 } from './migration/postgres/1694691554696-file-type-compression'
import { Chatbot1694902537040 } from './migration/postgres/1694902537040-Chatbot'
import { AddVisibilityStatusToChatbot1695719749099 } from './migration/postgres/1695719749099-AddVisibilityStatusToChatbot'
import { AddPieceTypeAndPackageTypeToPieceMetadata1695992551156 } from './migration/postgres/1695992551156-add-piece-type-and-package-type-to-piece-metadata'
import { AddArchiveIdToPieceMetadata1696950789636 } from './migration/postgres/1696950789636-add-archive-id-to-piece-metadata'
import { AddPlatformToProject1698065083750 } from './migration/postgres/1698065083750-add-platform-to-project'
import { AddTerminationReason1698323987669 } from './migration/postgres/1698323987669-AddTerminationReason'
import { AddSigningKey1698602417745 } from './migration/postgres/1698602417745-add-signing-key'
import { AddDisplayNameToSigningKey1698698190965 } from './migration/postgres/1698698190965-AddDisplayNameToSigningKey'
import { ManagedAuthnInitial1698700720482 } from './migration/postgres/1698700720482-managed-authn-initial'
import { AddOAuth2AppEntiity1699221414907 } from './migration/postgres/1699221414907-AddOAuth2AppEntiity'
import { AddFilteredPiecesToPlatform1699281870038 } from './migration/postgres/1699281870038-add-filtered-pieces-to-platform'
import { AddSmtpAndPrivacyUrlToPlatform1699491705906 } from './migration/postgres/1699491705906-AddSmtpAndPrivacyUrlToPlatform'
import { AddPlatformIdToUser1699901161457 } from './migration/postgres/1699901161457-add-platform-id-to-user'
import { RemoveUnusedFieldsinBilling1700132368636 } from './migration/postgres/1700132368636-RemoveUnusedFieldsinBilling'
import { AddOtpEntity1700396157624 } from './migration/postgres/1700396157624-add-otp-entity'
import { AddPlatformDefaultLanguage1700406308445 } from './migration/postgres/1700406308445-AddPlatformDefaultLanguage'
import { AddPlatformIdToPieceMetadata1700522340280 } from './migration/postgres/1700522340280-AddPlatformIdToPieceMetadata'
import { MakeStripeCustomerIdNullable1700751925992 } from './migration/postgres/1700751925992-MakeStripeCustomerIdNullable'
import { AddStateToOtp1701084418793 } from './migration/postgres/1701084418793-add-state-to-otp'
import { MigrateEeUsersToOldestPlatform1701261357197 } from './migration/postgres/1701261357197-migrate-ee-users-to-oldest-platform'
import { ModifyProjectMembersAndRemoveUserId1701647565290 } from './migration/postgres/1701647565290-ModifyProjectMembersAndRemoveUserId'
import { AddApiKeys1701716639135 } from './migration/postgres/1701716639135-AddApiKeys'
import { AddEmbeddingFeatureToPlatform1701794452891 } from './migration/postgres/1701794452891-AddEmbeddingFeatureToPlatform'
import { AddPlatformIdToFile1701807681821 } from './migration/postgres/1701807681821-AddPlatformIdToFile'
import { RemoveFlowInstance1702379794665 } from './migration/postgres/1702379794665-remove-flow-instance'
import { AddPlatformIdToFlowTemplates1703411318826 } from './migration/postgres/1703411318826-AddPlatformIdToFlowTemplates'
import { RenameAppNameToPieceName1703711596105 } from './migration/postgres/1703711596105-RenameAppNameToPieceName'
import { AddVerifiedAndChangeStatus1703769034497 } from './migration/postgres/1703769034497-AddVerifiedAndChangeStatus'
import { AddGitRepoMigrationPostgres1704503804056 } from './migration/postgres/1704503804056-AddGitRepoMigrationPostgres'
import { AddGitSyncEnabledToPlatform1704636362533 } from './migration/postgres/1704636362533-AddGitSyncEnabledToPlatform'
import { AddAuthOptionsToPlatform1704667304953 } from './migration/postgres/1704667304953-AddAuthOptionsToPlatform'
import { AddEnableEmailAuthToPlatform1704797979825 } from './migration/postgres/1704797979825-AddEnableEmailAuthToPlatform'
import { RemoveUniqueonAppNameAppCredentials1705586178452 } from './migration/postgres/1705586178452-RemoveUniqueonAppNameAppCredentials'
import { MakePlatformNotNullable1705969874745 } from './migration/postgres/1705969874745-MakePlatformNotNullable'
import { AddCategoriesToPieceMetadataPostgres1707231704973 } from './migration/postgres/1707231704973-AddCategoriesToPieceMetadataPostgres'
import { AddAuditEvents1707614902283 } from './migration/postgres/1707614902283-AddAuditEvents'
import { CreateActivityTable1708515756040 } from './migration/postgres/1708515756040-create-activity-table'
import { AddUniqueStoreConstraint1708521505204 } from './migration/postgres/1708521505204-AddUniqueStoreConstraint'
import { AddLengthLimitsToActivity1708529586342 } from './migration/postgres/1708529586342-add-length-limits-to-activity'
import { AddProjectBilling1708811745694 } from './migration/postgres/1708811745694-AddProjectBilling'
import { AddShowActivityLogToPlatform1708861032399 } from './migration/postgres/1708861032399-add-show-activity-log-to-platform'
import { AddPlatformToPostgres1709052740378 } from './migration/postgres/1709052740378-AddPlatformToPostgres'
import { AddSlugToGitRepo1709151540095 } from './migration/postgres/1709151540095-add-slug-to-git-repo'
import { AddUserEmailToReferral1709500213947 } from './migration/postgres/1709500213947-add-user-email-to-referral'
import { DropUnusedPlatformIndex1709500873378 } from './migration/postgres/1709500873378-DropUnusedPlatformIndex'
import { SetNotNullOnPlatform1709505632771 } from './migration/postgres/1709505632771-SetNotNullOnPlatform'
import { AddPlatformForeignKeyToProjectPostgres1709566642531 } from './migration/postgres/1709566642531-add-platform-foreign-key-to-project-postgres'
import { MigrateWebhookTemplate1709581196564 } from './migration/postgres/1709581196564-migrate-webhook-templates'
import { SetFlowVersionUpdatedByToNullIfUserIsDeletedPostgres1709641016072 } from './migration/postgres/1709641016072-set-flow-version-updated-by-to-null-if-user-is-deleted-postgres'
import { MoveGeneratedByFromSigningKeyToAuditEventPostgres1709669091258 } from './migration/postgres/1709669091258-move-generated-by-from-signing-key-to-audit-event-postgres'
import { AddMappingStateToGit1709753080714 } from './migration/postgres/1709753080714-AddMappingStateToGit'
import { AddAuthorsToPieces1710098373707 } from './migration/postgres/1710098373707-AddAuthorsToPieces'
import { AddDeletedToProjectPostgres1710243591721 } from './migration/postgres/1710243591721-add-deleted-to-project-postgres'
import { CascadeProjectDeleteAppCredentialsAndConnectionKey1710720610669 } from './migration/postgres/1710720610669-cascade-project-delete-app-credentials-and-connection-key'
import { CascadeProjectDeleteToActivity1710720610670 } from './migration/postgres/1710720610670-cascade-project-delete-activity'
import { AddBranchTypeToGit1711073772867 } from './migration/postgres/1711073772867-AddBranchTypeToGit'
import { MigrateInputUiInfo1711411372480 } from './migration/postgres/1711411372480-migrateInputUiInfo'
import { AddProjectUsageColumnToPiece1711768296861 } from './migration/postgres/1711768296861-AddProjectUsageColumnToPiece'
import { AddPieceTags1712107871405 } from './migration/postgres/1712107871405-AddPieceTags'
import { PiecesProjectLimits1712279318440 } from './migration/postgres/1712279318440-PiecesProjectLimits'
import { RemoveUniqueEmailOnUser1713221809186 } from './migration/postgres/1713221809186-RemoveUniqueEmailOnUser'
import { AddPlatformRoleToUser1713302610746 } from './migration/postgres/1713302610746-AddPlatformRoleToUser'
import { AddUniqueNameToFolder1713643694049 } from './migration/postgres/1713643694049-AddUniqueNameToFolder'
import { AddFeaturesToPlatform1714145914415 } from './migration/postgres/1714145914415-AddFeaturesToPlatform'
import { UnifyEnterpriseWithCloud1714249840058 } from './migration/postgres/1714249840058-UnifyEnterpriseWithCloud'
import { AddIssueEntityPostgres1714904516114 } from './migration/postgres/1714904516114-AddIssueEntityPostgres'
import { AddAlertsEntityPostgres1716989780835 } from './migration/postgres/1716989780835-AddAlertsEntityPostgres'
import { AddPremiumPiecesColumnPostgres1717370717678 } from './migration/postgres/1717370717678-AddPremiumPiecesColumnPostgres'
import { AddUserInvitation1717960689650 } from './migration/postgres/1717960689650-AddUserInvitation'
import { ModifyProjectMembers1717961669938 } from './migration/postgres/1717961669938-ModifyProjectMembers'
import { AddWorkerMachine1720101280025 } from './migration/postgres/1720101280025-AddWorkerMachine'
import { MigrateAuditEventSchema1723489038729 } from './migration/postgres/1723489038729-MigrateAuditEventSchema'
import { AddAnalyticsToPlatform1725113652923 } from './migration/postgres/1725113652923-AddAnalyticsToPlatform'
import { LogFileRelationWithFlowRun1725639666232 } from './migration/postgres/1725639666232-LogFileRelationWithFlowRun'
import { AddLogsFileIdIndex1725699690971 } from './migration/postgres/1725699690971-AddLogsFileIdIndex'
import { SupportS3Files1726364421096 } from './migration/postgres/1726364421096-SupportS3Files'
import { AddAiProviderTable1726445983043 } from './migration/postgres/1726445983043-AddAiProviderTable'
import { AddAiTokensForProjectPlan1726446092010 } from './migration/postgres/1726446092010-AddAiTokensForProjectPlan'
import { RemovePremiumPieces1727865841722 } from './migration/postgres/1727865841722-RemovePremiumPieces'
import { MigrateSMTPInPlatform1729602169179 } from './migration/postgres/1729602169179-MigrateSMTPInPlatform'
import { AddPinnedPieces1729776414647 } from './migration/postgres/1729776414647-AddPinnedPieces'
import { AddConnectionOwner1730123432651 } from './migration/postgres/1730123432651-AddConnectionOwner'
import { AppConnectionsSetNull1730627612799 } from './migration/postgres/1730627612799-AppConnectionsSetNull'
import { AddFlowSchemaVersion1730760434336 } from './migration/postgres/1730760434336-AddFlowSchemaVersion'
import { StoreTriggerEventsInFile1731247581852 } from './migration/postgres/1731247581852-StoreTriggerEventsInFile'
import { CreateProjectRoleTable1731424289830 } from './migration/postgres/1731424289830-CreateProjectRoleTable'
import { MigrateConnectionNames1731428722977 } from './migration/postgres/1731428722977-MigrateConnectionNames'
import { AddGlobalConnectionsAndRbacForPlatform1731532843905 } from './migration/postgres/1731532843905-AddGlobalConnectionsAndRbacForPlatform'
import { AddAuditLogIndicies1731711188507 } from './migration/postgres/1731711188507-AddAuditLogIndicies'
import { AddIndiciesToRunAndTriggerData1732324567513 } from './migration/postgres/1732324567513-AddIndiciesToRunAndTriggerData'
import { AddProjectRelationInUserInvitation1732790412900 } from './migration/postgres/1732790673766-AddProjectRelationInUserInvitation'
import { TablesProduct1734355488179 } from './migration/postgres/1734355488179-TablesProduct'
import { CreateProjectReleaseTable1734418823028 } from './migration/postgres/1734418823028-CreateProjectReleaseTable'
import { RemoveWorkerType1734439097357 } from './migration/postgres/1734439097357-RemoveWorkerType'
import { AddCopilotSettings1734479886363 } from './migration/postgres/1734479886363-AddCopilotSettings'
import { FieldAndRecordAndCellProjectId1734969829406 } from './migration/postgres/1734969829406-FieldAndRecordAndCell_ProjectId'
import { AddPlatformBilling1734971881345 } from './migration/postgres/1734971881345-AddPlatformBilling'
import { AddCellUniqueIndex1735057498882 } from './migration/postgres/1735057498882-AddCellUniqueIndex'
import { AddExternalIdForFlow1735262417593 } from './migration/postgres/1735262417593-AddExternalIdForFlow'
import { AddEnvironmentsEnabled1735267452262 } from './migration/postgres/1735267452262-AddEnvironmentsEnabled'
import { AddUserIdentity1735590074879 } from './migration/postgres/1735590074879-AddUserIdentity'
import { RemoveUnusedProjectBillingFields1736607721367 } from './migration/postgres/1736607721367-RemoveUnusedProjectBillingFields'
import { RenameGitRepoPermission1736813103505 } from './migration/postgres/1736813103505-RenameGitRepoPermission'
import { RestrictPieces1739546878775 } from './migration/postgres/1739546878775-RestrictPieces'
import { ProjectIdNullableInTemplate1741357285896 } from './migration/postgres/1741357285896-ProjectIdNullableInTemplate'
import { CreateTableWebhooks1741669458075 } from './migration/postgres/1741669458075-CreateTableWebhooks'
import { UpdateNotifyStatusOnEmbedding1741963410825 } from './migration/postgres/1741963410825-UpdateNotifyStatusOnEmbedding'
import { AddManualTaskTable1742304857701 } from './migration/postgres/1742304857701-AddManualTaskTable'
import { AddManualTaskCommentTable1742305104390 } from './migration/postgres/1742305104390-AddManualTaskCommentTable'
import { AddDataColumnToFieldEntity1742395892304 } from './migration/postgres/1742395892304-AddDataColumnToFieldEntity'
import { ChangeManualTasksToTodo1742432827826 } from './migration/postgres/1742432827826-ChangeManualTasksToTodo'
import { ChangeManualTasksCommentsToTodoComments1742433144687 } from './migration/postgres/1742433144687-ChangeManualTasksCommentsToTodoComments'
import { RenameApprovalUrlToResolveUrl1742991137557 } from './migration/postgres/1742991137557-RenameApprovalUrlToResolveUrl'
import { AddMCP1743128816786 } from './migration/postgres/1743128816786-AddMCP'
import { AddMetadataFields1743780156664 } from './migration/postgres/1743780156664-AddMetadataFields'
import { AddLastChangelogDismissed1744053592923 } from './migration/postgres/1744053592923-AddLastChangelogDismissed'
import { AddRecordIndexForTableIdAndProjectIdAndRecordId1744187975994 } from './migration/postgres/1744187975994-AddRecordIndexForTableIdAndProjectIdAndRecordId'
import { AddMcpPiece1744822233873 } from './migration/postgres/1744822233873-AddMcpPiece'
import { RenameTodoPostiveVariantName1745272231418 } from './migration/postgres/1745272231418-RenameTodoPostiveVariantName'
import { AddConnectionIdsToFlowVersion1745530653784 } from './migration/postgres/1745530653784-AddConnectionIdsToFlowVersion'
import { AddExternalIdForTablesAndFields1746356907629 } from './migration/postgres/1746356907629-AddExternalIdForTablesAndFields'
import { MakeExternalIdNotNullable1746531094548 } from './migration/postgres/1746531094548-MakeExternalIdNotNullable'
import { ChangeMcpPieceForeignKey1746543299109 } from './migration/postgres/1746543299109-ChangeMcpPieceForeignKey'
import { AddI18nColumnToPieceMetadata1746714836833 } from './migration/postgres/1746714836833-AddI18nColumnToPieceMetadata'
import { AddHandshakeConfigurationToFlow1746848208563 } from './migration/postgres/1746848208563-AddHandshakeConfigurationToFlow'
import { AddOrderToFolder1747095861746 } from './migration/postgres/1747095861746-AddOrderToFolder'
import { RenameProjectBillingToPlatformPLan1747819919988 } from './migration/postgres/1747819919988-RenameProjectBillingToPlatformPLan'
import { AddLimitsOnPlatformPlan1747921788059 } from './migration/postgres/1747921788059-AddLimitsOnPlatformPlan'
import { AddAgentsModule1748456786940 } from './migration/postgres/1748456786940-AddAgentsModule'
import { AddTodoActivity1748525529096 } from './migration/postgres/1748525529096-AddTodoActivity'
import { AddCreatedByUserIdInTodo1748565250553 } from './migration/postgres/1748565250553-AddCreatedByUserIdInTodo'
import { AddTodoEnvironment1748573003639 } from './migration/postgres/1748573003639-AddTodoEnvironment'
import { AddMcpToolEntity1748352614033 } from './migration/postgres/1748352614033-AddMcpToolEntity'
import { AddMcpRunEntity1748358415599 } from './migration/postgres/1748358415599-AddMcpRunEntity'
import { MigrateMcpFlowsToBeTools1748996336492 } from './migration/postgres/1748996336492-MigrateMcpFlowsToBeTools'
<<<<<<< HEAD
import { AddMcpToAgent1749143534558 } from './migration/postgres/1749143534558-AddMcpToAgent'
=======
import { AddMcpToolFlowCascadeDelete1749128866314 } from './migration/postgres/1749128866314-AddMcpToolFlowCascadeDelete'
>>>>>>> f08f0df0

const getSslConfig = (): boolean | TlsOptions => {
    const useSsl = system.get(AppSystemProp.POSTGRES_USE_SSL)
    if (useSsl === 'true') {
        return {
            ca: system.get(AppSystemProp.POSTGRES_SSL_CA)?.replace(/\\n/g, '\n'),
        }
    }
    return false
}

const getMigrations = (): (new () => MigrationInterface)[] => {
    const commonMigration = [
        FlowAndFileProjectId1674788714498,
        initializeSchema1676238396411,
        encryptCredentials1676505294811,
        removeStoreAction1676649852890,
        billing1677286751592,
        addVersionToPieceSteps1677521257188,
        productEmbed1677894800372,
        addtriggerevents1678621361185,
        removeCollectionVersion1678492809093,
        addEventRouting1678382946390,
        bumpFixPieceVersions1678928503715,
        migrateSchedule1679014156667,
        addNotificationsStatus1680563747425,
        AddInputUiInfo1681107443963,
        CreateWebhookSimulationSchema1680698259291,
        RemoveCollections1680986182074,
        StoreAllPeriods1681019096716,
        AllowNullableStoreEntryAndTrigger1683040965874,
        RenameNotifications1683195711242,
        ListFlowRunsIndices1683199709317,
        ProjectNotifyStatusNotNull1683458275525,
        FlowRunPauseMetadata1683552928243,
        ChangeVariableSyntax1683898241599,
        PieceMetadata1685537054805,
        AddProjectIdToPieceMetadata1686090319016,
        UnifyPieceName1686138629812,
        AddScheduleOptions1687384796637,
        AddAuthToPiecesMetadata1688922241747,
        AddUpdatedByInFlowVersion1689292797727,
        AddTasksToRun1689351564290,
        AddAppConnectionTypeToTopLevel1691703023866,
        AddTagsToRun1692106375081,
        AddFileToPostgres1693004806926,
        AddStatusToConnections1693402930301,
        AddUserMetaInformation1693850082449,
        FixPieceMetadataOrderBug1694367186954,
        FileTypeCompression1694691554696,
        Chatbot1694902537040,
        AddVisibilityStatusToChatbot1695719749099,
        AddPieceTypeAndPackageTypeToPieceMetadata1695992551156,
        AddPieceTypeAndPackageTypeToFlowVersion1696245170061,
        AddArchiveIdToPieceMetadata1696950789636,
        StoreCodeInsideFlow1697969398200,
        AddPlatformToProject1698065083750,
        AddTerminationReason1698323987669,
        ManagedAuthnInitial1698700720482,
        UpdateUserStatusRenameShadowToInvited1699818680567,
        AddPlatformIdToUser1699901161457,
        AddPlatformIdToPieceMetadata1700522340280,
        AddPartialUniqueIndexForEmailAndPlatformIdIsNull1701096458822,
        AddPlatformIdToFile1701807681821,
        RemoveFlowInstance1702379794665,
        RenameAppNameToPieceName1703711596105,
        AddVerifiedAndChangeStatus1703769034497,
        AddTriggerTestStrategy1707087022764,
        AddCategoriesToPieceMetadataPostgres1707231704973,
        AddUniqueStoreConstraint1708521505204,
        SetFlowVersionUpdatedByToNullIfUserIsDeletedPostgres1709641016072,
        MigrateWebhook1709581196563,
        AddAuthorsToPieces1710098373707,
        AddDeletedToProjectPostgres1710243591721,
        MigrateInputUiInfo1711411372480,
        AddProjectUsageColumnToPiece1711768296861,
        AddPieceTags1712107871405,
        RemoveUniqueEmailOnUser1713221809186,
        AddPlatformRoleToUser1713302610746,
        AddUniqueNameToFolder1713643694049,
        AddFeaturesToPlatform1714145914415,
        AddIssueEntityPostgres1714904516114,
        RemoveShowActivityLog1716105958530,
        AddDurationForRuns1716725027424,
        AddAlertsEntityPostgres1716989780835,
        AddUserInvitation1717960689650,
        AddPremiumPiecesColumnPostgres1717370717678,
        AddWorkerMachine1720101280025,
        ChangeEventRoutingConstraint1723549873495,
        AddAnalyticsToPlatform1725113652923,
        RemoveUniqueConstraintOnStepFile1725570317713,
        LogFileRelationWithFlowRun1725639666232,
        AddLogsFileIdIndex1725699690971,
        AddAiProviderTable1726445983043,
        SupportS3Files1726364421096,
        AddUserSessionId1727130193726,
        RemovePremiumPieces1727865841722,
        AddLicenseKeyIntoPlatform1728827704109,
        ChangeProjectUniqueConstraintToPartialIndex1729098769827,
        MigrateSMTPInPlatform1729602169179,
        AddPinnedPieces1729776414647,
        AddConnectionOwner1730123432651,
        AppConnectionsSetNull1730627612799,
        AddFlowSchemaVersion1730760434336,
        SwitchToRouter1731019013340,
        StoreTriggerEventsInFile1731247581852,
        CreateProjectRoleTable1731424289830,
        MigrateConnectionNames1731428722977,
        AddGlobalConnectionsAndRbacForPlatform1731532843905,
        AddIndiciesToRunAndTriggerData1732324567513,
        AddProjectRelationInUserInvitation1732790412900,
        TablesProduct1734355488179,
        RemoveWorkerType1734439097357,
        FieldAndRecordAndCellProjectId1734969829406,
        AddCellUniqueIndex1735057498882,
        AddCopilotSettings1734479886363,
        AddExternalIdForFlow1735262417593,
        AddEnvironmentsEnabled1735267452262,
        AddUserIdentity1735590074879,
        RenameGitRepoPermission1736813103505,
        RestrictPieces1739546878775,
        CreateTableWebhooks1741669458075,
        AddDataColumnToFieldEntity1742395892304,
        AddManualTaskTable1742304857701,
        ChangeManualTasksToTodo1742432827826,
        AddMCP1743128816786,
        RenameApprovalUrlToResolveUrl1742991137557,
        AddMetadataFields1743780156664,
        AddRecordIndexForTableIdAndProjectIdAndRecordId1744187975994,
        AddLastChangelogDismissed1744053592923,
        AddMcpPiece1744822233873,
        RenameTodoPostiveVariantName1745272231418,
        AddConnectionIdsToFlowVersion1745530653784,
        MakeExternalIdNotNullable1746531094548,
        AddExternalIdForTablesAndFields1746356907629,
        ChangeMcpPieceForeignKey1746543299109,
        AddHandshakeConfigurationToFlow1746848208563,
        AddOrderToFolder1747095861746,
        AddI18nColumnToPieceMetadata1746714836833,
        ChangeExternalIdsForTables1747346473001,
        RenameProjectBillingToPlatformPLan1747819919988,
        UpgradePieceVersionsToLatest1748253670449,
        AddAgentsModule1748456786940,
        ChangeManualTasksCommentsToTodoComments1742433144687,
        AddTodoActivity1748525529096,
        AddCreatedByUserIdInTodo1748565250553,
        AddTodoEnvironment1748573003639,
        DeprecateApproval1748648340742,
        AddMcpToolEntity1748352614033,
        AddMcpRunEntity1748358415599,
        MigrateMcpFlowsToBeTools1748996336492,
<<<<<<< HEAD
        AddMcpToAgent1749143534558
=======
        AddMcpToolFlowCascadeDelete1749128866314,
>>>>>>> f08f0df0
    ]

    const edition = system.getEdition()
    switch (edition) {
        case ApEdition.CLOUD:
        case ApEdition.ENTERPRISE:
            commonMigration.push(
                AddTemplates1685538145476,
                AddPinnedAndBlogUrlToTemplates1686133672743,
                AddPinnedOrder1686154285890,
                AddProjectIdToTemplate1688083336934,
                FlowTemplateAddUserIdAndImageUrl1694379223109,
                AddFeaturedDescriptionAndFlagToTemplates1694604120205,
                AddProjectMembers1689177797092,
                ProjectMemberRelations1694381968985,
                AddPlatform1697717995884,
                AddCustomDomain1698077078271,
                AddSigningKey1698602417745,
                AddDisplayNameToSigningKey1698698190965,
                AddOAuth2AppEntiity1699221414907,
                AddFilteredPiecesToPlatform1699281870038,
                AddSmtpAndPrivacyUrlToPlatform1699491705906,
                AddOtpEntity1700396157624,
                AddPlatformDefaultLanguage1700406308445,
                MakeStripeSubscriptionNullable1685053959806,
                AddBillingParameters1688739844617,
                AddTasksPerDays1689336533370,
                RemoveCalculatedMetrics1689806173642,
                ModifyBilling1694902537045,
                RemoveUnusedFieldsinBilling1700132368636,
                AddDatasourcesLimit1695916063833,
                MakeStripeCustomerIdNullable1700751925992,
                AddStateToOtp1701084418793,
                ModifyProjectMembersAndRemoveUserId1701647565290,
                AddApiKeys1701716639135,
                AddEmbeddingFeatureToPlatform1701794452891,
                AddPlatformIdToFlowTemplates1703411318826,
                AddAuthOptionsToPlatform1704667304953,
                AddEnableEmailAuthToPlatform1704797979825,
                AddGitRepoMigrationPostgres1704503804056,
                AddGitSyncEnabledToPlatform1704636362533,
                AddAuditEvents1707614902283,
                CreateActivityTable1708515756040,
                AddLengthLimitsToActivity1708529586342,
                AddShowActivityLogToPlatform1708861032399,
                MakePlatformNotNullable1705969874745,
                AddSlugToGitRepo1709151540095,
                DropUnusedPlatformIndex1709500873378,
                MigrateWebhookTemplate1709581196564,
                AddPlatformForeignKeyToProjectPostgres1709566642531,
                MoveGeneratedByFromSigningKeyToAuditEventPostgres1709669091258,
                AddMappingStateToGit1709753080714,
                CascadeProjectDeleteToActivity1710720610670,
                AddBranchTypeToGit1711073772867,
                PiecesProjectLimits1712279318440,

                // Cloud Only Migrations, before unifing the migrations.
                ChangeToJsonToKeepKeysOrder1685991260335,
                AddPieceTypeAndPackageTypeToFlowTemplate1696245170062,
                RemoveUniqueonAppNameAppCredentials1705586178452,
                CascadeProjectDeleteAppCredentialsAndConnectionKey1710720610669,
                // Enterprise Only Migrations, before unifing the migrations.
                MigrateEeUsersToOldestPlatform1701261357197,
                UnifyEnterpriseWithCloud1714249840058,
                // Cloud Only Entities, But we need to run them for Enterprise as well.
                AddAppSumo1688943462327,
                AddReferral1690459469381,
                AddUserEmailToReferral1709500213947,
                AddProjectBilling1708811745694,

                // New Migration After Unifying
                ModifyProjectMembers1717961669938,
                MigrateAuditEventSchema1723489038729,
                AddAiTokensForProjectPlan1726446092010,
                AddAuditLogIndicies1731711188507,
                AddPlatformBilling1734971881345,
                CreateProjectReleaseTable1734418823028,
                RemoveUnusedProjectBillingFields1736607721367,
                ProjectIdNullableInTemplate1741357285896,
                UpdateNotifyStatusOnEmbedding1741963410825,
                AddManualTaskCommentTable1742305104390,
                AddMetadataFieldToFlowTemplates1744780800000,
                AddLimitsOnPlatformPlan1747921788059,
       
            )
            break
        case ApEdition.COMMUNITY:
            commonMigration.push(
                AddPlatformToPostgres1709052740378,
                SetNotNullOnPlatform1709505632771,
            )
            break
    }

    return commonMigration
}

const getMigrationConfig = (): MigrationConfig => {
    const env = system.getOrThrow<ApEnvironment>(AppSystemProp.ENVIRONMENT)

    if (env === ApEnvironment.TESTING) {
        return {}
    }

    return {
        migrationsRun: true,
        migrationsTransactionMode: 'each',
        migrations: getMigrations(),
    }
}

export const createPostgresDataSource = (): DataSource => {
    const migrationConfig = getMigrationConfig()
    const url = system.get(AppSystemProp.POSTGRES_URL)

    if (!isNil(url)) {
        return new DataSource({
            type: 'postgres',
            url,
            ssl: getSslConfig(),
            ...migrationConfig,
            ...commonProperties,
        })
    }

    const database = system.getOrThrow(AppSystemProp.POSTGRES_DATABASE)
    const host = system.getOrThrow(AppSystemProp.POSTGRES_HOST)
    const password = system.getOrThrow(AppSystemProp.POSTGRES_PASSWORD)
    const serializedPort = system.getOrThrow(AppSystemProp.POSTGRES_PORT)
    const port = Number.parseInt(serializedPort, 10)
    const username = system.getOrThrow(AppSystemProp.POSTGRES_USERNAME)

    return new DataSource({
        type: 'postgres',
        host,
        port,
        username,
        password,
        database,
        ssl: getSslConfig(),
        ...migrationConfig,
        ...commonProperties,
    })
}

type MigrationConfig = {
    migrationsRun?: boolean
    migrationsTransactionMode?: 'all' | 'none' | 'each'
    migrations?: (new () => MigrationInterface)[]
}<|MERGE_RESOLUTION|>--- conflicted
+++ resolved
@@ -214,11 +214,8 @@
 import { AddMcpToolEntity1748352614033 } from './migration/postgres/1748352614033-AddMcpToolEntity'
 import { AddMcpRunEntity1748358415599 } from './migration/postgres/1748358415599-AddMcpRunEntity'
 import { MigrateMcpFlowsToBeTools1748996336492 } from './migration/postgres/1748996336492-MigrateMcpFlowsToBeTools'
-<<<<<<< HEAD
 import { AddMcpToAgent1749143534558 } from './migration/postgres/1749143534558-AddMcpToAgent'
-=======
 import { AddMcpToolFlowCascadeDelete1749128866314 } from './migration/postgres/1749128866314-AddMcpToolFlowCascadeDelete'
->>>>>>> f08f0df0
 
 const getSslConfig = (): boolean | TlsOptions => {
     const useSsl = system.get(AppSystemProp.POSTGRES_USE_SSL)
@@ -370,11 +367,8 @@
         AddMcpToolEntity1748352614033,
         AddMcpRunEntity1748358415599,
         MigrateMcpFlowsToBeTools1748996336492,
-<<<<<<< HEAD
-        AddMcpToAgent1749143534558
-=======
+        AddMcpToAgent1749143534558,
         AddMcpToolFlowCascadeDelete1749128866314,
->>>>>>> f08f0df0
     ]
 
     const edition = system.getEdition()
