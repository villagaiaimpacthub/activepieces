import { TlsOptions } from 'node:tls'
import { AppSystemProp } from '@activepieces/server-shared'
import { ApEdition, ApEnvironment, isNil } from '@activepieces/shared'
import { DataSource, MigrationInterface } from 'typeorm'
import { MakeStripeSubscriptionNullable1685053959806 } from '../ee/database/migrations/postgres/1685053959806-MakeStripeSubscriptionNullable'
import { AddTemplates1685538145476 } from '../ee/database/migrations/postgres/1685538145476-addTemplates'
import { ChangeToJsonToKeepKeysOrder1685991260335 } from '../ee/database/migrations/postgres/1685991260335-ChangeToJsonToPeserveKeys'
import { AddPinnedAndBlogUrlToTemplates1686133672743 } from '../ee/database/migrations/postgres/1686133672743-AddPinnedAndBlogUrlToTemplates'
import { AddPinnedOrder1686154285890 } from '../ee/database/migrations/postgres/1686154285890-add_pinned_order'
import { AddProjectIdToTemplate1688083336934 } from '../ee/database/migrations/postgres/1688083336934-AddProjectIdToTemplate'
import { AddBillingParameters1688739844617 } from '../ee/database/migrations/postgres/1688739844617-AddBillingParameters'
import { AddAppSumo1688943462327 } from '../ee/database/migrations/postgres/1688943462327-AddAppSumo'
import { AddProjectMembers1689177797092 } from '../ee/database/migrations/postgres/1689177797092-AddProjectMembers'
import { AddTasksPerDays1689336533370 } from '../ee/database/migrations/postgres/1689336533370-AddTasksPerDays'
import { RemoveCalculatedMetrics1689806173642 } from '../ee/database/migrations/postgres/1689806173642-RemoveCalculatedMetrics'
import { AddReferral1690459469381 } from '../ee/database/migrations/postgres/1690459469381-AddReferral'
import { FlowTemplateAddUserIdAndImageUrl1694379223109 } from '../ee/database/migrations/postgres/1694379223109-flow-template-add-user-id-and-image-url'
import { ProjectMemberRelations1694381968985 } from '../ee/database/migrations/postgres/1694381968985-project-member-relations'
import { AddFeaturedDescriptionAndFlagToTemplates1694604120205 } from '../ee/database/migrations/postgres/1694604120205-AddFeaturedDescriptionAndFlagToTemplates'
import { ModifyBilling1694902537045 } from '../ee/database/migrations/postgres/1694902537045-ModifyBilling'
import { AddDatasourcesLimit1695916063833 } from '../ee/database/migrations/postgres/1695916063833-AddDatasourcesLimit'
import { AddPlatform1697717995884 } from '../ee/database/migrations/postgres/1697717995884-add-platform'
import { AddCustomDomain1698077078271 } from '../ee/database/migrations/postgres/1698077078271-AddCustomDomain'
import { AddMetadataFieldToFlowTemplates1744780800000 } from '../ee/database/migrations/postgres/1744780800000-AddMetadataFieldToFlowTemplates'
import { system } from '../helper/system/system'
import { commonProperties } from './database-connection'
import { AddPieceTypeAndPackageTypeToFlowVersion1696245170061 } from './migration/common/1696245170061-add-piece-type-and-package-type-to-flow-version'
import { AddPieceTypeAndPackageTypeToFlowTemplate1696245170062 } from './migration/common/1696245170062-add-piece-type-and-package-type-to-flow-template'
import { StoreCodeInsideFlow1697969398200 } from './migration/common/1697969398200-store-code-inside-flow'
import { UpdateUserStatusRenameShadowToInvited1699818680567 } from './migration/common/1699818680567-update-user-status-rename-shadow-to-invited'
import { AddPartialUniqueIndexForEmailAndPlatformIdIsNull1701096458822 } from './migration/common/1701096458822-add-partial-unique-index-for-email-and-platform-id-is-null'
import { AddTriggerTestStrategy1707087022764 } from './migration/common/1707087022764-add-trigger-test-strategy'
import { MigrateWebhook1709581196563 } from './migration/common/1709581196563-migrate-webhook'
import { RemoveShowActivityLog1716105958530 } from './migration/common/1716105958530-RemoveShowActivityLog'
import { AddDurationForRuns1716725027424 } from './migration/common/1716725027424-AddDurationForRuns'
import { ChangeEventRoutingConstraint1723549873495 } from './migration/common/1723549873495-ChangeEventRoutingConstraint'
import { RemoveUniqueConstraintOnStepFile1725570317713 } from './migration/common/1725570317713-RemoveUniqueConstraintOnStepFile'
import { AddUserSessionId1727130193726 } from './migration/common/1727130193726-AddUserSessionId'
import { AddLicenseKeyIntoPlatform1728827704109 } from './migration/common/1728827704109-AddLicenseKeyIntoPlatform'
import { ChangeProjectUniqueConstraintToPartialIndex1729098769827 } from './migration/common/1729098769827-ChangeProjectUniqueConstraintToPartialIndex'
import { SwitchToRouter1731019013340 } from './migration/common/1731019013340-switch-to-router'
import { ChangeExternalIdsForTables1747346473001 } from './migration/common/1747346473001-ChangeExternalIdsForTables'
import { UpgradePieceVersionsToLatest1748253670449 } from './migration/common/1748253670449-UpgradePieceVersionsToLatest'
import { DeprecateApproval1748648340742 } from './migration/common/1748648340742-DeprecateApproval'
import { AddAuthToPiecesMetadata1688922241747 } from './migration/postgres//1688922241747-AddAuthToPiecesMetadata'
import { FlowAndFileProjectId1674788714498 } from './migration/postgres/1674788714498-FlowAndFileProjectId'
import { initializeSchema1676238396411 } from './migration/postgres/1676238396411-initialize-schema'
import { encryptCredentials1676505294811 } from './migration/postgres/1676505294811-encrypt-credentials'
import { removeStoreAction1676649852890 } from './migration/postgres/1676649852890-remove-store-action'
import { billing1677286751592 } from './migration/postgres/1677286751592-billing'
import { addVersionToPieceSteps1677521257188 } from './migration/postgres/1677521257188-add-version-to-piece-steps'
import { productEmbed1677894800372 } from './migration/postgres/1677894800372-product-embed'
import { addEventRouting1678382946390 } from './migration/postgres/1678382946390-add-event-routing'
import { removeCollectionVersion1678492809093 } from './migration/postgres/1678492809093-removeCollectionVersion'
import { addtriggerevents1678621361185 } from './migration/postgres/1678621361185-addtriggerevents'
import { bumpFixPieceVersions1678928503715 } from './migration/postgres/1678928503715-bump-fix-piece-versions'
import { migrateSchedule1679014156667 } from './migration/postgres/1679014156667-migrate-schedule'
import { addNotificationsStatus1680563747425 } from './migration/postgres/1680563747425-add-notifications-status'
import { CreateWebhookSimulationSchema1680698259291 } from './migration/postgres/1680698259291-create-webhook-simulation-schema'
import { RemoveCollections1680986182074 } from './migration/postgres/1680986182074-RemoveCollections'
import { StoreAllPeriods1681019096716 } from './migration/postgres/1681019096716-StoreAllPeriods'
import { AddInputUiInfo1681107443963 } from './migration/postgres/1681107443963-AddInputUiInfo'
import { AllowNullableStoreEntryAndTrigger1683040965874 } from './migration/postgres/1683040965874-allow-nullable-store-entry'
import { RenameNotifications1683195711242 } from './migration/postgres/1683195711242-rename-notifications'
import { ListFlowRunsIndices1683199709317 } from './migration/postgres/1683199709317-list-flow-runs-indices'
import { ProjectNotifyStatusNotNull1683458275525 } from './migration/postgres/1683458275525-project-notify-status-not-null'
import { FlowRunPauseMetadata1683552928243 } from './migration/postgres/1683552928243-flow-run-pause-metadata'
import { ChangeVariableSyntax1683898241599 } from './migration/postgres/1683898241599-ChangeVariableSyntax'
import { PieceMetadata1685537054805 } from './migration/postgres/1685537054805-piece-metadata'
import { AddProjectIdToPieceMetadata1686090319016 } from './migration/postgres/1686090319016-AddProjectIdToPieceMetadata'
import { UnifyPieceName1686138629812 } from './migration/postgres/1686138629812-unifyPieceName'
import { AddScheduleOptions1687384796637 } from './migration/postgres/1687384796637-AddScheduleOptions'
import { AddUpdatedByInFlowVersion1689292797727 } from './migration/postgres/1689292797727-AddUpdatedByInFlowVersion'
import { AddTasksToRun1689351564290 } from './migration/postgres/1689351564290-AddTasksToRun'
import { AddAppConnectionTypeToTopLevel1691703023866 } from './migration/postgres/1691703023866-add-app-connection-type-to-top-level'
import { AddTagsToRun1692106375081 } from './migration/postgres/1692106375081-AddTagsToRun'
import { AddFileToPostgres1693004806926 } from './migration/postgres/1693004806926-AddFileToPostgres'
import { AddStatusToConnections1693402930301 } from './migration/postgres/1693402930301-AddStatusToConnections'
import { AddUserMetaInformation1693850082449 } from './migration/postgres/1693850082449-AddUserMetaInformation'
import { FixPieceMetadataOrderBug1694367186954 } from './migration/postgres/1694367186954-fix-piece-metadata-order-bug'
import { FileTypeCompression1694691554696 } from './migration/postgres/1694691554696-file-type-compression'
import { Chatbot1694902537040 } from './migration/postgres/1694902537040-Chatbot'
import { AddVisibilityStatusToChatbot1695719749099 } from './migration/postgres/1695719749099-AddVisibilityStatusToChatbot'
import { AddPieceTypeAndPackageTypeToPieceMetadata1695992551156 } from './migration/postgres/1695992551156-add-piece-type-and-package-type-to-piece-metadata'
import { AddArchiveIdToPieceMetadata1696950789636 } from './migration/postgres/1696950789636-add-archive-id-to-piece-metadata'
import { AddPlatformToProject1698065083750 } from './migration/postgres/1698065083750-add-platform-to-project'
import { AddTerminationReason1698323987669 } from './migration/postgres/1698323987669-AddTerminationReason'
import { AddSigningKey1698602417745 } from './migration/postgres/1698602417745-add-signing-key'
import { AddDisplayNameToSigningKey1698698190965 } from './migration/postgres/1698698190965-AddDisplayNameToSigningKey'
import { ManagedAuthnInitial1698700720482 } from './migration/postgres/1698700720482-managed-authn-initial'
import { AddOAuth2AppEntiity1699221414907 } from './migration/postgres/1699221414907-AddOAuth2AppEntiity'
import { AddFilteredPiecesToPlatform1699281870038 } from './migration/postgres/1699281870038-add-filtered-pieces-to-platform'
import { AddSmtpAndPrivacyUrlToPlatform1699491705906 } from './migration/postgres/1699491705906-AddSmtpAndPrivacyUrlToPlatform'
import { AddPlatformIdToUser1699901161457 } from './migration/postgres/1699901161457-add-platform-id-to-user'
import { RemoveUnusedFieldsinBilling1700132368636 } from './migration/postgres/1700132368636-RemoveUnusedFieldsinBilling'
import { AddOtpEntity1700396157624 } from './migration/postgres/1700396157624-add-otp-entity'
import { AddPlatformDefaultLanguage1700406308445 } from './migration/postgres/1700406308445-AddPlatformDefaultLanguage'
import { AddPlatformIdToPieceMetadata1700522340280 } from './migration/postgres/1700522340280-AddPlatformIdToPieceMetadata'
import { MakeStripeCustomerIdNullable1700751925992 } from './migration/postgres/1700751925992-MakeStripeCustomerIdNullable'
import { AddStateToOtp1701084418793 } from './migration/postgres/1701084418793-add-state-to-otp'
import { MigrateEeUsersToOldestPlatform1701261357197 } from './migration/postgres/1701261357197-migrate-ee-users-to-oldest-platform'
import { ModifyProjectMembersAndRemoveUserId1701647565290 } from './migration/postgres/1701647565290-ModifyProjectMembersAndRemoveUserId'
import { AddApiKeys1701716639135 } from './migration/postgres/1701716639135-AddApiKeys'
import { AddEmbeddingFeatureToPlatform1701794452891 } from './migration/postgres/1701794452891-AddEmbeddingFeatureToPlatform'
import { AddPlatformIdToFile1701807681821 } from './migration/postgres/1701807681821-AddPlatformIdToFile'
import { RemoveFlowInstance1702379794665 } from './migration/postgres/1702379794665-remove-flow-instance'
import { AddPlatformIdToFlowTemplates1703411318826 } from './migration/postgres/1703411318826-AddPlatformIdToFlowTemplates'
import { RenameAppNameToPieceName1703711596105 } from './migration/postgres/1703711596105-RenameAppNameToPieceName'
import { AddVerifiedAndChangeStatus1703769034497 } from './migration/postgres/1703769034497-AddVerifiedAndChangeStatus'
import { AddGitRepoMigrationPostgres1704503804056 } from './migration/postgres/1704503804056-AddGitRepoMigrationPostgres'
import { AddGitSyncEnabledToPlatform1704636362533 } from './migration/postgres/1704636362533-AddGitSyncEnabledToPlatform'
import { AddAuthOptionsToPlatform1704667304953 } from './migration/postgres/1704667304953-AddAuthOptionsToPlatform'
import { AddEnableEmailAuthToPlatform1704797979825 } from './migration/postgres/1704797979825-AddEnableEmailAuthToPlatform'
import { RemoveUniqueonAppNameAppCredentials1705586178452 } from './migration/postgres/1705586178452-RemoveUniqueonAppNameAppCredentials'
import { MakePlatformNotNullable1705969874745 } from './migration/postgres/1705969874745-MakePlatformNotNullable'
import { AddCategoriesToPieceMetadataPostgres1707231704973 } from './migration/postgres/1707231704973-AddCategoriesToPieceMetadataPostgres'
import { AddAuditEvents1707614902283 } from './migration/postgres/1707614902283-AddAuditEvents'
import { CreateActivityTable1708515756040 } from './migration/postgres/1708515756040-create-activity-table'
import { AddUniqueStoreConstraint1708521505204 } from './migration/postgres/1708521505204-AddUniqueStoreConstraint'
import { AddLengthLimitsToActivity1708529586342 } from './migration/postgres/1708529586342-add-length-limits-to-activity'
import { AddProjectBilling1708811745694 } from './migration/postgres/1708811745694-AddProjectBilling'
import { AddShowActivityLogToPlatform1708861032399 } from './migration/postgres/1708861032399-add-show-activity-log-to-platform'
import { AddPlatformToPostgres1709052740378 } from './migration/postgres/1709052740378-AddPlatformToPostgres'
import { AddSlugToGitRepo1709151540095 } from './migration/postgres/1709151540095-add-slug-to-git-repo'
import { AddUserEmailToReferral1709500213947 } from './migration/postgres/1709500213947-add-user-email-to-referral'
import { DropUnusedPlatformIndex1709500873378 } from './migration/postgres/1709500873378-DropUnusedPlatformIndex'
import { SetNotNullOnPlatform1709505632771 } from './migration/postgres/1709505632771-SetNotNullOnPlatform'
import { AddPlatformForeignKeyToProjectPostgres1709566642531 } from './migration/postgres/1709566642531-add-platform-foreign-key-to-project-postgres'
import { MigrateWebhookTemplate1709581196564 } from './migration/postgres/1709581196564-migrate-webhook-templates'
import { SetFlowVersionUpdatedByToNullIfUserIsDeletedPostgres1709641016072 } from './migration/postgres/1709641016072-set-flow-version-updated-by-to-null-if-user-is-deleted-postgres'
import { MoveGeneratedByFromSigningKeyToAuditEventPostgres1709669091258 } from './migration/postgres/1709669091258-move-generated-by-from-signing-key-to-audit-event-postgres'
import { AddMappingStateToGit1709753080714 } from './migration/postgres/1709753080714-AddMappingStateToGit'
import { AddAuthorsToPieces1710098373707 } from './migration/postgres/1710098373707-AddAuthorsToPieces'
import { AddDeletedToProjectPostgres1710243591721 } from './migration/postgres/1710243591721-add-deleted-to-project-postgres'
import { CascadeProjectDeleteAppCredentialsAndConnectionKey1710720610669 } from './migration/postgres/1710720610669-cascade-project-delete-app-credentials-and-connection-key'
import { CascadeProjectDeleteToActivity1710720610670 } from './migration/postgres/1710720610670-cascade-project-delete-activity'
import { AddBranchTypeToGit1711073772867 } from './migration/postgres/1711073772867-AddBranchTypeToGit'
import { MigrateInputUiInfo1711411372480 } from './migration/postgres/1711411372480-migrateInputUiInfo'
import { AddProjectUsageColumnToPiece1711768296861 } from './migration/postgres/1711768296861-AddProjectUsageColumnToPiece'
import { AddPieceTags1712107871405 } from './migration/postgres/1712107871405-AddPieceTags'
import { PiecesProjectLimits1712279318440 } from './migration/postgres/1712279318440-PiecesProjectLimits'
import { RemoveUniqueEmailOnUser1713221809186 } from './migration/postgres/1713221809186-RemoveUniqueEmailOnUser'
import { AddPlatformRoleToUser1713302610746 } from './migration/postgres/1713302610746-AddPlatformRoleToUser'
import { AddUniqueNameToFolder1713643694049 } from './migration/postgres/1713643694049-AddUniqueNameToFolder'
import { AddFeaturesToPlatform1714145914415 } from './migration/postgres/1714145914415-AddFeaturesToPlatform'
import { UnifyEnterpriseWithCloud1714249840058 } from './migration/postgres/1714249840058-UnifyEnterpriseWithCloud'
import { AddIssueEntityPostgres1714904516114 } from './migration/postgres/1714904516114-AddIssueEntityPostgres'
import { AddAlertsEntityPostgres1716989780835 } from './migration/postgres/1716989780835-AddAlertsEntityPostgres'
import { AddPremiumPiecesColumnPostgres1717370717678 } from './migration/postgres/1717370717678-AddPremiumPiecesColumnPostgres'
import { AddUserInvitation1717960689650 } from './migration/postgres/1717960689650-AddUserInvitation'
import { ModifyProjectMembers1717961669938 } from './migration/postgres/1717961669938-ModifyProjectMembers'
import { AddWorkerMachine1720101280025 } from './migration/postgres/1720101280025-AddWorkerMachine'
import { MigrateAuditEventSchema1723489038729 } from './migration/postgres/1723489038729-MigrateAuditEventSchema'
import { AddAnalyticsToPlatform1725113652923 } from './migration/postgres/1725113652923-AddAnalyticsToPlatform'
import { LogFileRelationWithFlowRun1725639666232 } from './migration/postgres/1725639666232-LogFileRelationWithFlowRun'
import { AddLogsFileIdIndex1725699690971 } from './migration/postgres/1725699690971-AddLogsFileIdIndex'
import { SupportS3Files1726364421096 } from './migration/postgres/1726364421096-SupportS3Files'
import { AddAiProviderTable1726445983043 } from './migration/postgres/1726445983043-AddAiProviderTable'
import { AddAiTokensForProjectPlan1726446092010 } from './migration/postgres/1726446092010-AddAiTokensForProjectPlan'
import { RemovePremiumPieces1727865841722 } from './migration/postgres/1727865841722-RemovePremiumPieces'
import { MigrateSMTPInPlatform1729602169179 } from './migration/postgres/1729602169179-MigrateSMTPInPlatform'
import { AddPinnedPieces1729776414647 } from './migration/postgres/1729776414647-AddPinnedPieces'
import { AddConnectionOwner1730123432651 } from './migration/postgres/1730123432651-AddConnectionOwner'
import { AppConnectionsSetNull1730627612799 } from './migration/postgres/1730627612799-AppConnectionsSetNull'
import { AddFlowSchemaVersion1730760434336 } from './migration/postgres/1730760434336-AddFlowSchemaVersion'
import { StoreTriggerEventsInFile1731247581852 } from './migration/postgres/1731247581852-StoreTriggerEventsInFile'
import { CreateProjectRoleTable1731424289830 } from './migration/postgres/1731424289830-CreateProjectRoleTable'
import { MigrateConnectionNames1731428722977 } from './migration/postgres/1731428722977-MigrateConnectionNames'
import { AddGlobalConnectionsAndRbacForPlatform1731532843905 } from './migration/postgres/1731532843905-AddGlobalConnectionsAndRbacForPlatform'
import { AddAuditLogIndicies1731711188507 } from './migration/postgres/1731711188507-AddAuditLogIndicies'
import { AddIndiciesToRunAndTriggerData1732324567513 } from './migration/postgres/1732324567513-AddIndiciesToRunAndTriggerData'
import { AddProjectRelationInUserInvitation1732790412900 } from './migration/postgres/1732790673766-AddProjectRelationInUserInvitation'
import { TablesProduct1734355488179 } from './migration/postgres/1734355488179-TablesProduct'
import { CreateProjectReleaseTable1734418823028 } from './migration/postgres/1734418823028-CreateProjectReleaseTable'
import { RemoveWorkerType1734439097357 } from './migration/postgres/1734439097357-RemoveWorkerType'
import { AddCopilotSettings1734479886363 } from './migration/postgres/1734479886363-AddCopilotSettings'
import { FieldAndRecordAndCellProjectId1734969829406 } from './migration/postgres/1734969829406-FieldAndRecordAndCell_ProjectId'
import { AddPlatformBilling1734971881345 } from './migration/postgres/1734971881345-AddPlatformBilling'
import { AddCellUniqueIndex1735057498882 } from './migration/postgres/1735057498882-AddCellUniqueIndex'
import { AddExternalIdForFlow1735262417593 } from './migration/postgres/1735262417593-AddExternalIdForFlow'
import { AddEnvironmentsEnabled1735267452262 } from './migration/postgres/1735267452262-AddEnvironmentsEnabled'
import { AddUserIdentity1735590074879 } from './migration/postgres/1735590074879-AddUserIdentity'
import { RemoveUnusedProjectBillingFields1736607721367 } from './migration/postgres/1736607721367-RemoveUnusedProjectBillingFields'
import { RenameGitRepoPermission1736813103505 } from './migration/postgres/1736813103505-RenameGitRepoPermission'
import { RestrictPieces1739546878775 } from './migration/postgres/1739546878775-RestrictPieces'
import { ProjectIdNullableInTemplate1741357285896 } from './migration/postgres/1741357285896-ProjectIdNullableInTemplate'
import { CreateTableWebhooks1741669458075 } from './migration/postgres/1741669458075-CreateTableWebhooks'
import { UpdateNotifyStatusOnEmbedding1741963410825 } from './migration/postgres/1741963410825-UpdateNotifyStatusOnEmbedding'
import { AddManualTaskTable1742304857701 } from './migration/postgres/1742304857701-AddManualTaskTable'
import { AddManualTaskCommentTable1742305104390 } from './migration/postgres/1742305104390-AddManualTaskCommentTable'
import { AddDataColumnToFieldEntity1742395892304 } from './migration/postgres/1742395892304-AddDataColumnToFieldEntity'
import { ChangeManualTasksToTodo1742432827826 } from './migration/postgres/1742432827826-ChangeManualTasksToTodo'
import { ChangeManualTasksCommentsToTodoComments1742433144687 } from './migration/postgres/1742433144687-ChangeManualTasksCommentsToTodoComments'
import { RenameApprovalUrlToResolveUrl1742991137557 } from './migration/postgres/1742991137557-RenameApprovalUrlToResolveUrl'
import { AddMCP1743128816786 } from './migration/postgres/1743128816786-AddMCP'
import { AddMetadataFields1743780156664 } from './migration/postgres/1743780156664-AddMetadataFields'
import { AddLastChangelogDismissed1744053592923 } from './migration/postgres/1744053592923-AddLastChangelogDismissed'
import { AddRecordIndexForTableIdAndProjectIdAndRecordId1744187975994 } from './migration/postgres/1744187975994-AddRecordIndexForTableIdAndProjectIdAndRecordId'
import { AddMcpPiece1744822233873 } from './migration/postgres/1744822233873-AddMcpPiece'
import { RenameTodoPostiveVariantName1745272231418 } from './migration/postgres/1745272231418-RenameTodoPostiveVariantName'
import { AddConnectionIdsToFlowVersion1745530653784 } from './migration/postgres/1745530653784-AddConnectionIdsToFlowVersion'
import { AddExternalIdForTablesAndFields1746356907629 } from './migration/postgres/1746356907629-AddExternalIdForTablesAndFields'
import { MakeExternalIdNotNullable1746531094548 } from './migration/postgres/1746531094548-MakeExternalIdNotNullable'
import { ChangeMcpPieceForeignKey1746543299109 } from './migration/postgres/1746543299109-ChangeMcpPieceForeignKey'
import { AddI18nColumnToPieceMetadata1746714836833 } from './migration/postgres/1746714836833-AddI18nColumnToPieceMetadata'
import { AddHandshakeConfigurationToFlow1746848208563 } from './migration/postgres/1746848208563-AddHandshakeConfigurationToFlow'
import { AddOrderToFolder1747095861746 } from './migration/postgres/1747095861746-AddOrderToFolder'
import { RenameProjectBillingToPlatformPLan1747819919988 } from './migration/postgres/1747819919988-RenameProjectBillingToPlatformPLan'
import { AddLimitsOnPlatformPlan1747921788059 } from './migration/postgres/1747921788059-AddLimitsOnPlatformPlan'
<<<<<<< HEAD
import { AddPlanNameOnPlatformPlan1748549003744 } from './migration/postgres/1748549003744-AddPlanNameOnPlatformPlan'
=======
import { AddMcpToolEntity1748352614033 } from './migration/postgres/1748352614033-AddMcpToolEntity'
import { AddMcpRunEntity1748358415599 } from './migration/postgres/1748358415599-AddMcpRunEntity'
import { AIProviderRedactorPostgres1748871900624 } from './migration/postgres/1748871900624-AIProviderRedactorPostgres.ts'
import { MigrateMcpFlowsToBeTools1748996336492 } from './migration/postgres/1748996336492-MigrateMcpFlowsToBeTools'
import { AddMcpToolFlowCascadeDelete1749128866314 } from './migration/postgres/1749128866314-AddMcpToolFlowCascadeDelete'
>>>>>>> 3e1ecc81

const getSslConfig = (): boolean | TlsOptions => {
    const useSsl = system.get(AppSystemProp.POSTGRES_USE_SSL)
    if (useSsl === 'true') {
        return {
            ca: system.get(AppSystemProp.POSTGRES_SSL_CA)?.replace(/\\n/g, '\n'),
        }
    }
    return false
}

const getMigrations = (): (new () => MigrationInterface)[] => {
    const commonMigration = [
        FlowAndFileProjectId1674788714498,
        initializeSchema1676238396411,
        encryptCredentials1676505294811,
        removeStoreAction1676649852890,
        billing1677286751592,
        addVersionToPieceSteps1677521257188,
        productEmbed1677894800372,
        addtriggerevents1678621361185,
        removeCollectionVersion1678492809093,
        addEventRouting1678382946390,
        bumpFixPieceVersions1678928503715,
        migrateSchedule1679014156667,
        addNotificationsStatus1680563747425,
        AddInputUiInfo1681107443963,
        CreateWebhookSimulationSchema1680698259291,
        RemoveCollections1680986182074,
        StoreAllPeriods1681019096716,
        AllowNullableStoreEntryAndTrigger1683040965874,
        RenameNotifications1683195711242,
        ListFlowRunsIndices1683199709317,
        ProjectNotifyStatusNotNull1683458275525,
        FlowRunPauseMetadata1683552928243,
        ChangeVariableSyntax1683898241599,
        PieceMetadata1685537054805,
        AddProjectIdToPieceMetadata1686090319016,
        UnifyPieceName1686138629812,
        AddScheduleOptions1687384796637,
        AddAuthToPiecesMetadata1688922241747,
        AddUpdatedByInFlowVersion1689292797727,
        AddTasksToRun1689351564290,
        AddAppConnectionTypeToTopLevel1691703023866,
        AddTagsToRun1692106375081,
        AddFileToPostgres1693004806926,
        AddStatusToConnections1693402930301,
        AddUserMetaInformation1693850082449,
        FixPieceMetadataOrderBug1694367186954,
        FileTypeCompression1694691554696,
        Chatbot1694902537040,
        AddVisibilityStatusToChatbot1695719749099,
        AddPieceTypeAndPackageTypeToPieceMetadata1695992551156,
        AddPieceTypeAndPackageTypeToFlowVersion1696245170061,
        AddArchiveIdToPieceMetadata1696950789636,
        StoreCodeInsideFlow1697969398200,
        AddPlatformToProject1698065083750,
        AddTerminationReason1698323987669,
        ManagedAuthnInitial1698700720482,
        UpdateUserStatusRenameShadowToInvited1699818680567,
        AddPlatformIdToUser1699901161457,
        AddPlatformIdToPieceMetadata1700522340280,
        AddPartialUniqueIndexForEmailAndPlatformIdIsNull1701096458822,
        AddPlatformIdToFile1701807681821,
        RemoveFlowInstance1702379794665,
        RenameAppNameToPieceName1703711596105,
        AddVerifiedAndChangeStatus1703769034497,
        AddTriggerTestStrategy1707087022764,
        AddCategoriesToPieceMetadataPostgres1707231704973,
        AddUniqueStoreConstraint1708521505204,
        SetFlowVersionUpdatedByToNullIfUserIsDeletedPostgres1709641016072,
        MigrateWebhook1709581196563,
        AddAuthorsToPieces1710098373707,
        AddDeletedToProjectPostgres1710243591721,
        MigrateInputUiInfo1711411372480,
        AddProjectUsageColumnToPiece1711768296861,
        AddPieceTags1712107871405,
        RemoveUniqueEmailOnUser1713221809186,
        AddPlatformRoleToUser1713302610746,
        AddUniqueNameToFolder1713643694049,
        AddFeaturesToPlatform1714145914415,
        AddIssueEntityPostgres1714904516114,
        RemoveShowActivityLog1716105958530,
        AddDurationForRuns1716725027424,
        AddAlertsEntityPostgres1716989780835,
        AddUserInvitation1717960689650,
        AddPremiumPiecesColumnPostgres1717370717678,
        AddWorkerMachine1720101280025,
        ChangeEventRoutingConstraint1723549873495,
        AddAnalyticsToPlatform1725113652923,
        RemoveUniqueConstraintOnStepFile1725570317713,
        LogFileRelationWithFlowRun1725639666232,
        AddLogsFileIdIndex1725699690971,
        AddAiProviderTable1726445983043,
        SupportS3Files1726364421096,
        AddUserSessionId1727130193726,
        RemovePremiumPieces1727865841722,
        AddLicenseKeyIntoPlatform1728827704109,
        ChangeProjectUniqueConstraintToPartialIndex1729098769827,
        MigrateSMTPInPlatform1729602169179,
        AddPinnedPieces1729776414647,
        AddConnectionOwner1730123432651,
        AppConnectionsSetNull1730627612799,
        AddFlowSchemaVersion1730760434336,
        SwitchToRouter1731019013340,
        StoreTriggerEventsInFile1731247581852,
        CreateProjectRoleTable1731424289830,
        MigrateConnectionNames1731428722977,
        AddGlobalConnectionsAndRbacForPlatform1731532843905,
        AddIndiciesToRunAndTriggerData1732324567513,
        AddProjectRelationInUserInvitation1732790412900,
        TablesProduct1734355488179,
        RemoveWorkerType1734439097357,
        FieldAndRecordAndCellProjectId1734969829406,
        AddCellUniqueIndex1735057498882,
        AddCopilotSettings1734479886363,
        AddExternalIdForFlow1735262417593,
        AddEnvironmentsEnabled1735267452262,
        AddUserIdentity1735590074879,
        RenameGitRepoPermission1736813103505,
        RestrictPieces1739546878775,
        CreateTableWebhooks1741669458075,
        AddDataColumnToFieldEntity1742395892304,
        AddManualTaskTable1742304857701,
        ChangeManualTasksToTodo1742432827826,
        AddMCP1743128816786,
        RenameApprovalUrlToResolveUrl1742991137557,
        AddMetadataFields1743780156664,
        AddRecordIndexForTableIdAndProjectIdAndRecordId1744187975994,
        AddLastChangelogDismissed1744053592923,
        AddMcpPiece1744822233873,
        RenameTodoPostiveVariantName1745272231418,
        AddConnectionIdsToFlowVersion1745530653784,
        MakeExternalIdNotNullable1746531094548,
        AddExternalIdForTablesAndFields1746356907629,
        ChangeMcpPieceForeignKey1746543299109,
        AddHandshakeConfigurationToFlow1746848208563,
        AddOrderToFolder1747095861746,
        AddI18nColumnToPieceMetadata1746714836833,
        ChangeExternalIdsForTables1747346473001,
        RenameProjectBillingToPlatformPLan1747819919988,
        UpgradePieceVersionsToLatest1748253670449,
        DeprecateApproval1748648340742,
        AddMcpToolEntity1748352614033,
        AddMcpRunEntity1748358415599,
        AIProviderRedactorPostgres1748871900624,
        MigrateMcpFlowsToBeTools1748996336492,
        AddMcpToolFlowCascadeDelete1749128866314,
    ]

    const edition = system.getEdition()
    switch (edition) {
        case ApEdition.CLOUD:
        case ApEdition.ENTERPRISE:
            commonMigration.push(
                AddTemplates1685538145476,
                AddPinnedAndBlogUrlToTemplates1686133672743,
                AddPinnedOrder1686154285890,
                AddProjectIdToTemplate1688083336934,
                FlowTemplateAddUserIdAndImageUrl1694379223109,
                AddFeaturedDescriptionAndFlagToTemplates1694604120205,
                AddProjectMembers1689177797092,
                ProjectMemberRelations1694381968985,
                AddPlatform1697717995884,
                AddCustomDomain1698077078271,
                AddSigningKey1698602417745,
                AddDisplayNameToSigningKey1698698190965,
                AddOAuth2AppEntiity1699221414907,
                AddFilteredPiecesToPlatform1699281870038,
                AddSmtpAndPrivacyUrlToPlatform1699491705906,
                AddOtpEntity1700396157624,
                AddPlatformDefaultLanguage1700406308445,
                MakeStripeSubscriptionNullable1685053959806,
                AddBillingParameters1688739844617,
                AddTasksPerDays1689336533370,
                RemoveCalculatedMetrics1689806173642,
                ModifyBilling1694902537045,
                RemoveUnusedFieldsinBilling1700132368636,
                AddDatasourcesLimit1695916063833,
                MakeStripeCustomerIdNullable1700751925992,
                AddStateToOtp1701084418793,
                ModifyProjectMembersAndRemoveUserId1701647565290,
                AddApiKeys1701716639135,
                AddEmbeddingFeatureToPlatform1701794452891,
                AddPlatformIdToFlowTemplates1703411318826,
                AddAuthOptionsToPlatform1704667304953,
                AddEnableEmailAuthToPlatform1704797979825,
                AddGitRepoMigrationPostgres1704503804056,
                AddGitSyncEnabledToPlatform1704636362533,
                AddAuditEvents1707614902283,
                CreateActivityTable1708515756040,
                AddLengthLimitsToActivity1708529586342,
                AddShowActivityLogToPlatform1708861032399,
                MakePlatformNotNullable1705969874745,
                AddSlugToGitRepo1709151540095,
                DropUnusedPlatformIndex1709500873378,
                MigrateWebhookTemplate1709581196564,
                AddPlatformForeignKeyToProjectPostgres1709566642531,
                MoveGeneratedByFromSigningKeyToAuditEventPostgres1709669091258,
                AddMappingStateToGit1709753080714,
                CascadeProjectDeleteToActivity1710720610670,
                AddBranchTypeToGit1711073772867,
                PiecesProjectLimits1712279318440,

                // Cloud Only Migrations, before unifing the migrations.
                ChangeToJsonToKeepKeysOrder1685991260335,
                AddPieceTypeAndPackageTypeToFlowTemplate1696245170062,
                RemoveUniqueonAppNameAppCredentials1705586178452,
                CascadeProjectDeleteAppCredentialsAndConnectionKey1710720610669,
                // Enterprise Only Migrations, before unifing the migrations.
                MigrateEeUsersToOldestPlatform1701261357197,
                UnifyEnterpriseWithCloud1714249840058,
                // Cloud Only Entities, But we need to run them for Enterprise as well.
                AddAppSumo1688943462327,
                AddReferral1690459469381,
                AddUserEmailToReferral1709500213947,
                AddProjectBilling1708811745694,

                // New Migration After Unifying
                ModifyProjectMembers1717961669938,
                MigrateAuditEventSchema1723489038729,
                AddAiTokensForProjectPlan1726446092010,
                AddAuditLogIndicies1731711188507,
                AddPlatformBilling1734971881345,
                CreateProjectReleaseTable1734418823028,
                RemoveUnusedProjectBillingFields1736607721367,
                ProjectIdNullableInTemplate1741357285896,
                UpdateNotifyStatusOnEmbedding1741963410825,
                AddManualTaskCommentTable1742305104390,
                ChangeManualTasksCommentsToTodoComments1742433144687,
                AddMetadataFieldToFlowTemplates1744780800000,
                AddLimitsOnPlatformPlan1747921788059,
<<<<<<< HEAD
                AddPlanNameOnPlatformPlan1748549003744,
              
=======
       
>>>>>>> 3e1ecc81
            )
            break
        case ApEdition.COMMUNITY:
            commonMigration.push(
                AddPlatformToPostgres1709052740378,
                SetNotNullOnPlatform1709505632771,
            )
            break
    }

    return commonMigration
}

const getMigrationConfig = (): MigrationConfig => {
    const env = system.getOrThrow<ApEnvironment>(AppSystemProp.ENVIRONMENT)

    if (env === ApEnvironment.TESTING) {
        return {}
    }

    return {
        migrationsRun: true,
        migrationsTransactionMode: 'each',
        migrations: getMigrations(),
    }
}

export const createPostgresDataSource = (): DataSource => {
    const migrationConfig = getMigrationConfig()
    const url = system.get(AppSystemProp.POSTGRES_URL)

    if (!isNil(url)) {
        return new DataSource({
            type: 'postgres',
            url,
            ssl: getSslConfig(),
            ...migrationConfig,
            ...commonProperties,
        })
    }

    const database = system.getOrThrow(AppSystemProp.POSTGRES_DATABASE)
    const host = system.getOrThrow(AppSystemProp.POSTGRES_HOST)
    const password = system.getOrThrow(AppSystemProp.POSTGRES_PASSWORD)
    const serializedPort = system.getOrThrow(AppSystemProp.POSTGRES_PORT)
    const port = Number.parseInt(serializedPort, 10)
    const username = system.getOrThrow(AppSystemProp.POSTGRES_USERNAME)

    return new DataSource({
        type: 'postgres',
        host,
        port,
        username,
        password,
        database,
        ssl: getSslConfig(),
        ...migrationConfig,
        ...commonProperties,
    })
}

type MigrationConfig = {
    migrationsRun?: boolean
    migrationsTransactionMode?: 'all' | 'none' | 'each'
    migrations?: (new () => MigrationInterface)[]
}<|MERGE_RESOLUTION|>--- conflicted
+++ resolved
@@ -207,15 +207,12 @@
 import { AddOrderToFolder1747095861746 } from './migration/postgres/1747095861746-AddOrderToFolder'
 import { RenameProjectBillingToPlatformPLan1747819919988 } from './migration/postgres/1747819919988-RenameProjectBillingToPlatformPLan'
 import { AddLimitsOnPlatformPlan1747921788059 } from './migration/postgres/1747921788059-AddLimitsOnPlatformPlan'
-<<<<<<< HEAD
 import { AddPlanNameOnPlatformPlan1748549003744 } from './migration/postgres/1748549003744-AddPlanNameOnPlatformPlan'
-=======
 import { AddMcpToolEntity1748352614033 } from './migration/postgres/1748352614033-AddMcpToolEntity'
 import { AddMcpRunEntity1748358415599 } from './migration/postgres/1748358415599-AddMcpRunEntity'
 import { AIProviderRedactorPostgres1748871900624 } from './migration/postgres/1748871900624-AIProviderRedactorPostgres.ts'
 import { MigrateMcpFlowsToBeTools1748996336492 } from './migration/postgres/1748996336492-MigrateMcpFlowsToBeTools'
 import { AddMcpToolFlowCascadeDelete1749128866314 } from './migration/postgres/1749128866314-AddMcpToolFlowCascadeDelete'
->>>>>>> 3e1ecc81
 
 const getSslConfig = (): boolean | TlsOptions => {
     const useSsl = system.get(AppSystemProp.POSTGRES_USE_SSL)
@@ -448,12 +445,9 @@
                 ChangeManualTasksCommentsToTodoComments1742433144687,
                 AddMetadataFieldToFlowTemplates1744780800000,
                 AddLimitsOnPlatformPlan1747921788059,
-<<<<<<< HEAD
                 AddPlanNameOnPlatformPlan1748549003744,
               
-=======
        
->>>>>>> 3e1ecc81
             )
             break
         case ApEdition.COMMUNITY:
