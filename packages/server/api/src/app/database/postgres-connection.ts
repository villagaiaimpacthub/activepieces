--- conflicted
+++ resolved
@@ -242,12 +242,10 @@
 import { UpdateAiCredits1751404517528 } from './migration/postgres/1751404517528-update-ai-credits'
 import { AddAiOverageState1751466404493 } from './migration/postgres/1751466404493-add-ai-overage-state'
 import { RemoveTerminationReason1751728035816 } from './migration/postgres/1751728035816-RemoveTerminationReason'
-<<<<<<< HEAD
 import { AddLockedColumnToProjectPlan1751878623268 } from './migration/postgres/1751878623268-AddLockedColumnToProjectPlan'
-=======
 import { AddFlowVersionToIssue1751927222122 } from './migration/postgres/1751927222122-AddFlowVersionToIssue'
 import { AddIndexForSchemaVersionInFlowVersion1752151941009 } from './migration/postgres/1752151941009-AddIndexForSchemaVersionInFlowVersion'
->>>>>>> a37921f7
+
 
 const getSslConfig = (): boolean | TlsOptions => {
     const useSsl = system.get(AppSystemProp.POSTGRES_USE_SSL)
@@ -511,11 +509,8 @@
                 AddTrialFlagInPlatform1751394161203,
                 UpdateAiCredits1751404517528,
                 AddAiOverageState1751466404493,
-<<<<<<< HEAD
                 AddLockedColumnToProjectPlan1751878623268,
-=======
                 AddMcpsEnabled1751989232042,
->>>>>>> a37921f7
             )
             break
         case ApEdition.COMMUNITY:
