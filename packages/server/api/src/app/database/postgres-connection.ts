--- conflicted
+++ resolved
@@ -252,11 +252,8 @@
 import { AddAgentIdToTable1753315220453 } from './migration/postgres/1753315220453-AddAgentIdToTable'
 import { AddIndexForAgentTable1753400133786 } from './migration/postgres/1753400133786-AddIndexForAgentTable'
 import { AddAIUsageMetadatapostgres1753624069238 } from './migration/postgres/1753624069238-AddAIUsageMetadatapostgres'
-<<<<<<< HEAD
 import { AddParentRunIdToFlowRun1753699877817 } from './migration/postgres/1753699877817-AddParentRunIdToFlowRun'
-=======
 import { AddExternalIdToAgentId1753641361099 } from './migration/postgres/1753641361099-AddExternalIdToAgentId'
->>>>>>> 61a6f674
 
 const getSslConfig = (): boolean | TlsOptions => {
     const useSsl = system.get(AppSystemProp.POSTGRES_USE_SSL)
@@ -432,11 +429,8 @@
         MakeTriggerNullable1753366163403,
         AddIndexForAgentTable1753400133786,
         AddAIUsageMetadatapostgres1753624069238,
-<<<<<<< HEAD
-        AddParentRunIdToFlowRun1753699877817,
-=======
         AddExternalIdToAgentId1753641361099,
->>>>>>> 61a6f674
+        AddParentRunIdToFlowRun1753699877817
     ]
 
     const edition = system.getEdition()
