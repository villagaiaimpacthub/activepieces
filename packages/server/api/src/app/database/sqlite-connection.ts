import { mkdirSync } from 'node:fs'
import path from 'node:path'
import { AppSystemProp } from '@activepieces/server-shared'
import { ApEdition, ApEnvironment } from '@activepieces/shared'
import { DataSource, MigrationInterface } from 'typeorm'
import { system } from '../helper/system/system'
import { commonProperties } from './database-connection'

import { AddPieceTypeAndPackageTypeToFlowVersion1696245170061 } from './migration/common/1696245170061-add-piece-type-and-package-type-to-flow-version'
import { StoreCodeInsideFlow1697969398200 } from './migration/common/1697969398200-store-code-inside-flow'
import { UpdateUserStatusRenameShadowToInvited1699818680567 } from './migration/common/1699818680567-update-user-status-rename-shadow-to-invited'
import { AddPartialUniqueIndexForEmailAndPlatformIdIsNull1701096458822 } from './migration/common/1701096458822-add-partial-unique-index-for-email-and-platform-id-is-null'
import { AddTriggerTestStrategy1707087022764 } from './migration/common/1707087022764-add-trigger-test-strategy'
import { MigrateWebhook1709581196563 } from './migration/common/1709581196563-migrate-webhook'
import { RemoveShowActivityLog1716105958530 } from './migration/common/1716105958530-RemoveShowActivityLog'
import { AddDurationForRuns1716725027424 } from './migration/common/1716725027424-AddDurationForRuns'
import { ChangeEventRoutingConstraint1723549873495 } from './migration/common/1723549873495-ChangeEventRoutingConstraint'
import { RemoveUniqueConstraintOnStepFile1725570317713 } from './migration/common/1725570317713-RemoveUniqueConstraintOnStepFile'
import { AddUserSessionId1727130193726 } from './migration/common/1727130193726-AddUserSessionId'
import { AddLicenseKeyIntoPlatform1728827704109 } from './migration/common/1728827704109-AddLicenseKeyIntoPlatform'
import { ChangeProjectUniqueConstraintToPartialIndex1729098769827 } from './migration/common/1729098769827-ChangeProjectUniqueConstraintToPartialIndex'
import { SwitchToRouter1731019013340 } from './migration/common/1731019013340-switch-to-router'
import { ChangeExternalIdsForTables1747346473001 } from './migration/common/1747346473001-ChangeExternalIdsForTables'
import { UpgradePieceVersionsToLatest1748253670449 } from './migration/common/1748253670449-UpgradePieceVersionsToLatest'
import { DeprecateApproval1748648340742 } from './migration/common/1748648340742-DeprecateApproval'
import { RemoveProjectIdFromIndex1750712746125 } from './migration/common/1750712746125-RemoveProjectIdFromIndex'
import { SplitUpPieceMetadataIntoTools1752004202722 } from './migration/common/1752004202722-SplitUpPieceMetadataIntoTools'
import { MakeTriggerNullable1753366163403 } from './migration/common/1753366163403-MakeTriggerNullable'
import { InitialSql3Migration1690195839899 } from './migration/sqlite/1690195839899-InitialSql3Migration'
import { AddAppConnectionTypeToTopLevel1691706020626 } from './migration/sqlite/1691706020626-add-app-connection-type-to-top-level'
import { AddTagsToRunSqlite1692056190942 } from './migration/sqlite/1692056190942-AddTagsToRunSqlite'
import { AddStepFileSqlite1692958076906 } from './migration/sqlite/1692958076906-AddStepFileSqlite'
import { AddStatusToConnectionsSqlite1693402376520 } from './migration/sqlite/1693402376520-AddStatusToConnectionsSqlite'
import { AddImageUrlAndTitleToUser1693774053027 } from './migration/sqlite/1693774053027-AddImageUrlAndTitleToUser'
import { FileTypeCompression1694695212159 } from './migration/sqlite/1694695212159-file-type-compression'
import { AddPieceTypeAndPackageTypeToPieceMetadata1696016228398 } from './migration/sqlite/1696016228398-add-piece-type-and-package-type-to-piece-metadata'
import { AddChatBotSqlite1696029443045 } from './migration/sqlite/1696029443045-AddChatBotSqlite'
import { AddArchiveIdToPieceMetadata1696956123632 } from './migration/sqlite/1696956123632-add-archive-id-to-piece-metadata'
import { AddPlatformToProject1698078715730 } from './migration/sqlite/1698078715730-add-platform-to-project'
import { AddTerminationReasonSqlite1698323327318 } from './migration/sqlite/1698323327318-AddTerminationReason'
import { AddExternalIdSqlite1698857968495 } from './migration/sqlite/1698857968495-AddExternalIdSqlite'
import { AddPlatformIdToUserSqlite1700147448410 } from './migration/sqlite/1700147448410-AddPlatformIdToUserSqlite'
import { AddPlatformIdToPieceMetadataSqlite1700524446967 } from './migration/sqlite/1700524446967-AddPlatformIdToPieceMetadataSqlite'
import { AddPlatformIdToFileSqlite1701808264444 } from './migration/sqlite/1701808264444-AddPlatformIdToFileSqlite'
import { RemoveFlowInstanceSqlite1702412280963 } from './migration/sqlite/1702412280963-remove-flow-instance-sqlite'
import { UpdateStatusInUserSqlite1703713027818 } from './migration/sqlite/1703713027818-UpdateStatusInUserSqlite'
import { RenameAppNameToPieceNameSqlite1703713475755 } from './migration/sqlite/1703713475755-RenameAppNameToPieceNameSqlite'
import { AddVerifiedAndChangeStatusSqlite1703768553820 } from './migration/sqlite/1703768553820-AddVerifiedAndChangeStatusSqlite'
import { AddCategoriesToPieceMetadata1707229986819 } from './migration/sqlite/1707229986819-AddCategoriesToPieceMetadata'
import { AddUniqueStoreConstraint1708527446535 } from './migration/sqlite/1708527446535-AddUniqueStoreConstraint'
import { CreateDefaultPlaformSqlite1709051625110 } from './migration/sqlite/1709051625110-CreateDefaultPlaformSqlite'
import { AddPlatformForeignKeyToProjectSqlite1709566629593 } from './migration/sqlite/1709566629593-add-platform-foreign-key-to-project-sqlite'
import { AddAuthorsToPieces1710098009544 } from './migration/sqlite/1710098009544-AddAuthorsToPieces'
import { AddDeletedToProjectSqlite1710248182409 } from './migration/sqlite/1710248182409-add-deleted-to-project-sqlite'
import { AddMissingInputUiInfoSqlite1711412511624 } from './migration/sqlite/1711412511624-AddMissingInputUiInfoSqlite'
import { AddProjectUsageColumnToPieceSqlite1711768479150 } from './migration/sqlite/1711768479150-AddProjectUsageColumnToPieceSqlite'
import { AddTagsToPiecesSqlite1712180673961 } from './migration/sqlite/1712180673961-AddTagsToPiecesSqlite'
import { RemoveUniqueEmailOnUser1713222892743 } from './migration/sqlite/1713222892743-RemoveUniqueEmailOnUser'
import { AddPlatformRole1713271221154 } from './migration/sqlite/1713271221154-AddPlatformRole'
import { AddUniqueNameToFolderSqlite1713645171373 } from './migration/sqlite/1713645171373-AddUniqueNameToFolderSqlite'
import { AddFeatureFlagsToPlatform1714137103728 } from './migration/sqlite/1714137103728-AddFeatureFlagsToPlatform'
import { AddIssueEntitySqlite1714900626443 } from './migration/sqlite/1714900626443-AddIssueEntitySqlite'
import { AddAlertsEntitySqlite1717239613259 } from './migration/sqlite/1717239613259-AddAlertsEntitySqlite'
import { AddPremiumPiecesColumnSqlite1717443603235 } from './migration/sqlite/1717443603235-AddPremiumPiecesColumnSqlite'
import { AddUserInvitationSqlite1717943564437 } from './migration/sqlite/1717943564437-AddUserInvitationSqlite'
import { AddWorkerMachineSqlite1720100928449 } from './migration/sqlite/1720100928449-AddWorkerMachineSqlite'
import { AddAnalyticsToPlatformSqlite1725151368300 } from './migration/sqlite/1725151368300-AddAnalyticsToPlatformSqlite'
import { LogFileRelationWithFlowRunSqlite1725637505836 } from './migration/sqlite/1725637505836-LogFileRelationWithFlowRunSqlite'
import { AddLogsFileIdIndexSqlite1725699920020 } from './migration/sqlite/1725699920020-AddLogsFileIdIndexSqlite'
import { SupportS3FilesSqlite1726363932745 } from './migration/sqlite/1726363932745-SupportS3FilesSqlite'
import { AddAiProviderSqlite1726446345221 } from './migration/sqlite/1726446345221-AddAiProviderSqlite'
import { RemovePremiumPiecesSqlite1727865697005 } from './migration/sqlite/1727865697005-RemovePremiumPiecesSqlite'
import { UpdatePlaformInSqlite1729330108485 } from './migration/sqlite/1729330108485-UpdatePlaformInSqlite'
import { MigrateSMTPInPlatformSqlite1729601402320 } from './migration/sqlite/1729601402320-MigrateSMTPInPlatformSqlite'
import { AddPinnedPiecesSqlite1729774033945 } from './migration/sqlite/1729774033945-AddPinnedPiecesSqlite'
import { AddConnectionOwnerSqlite1730121414658 } from './migration/sqlite/1730121414658-AddConnectionOwnerSqlite'
import { AppConnectionsSetNullSqlite1730627777709 } from './migration/sqlite/1730627777709-AppConnectionsSetNullSqlite'
import { AddFlowSchemaVersionSqlite1730760312426 } from './migration/sqlite/1730760312426-AddFlowSchemaVersionSqlite'
import { StoreTriggerEventsInFileSqlite1731247180217 } from './migration/sqlite/1731247180217-StoreTriggerEventsInFileSqlite'
import { MigrateConnectionNamesSqlite1731443310900 } from './migration/sqlite/1731443310900-MigrateConnectionNamesSqlite'
import { AddGlobalConnectionsAndRbacForPlatformSqlite1731604290560 } from './migration/sqlite/1731604290560-AddGlobalConnectionsAndRbacForPlatformSqlite'
import { AddIndiciesToTriggerEventSqlite1732324359348 } from './migration/sqlite/1732324359348-AddIndiciesToTriggerEventSqlite'
import { AddIndiciesToRunSqlite1732324481815 } from './migration/sqlite/1732324481815-AddIndiciesToRunSqlite'
import { CreateProjectRoleTableSqlite1732482844483 } from './migration/sqlite/1732482844483-CreateProjectRoleTableSqlite'
import { AddProjectRelationInUserInvitationSqlite1732791068873 } from './migration/sqlite/1732791068873-AddProjectRelationInUserInvitationSqlite'
import { TablesProductSqlite1734354249984 } from './migration/sqlite/1734354249984-TablesProductSqlite'
import { RemoveWorkerTypeSqlite1734439194575 } from './migration/sqlite/1734439194575-RemoveWorkerTypeSqlite'
import { AddCopilotSettingsSqlite1734479435668 } from './migration/sqlite/1734479435668-AddCopilotSettingsSqlite'
import { FieldAndRecordAndCellProjectId1734967659746 } from './migration/sqlite/1734967659746-FieldAndRecordAndCell_ProjectIdSqlite'
import { AddCellUniqueIndex1735057433052 } from './migration/sqlite/1735057433052-AddCellUniqueIndexSqlite'
import { AddExternalIdForFlowSqlite1735262810939 } from './migration/sqlite/1735262810939-AddExternalIdForFlowSqlite'
import { AddUserIdentitySqlite1735602676499 } from './migration/sqlite/1735602676499-AddUserIdentitySqlite'
import { TableWebhooksSqlite1737550783153 } from './migration/sqlite/1737550783153-TableWebhooksSqlite'
import { RestrictPiecesSqlite1739544872722 } from './migration/sqlite/1739544872722-RestrictPiecesSqlite'
import { TableWebhooksIsArraySqlite1741668828922 } from './migration/sqlite/1741668828922-TableWebhooksIsArraySqlite'
import { AddManualTaskTable1742304913465 } from './migration/sqlite/1742304913465-AddManualTaskTable'
import { AddDataColumnToFieldEntity1742390870702 } from './migration/sqlite/1742390870702-AddDataColumnToFieldEntity'
import { ChangeManualTasksToTodoSqlite1742432169253 } from './migration/sqlite/1742432169253-ChangeManualTasksToTodoSqlite'
import { RenameApprovalUrlToResolveUrl1742991301509 } from './migration/sqlite/1742991301509-RenameApprovalUrlToResolveUrl'
import { AddMCPSqlite1743127177235 } from './migration/sqlite/1743127177235-AddMCPSqlite'
import { AddMetadataFields1743780156664 } from './migration/sqlite/1743780156664-AddMetadataFields'
import { AddLastChangelogDismissedSQLITE1744053922591 } from './migration/sqlite/1744053922591-AddLastChangelogDismissedSQLITE'
import { AddRecordIndexForTableIdAndProjectIdAndRecordId1744104496262 } from './migration/sqlite/1744104496262-AddRecordIndexForTableIdAndProjectIdAndRecordId'
import { AddMcpPieceSqlite1744822233873 } from './migration/sqlite/1744822233873-AddMcpPieceSqlite'
import { RenameTodoVariantName1745269828603 } from './migration/sqlite/1745269828603-RenameTodoVariantName'
import { AddConnectionIdsToFlowVersion1745531870426 } from './migration/sqlite/1745531870426-AddConnectionIdsToFlowVersion'
import { AddExternalIdForTablesAndFieldsSQLITE1746367601605 } from './migration/sqlite/1746367601605-AddExternalIdForTablesAndFieldsSQLITE'
import { MakeExternalIdNotNullableSqlite1746529105649 } from './migration/sqlite/1746529105649-MakeExternalIdNotNullableSqlite'
import { ChangeMcpPieceForeignKey1746543346220 } from './migration/sqlite/1746543346220-ChangeMcpPieceForeignKey'
import { AddI18nColumnToPieceMetadata1746714949131 } from './migration/sqlite/1746714949131-AddI18nColumnToPieceMetadata'
import { AddHandshakeConfigurationToFlowSqlite1746845932780 } from './migration/sqlite/1746845932780-AddHandshakeConfigurationToFlowSqlite'
import { AddFolderDisplayOrder1747062679388 } from './migration/sqlite/1747062679388-AddFolderDisplayOrder'
import { RemoveFeatureFlagsFromSqlite1747824740845 } from './migration/sqlite/1747824740845-RemoveFeatureFlagsFromSqlite'
import { AddMcpToolEntitySQLITE1748365593414 } from './migration/sqlite/1748365593414-AddMcpToolEntitySQLITE'
import { AddMcpRunEntitySQLITE1748365786218 } from './migration/sqlite/1748365786218-AddMcpRunEntitySQLITE'
import { AddAgentsSqlite1748573768714 } from './migration/sqlite/1748573768714-AddAgentsSqlite'
import { AIProviderRefactorSqlite1748824241409 } from './migration/sqlite/1748824241409-AIProviderRefactorSqlite'
import { AddMcpToolFlowCascadeDeleteSqlite1749129178686 } from './migration/sqlite/1749129178686-AddMcpToolFlowCascadeDeleteSqlite'
import { RemoveDefaultLocaleFromPlatform1749735242946 } from './migration/sqlite/1749735242946-removeDefaultLocaleFromPlatform'
import { AddAgentsSqlite1749953500521 } from './migration/sqlite/1749953500521-AddAgentsSqlite'
import { AddStepToIssuesTableSqlite1750017482244 } from './migration/sqlite/1750017482244-AddStepToIssuesTableSqlite'
import { MakeStepNameOptionalSqlite1750025280435 } from './migration/sqlite/1750025280435-MakeStepNameOptionalSqlite'
import { AIUsageSqlite1750074241300 } from './migration/sqlite/1750074241300-AIUsageSqlite'
import { RemoveUniqueOnFlowSqlite1750093133906 } from './migration/sqlite/1750093133906-RemoveUniqueOnFlowSqlite'
import { ChangeTodoActivityContentFormatSqlite1750364494659 } from './migration/sqlite/1750364494659-ChangeTodoActivityContentFormatSqlite'
import { RevertDescriptionTodoNamingSqlite1750391313307 } from './migration/sqlite/1750391313307-RevertDescriptionTodoNamingSqlite'
import { RegenerateIssuesTable1750391974657 } from './migration/sqlite/1750391974657-RegenerateIssuesTable'
import { RevertTodoActivtiesSqlite1751217307674 } from './migration/sqlite/1751217307674-RevertTodoActivtiesSqlite'
import { AddPlatformIdToAIUsageSqlite1751475726665 } from './migration/sqlite/1751475726665-AddPlatformIdToAIUsageSqlite'
import { RemoveTerminationReasonSqlite1751727630516 } from './migration/sqlite/1751727630516-RemoveTerminationReasonSqlite'
import { AddFlowVersionToIssueSqlite1751927149586 } from './migration/sqlite/1751927149586-AddFlowVersionToIssueSqlite'
import { AddIndexForSchemaVersionInFlowVersionSqlite1752152069517 } from './migration/sqlite/1752152069517-AddIndexForSchemaVersionInFlowVersionSqlite'
import { AddAgentRunsEntitySqlite1752583785385 } from './migration/sqlite/1752583785385-AddAgentRunsEntitySqlite'
import { AddTableAgentsSqlite1752851142438 } from './migration/sqlite/1752851142438-AddTableAgentsSqlite'
import { AddTableAutomationStatusSqlite1753013268133 } from './migration/sqlite/1753013268133-AddTableAutomationStatusSqlite'
import { AddIndexForAgentTableSqlite1753400496920 } from './migration/sqlite/1753400496920-AddIndexForAgentTableSqlite'
<<<<<<< HEAD
import { AddParentRunIdToFlowRunSqlite1753719777841 } from './migration/sqlite/1753719777841-AddParentRunIdToFlowRunSqlite'
=======
import { AddExternalAgentIdSqlite1753643287673 } from './migration/sqlite/1753643287673-AddExternalAgentIdSqlite'
>>>>>>> 61a6f674

const getSqliteDatabaseFilePath = (): string => {
    const apConfigDirectoryPath = system.getOrThrow(AppSystemProp.CONFIG_PATH)
    mkdirSync(apConfigDirectoryPath, { recursive: true })
    return path.resolve(path.join(apConfigDirectoryPath, 'database.sqlite'))
}

const getSqliteDatabaseInMemory = (): string => {
    return ':memory:'
}

const getSqliteDatabase = (): string => {
    const env = system.getOrThrow<ApEnvironment>(AppSystemProp.ENVIRONMENT)

    if (env === ApEnvironment.TESTING) {
        return getSqliteDatabaseInMemory()
    }
    return getSqliteDatabaseFilePath()
}

const getMigrations = (): (new () => MigrationInterface)[] => {
    const communityMigrations = [
        InitialSql3Migration1690195839899,
        AddAppConnectionTypeToTopLevel1691706020626,
        AddTagsToRunSqlite1692056190942,
        AddStepFileSqlite1692958076906,
        AddStatusToConnectionsSqlite1693402376520,
        AddImageUrlAndTitleToUser1693774053027,
        AddChatBotSqlite1696029443045,
        FileTypeCompression1694695212159,
        AddPieceTypeAndPackageTypeToPieceMetadata1696016228398,
        AddPieceTypeAndPackageTypeToFlowVersion1696245170061,
        AddArchiveIdToPieceMetadata1696956123632,
        StoreCodeInsideFlow1697969398200,
        AddPlatformToProject1698078715730,
        AddTerminationReasonSqlite1698323327318,
        AddExternalIdSqlite1698857968495,
        UpdateUserStatusRenameShadowToInvited1699818680567,
        AddPlatformIdToUserSqlite1700147448410,
        AddPlatformIdToPieceMetadataSqlite1700524446967,
        AddPartialUniqueIndexForEmailAndPlatformIdIsNull1701096458822,
        AddPlatformIdToFileSqlite1701808264444,
        RemoveFlowInstanceSqlite1702412280963,
        UpdateStatusInUserSqlite1703713027818,
        RenameAppNameToPieceNameSqlite1703713475755,
        AddVerifiedAndChangeStatusSqlite1703768553820,
        AddTriggerTestStrategy1707087022764,
        AddCategoriesToPieceMetadata1707229986819,
        AddUniqueStoreConstraint1708527446535,
        CreateDefaultPlaformSqlite1709051625110,
        MigrateWebhook1709581196563,
        AddPlatformForeignKeyToProjectSqlite1709566629593,
        AddAuthorsToPieces1710098009544,
        AddDeletedToProjectSqlite1710248182409,
        AddMissingInputUiInfoSqlite1711412511624,
        AddProjectUsageColumnToPieceSqlite1711768479150,
        AddTagsToPiecesSqlite1712180673961,
        RemoveUniqueEmailOnUser1713222892743,
        AddPlatformRole1713271221154,
        AddUniqueNameToFolderSqlite1713645171373,
        AddFeatureFlagsToPlatform1714137103728,
        AddIssueEntitySqlite1714900626443,
        RemoveShowActivityLog1716105958530,
        AddDurationForRuns1716725027424,
        AddAlertsEntitySqlite1717239613259,
        AddUserInvitationSqlite1717943564437,
        AddPremiumPiecesColumnSqlite1717443603235,
        AddWorkerMachineSqlite1720100928449,
        ChangeEventRoutingConstraint1723549873495,
        AddAnalyticsToPlatformSqlite1725151368300,
        RemoveUniqueConstraintOnStepFile1725570317713,
        LogFileRelationWithFlowRunSqlite1725637505836,
        AddLogsFileIdIndexSqlite1725699920020,
        AddAiProviderSqlite1726446345221,
        SupportS3FilesSqlite1726363932745,
        AddUserSessionId1727130193726,
        RemovePremiumPiecesSqlite1727865697005,
        AddLicenseKeyIntoPlatform1728827704109,
        UpdatePlaformInSqlite1729330108485,
        ChangeProjectUniqueConstraintToPartialIndex1729098769827,
        MigrateSMTPInPlatformSqlite1729601402320,
        AddPinnedPiecesSqlite1729774033945,
        AddConnectionOwnerSqlite1730121414658,
        AppConnectionsSetNullSqlite1730627777709,
        AddFlowSchemaVersionSqlite1730760312426,
        SwitchToRouter1731019013340,
        StoreTriggerEventsInFileSqlite1731247180217,
        CreateProjectRoleTableSqlite1732482844483,
        MigrateConnectionNamesSqlite1731443310900,
        AddGlobalConnectionsAndRbacForPlatformSqlite1731604290560,
        AddIndiciesToTriggerEventSqlite1732324359348,
        AddIndiciesToRunSqlite1732324481815,
        AddProjectRelationInUserInvitationSqlite1732791068873,
        TablesProductSqlite1734354249984,
        RemoveWorkerTypeSqlite1734439194575,
        FieldAndRecordAndCellProjectId1734967659746,
        AddCellUniqueIndex1735057433052,
        TableWebhooksSqlite1737550783153,
        AddCopilotSettingsSqlite1734479435668,
        AddExternalIdForFlowSqlite1735262810939,
        AddUserIdentitySqlite1735602676499,
        RestrictPiecesSqlite1739544872722,
        TableWebhooksIsArraySqlite1741668828922,
        AddDataColumnToFieldEntity1742390870702,
        AddManualTaskTable1742304913465,
        ChangeManualTasksToTodoSqlite1742432169253,
        AddMCPSqlite1743127177235,
        RenameApprovalUrlToResolveUrl1742991301509,
        AddMetadataFields1743780156664,
        AddRecordIndexForTableIdAndProjectIdAndRecordId1744104496262,
        AddLastChangelogDismissedSQLITE1744053922591,
        AddMcpPieceSqlite1744822233873,
        RenameTodoVariantName1745269828603,
        AddConnectionIdsToFlowVersion1745531870426,
        MakeExternalIdNotNullableSqlite1746529105649,
        AddExternalIdForTablesAndFieldsSQLITE1746367601605,
        ChangeMcpPieceForeignKey1746543346220,
        AddHandshakeConfigurationToFlowSqlite1746845932780,
        AddFolderDisplayOrder1747062679388,
        AddI18nColumnToPieceMetadata1746714949131,
        ChangeExternalIdsForTables1747346473001,
        RemoveFeatureFlagsFromSqlite1747824740845,
        UpgradePieceVersionsToLatest1748253670449,
        AddAgentsSqlite1748573768714,
        DeprecateApproval1748648340742,
        AddMcpToolEntitySQLITE1748365593414,
        AddMcpRunEntitySQLITE1748365786218,
        AIProviderRefactorSqlite1748824241409,
        AddMcpToolFlowCascadeDeleteSqlite1749129178686,
        AIUsageSqlite1750074241300,
        AddAgentsSqlite1749953500521,
        RemoveDefaultLocaleFromPlatform1749735242946,
        AddStepToIssuesTableSqlite1750017482244,
        MakeStepNameOptionalSqlite1750025280435,
        RemoveUniqueOnFlowSqlite1750093133906,
        ChangeTodoActivityContentFormatSqlite1750364494659,
        RevertDescriptionTodoNamingSqlite1750391313307,
        RegenerateIssuesTable1750391974657,
        RemoveProjectIdFromIndex1750712746125,
        RevertTodoActivtiesSqlite1751217307674,
        AddPlatformIdToAIUsageSqlite1751475726665,
        RemoveTerminationReasonSqlite1751727630516,
        AddFlowVersionToIssueSqlite1751927149586,
        SplitUpPieceMetadataIntoTools1752004202722,
        AddIndexForSchemaVersionInFlowVersionSqlite1752152069517,
        AddAgentRunsEntitySqlite1752583785385,
        AddTableAgentsSqlite1752851142438,
        AddTableAutomationStatusSqlite1753013268133,
        MakeTriggerNullable1753366163403,
        AddIndexForAgentTableSqlite1753400496920,
<<<<<<< HEAD
        AddParentRunIdToFlowRunSqlite1753719777841,
=======
        AddExternalAgentIdSqlite1753643287673,
>>>>>>> 61a6f674
    ]
    const edition = system.getEdition()
    if (edition !== ApEdition.COMMUNITY) {
        throw new Error(`Edition ${edition} not supported in sqlite3 mode`)
    }
    return communityMigrations
}

const getMigrationConfig = (): MigrationConfig => {
    const env = system.getOrThrow<ApEnvironment>(AppSystemProp.ENVIRONMENT)

    if (env === ApEnvironment.TESTING) {
        return {}
    }

    return {
        migrationsRun: true,
        migrationsTransactionMode: 'each',
        migrations: getMigrations(),
    }
}

export const createSqlLiteDataSource = (): DataSource => {
    const migrationConfig = getMigrationConfig()

    return new DataSource({
        type: 'sqlite',
        database: getSqliteDatabase(),
        ...migrationConfig,
        ...commonProperties,
    })
}

type MigrationConfig = {
    migrationsRun?: boolean
    migrationsTransactionMode?: 'all' | 'none' | 'each'
    migrations?: (new () => MigrationInterface)[]
}
<|MERGE_RESOLUTION|>--- conflicted
+++ resolved
@@ -134,11 +134,8 @@
 import { AddTableAgentsSqlite1752851142438 } from './migration/sqlite/1752851142438-AddTableAgentsSqlite'
 import { AddTableAutomationStatusSqlite1753013268133 } from './migration/sqlite/1753013268133-AddTableAutomationStatusSqlite'
 import { AddIndexForAgentTableSqlite1753400496920 } from './migration/sqlite/1753400496920-AddIndexForAgentTableSqlite'
-<<<<<<< HEAD
 import { AddParentRunIdToFlowRunSqlite1753719777841 } from './migration/sqlite/1753719777841-AddParentRunIdToFlowRunSqlite'
-=======
 import { AddExternalAgentIdSqlite1753643287673 } from './migration/sqlite/1753643287673-AddExternalAgentIdSqlite'
->>>>>>> 61a6f674
 
 const getSqliteDatabaseFilePath = (): string => {
     const apConfigDirectoryPath = system.getOrThrow(AppSystemProp.CONFIG_PATH)
@@ -289,11 +286,8 @@
         AddTableAutomationStatusSqlite1753013268133,
         MakeTriggerNullable1753366163403,
         AddIndexForAgentTableSqlite1753400496920,
-<<<<<<< HEAD
-        AddParentRunIdToFlowRunSqlite1753719777841,
-=======
         AddExternalAgentIdSqlite1753643287673,
->>>>>>> 61a6f674
+        AddParentRunIdToFlowRunSqlite1753719777841
     ]
     const edition = system.getEdition()
     if (edition !== ApEdition.COMMUNITY) {
