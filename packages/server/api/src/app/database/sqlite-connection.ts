import { mkdirSync } from 'node:fs'
import path from 'node:path'
import { AppSystemProp } from '@activepieces/server-shared'
import { ApEdition, ApEnvironment } from '@activepieces/shared'
import { DataSource, MigrationInterface } from 'typeorm'
import { system } from '../helper/system/system'
import { commonProperties } from './database-connection'
import { AddPieceTypeAndPackageTypeToFlowVersion1696245170061 } from './migration/common/1696245170061-add-piece-type-and-package-type-to-flow-version'
import { StoreCodeInsideFlow1697969398200 } from './migration/common/1697969398200-store-code-inside-flow'
import { UpdateUserStatusRenameShadowToInvited1699818680567 } from './migration/common/1699818680567-update-user-status-rename-shadow-to-invited'
import { AddPartialUniqueIndexForEmailAndPlatformIdIsNull1701096458822 } from './migration/common/1701096458822-add-partial-unique-index-for-email-and-platform-id-is-null'
import { AddTriggerTestStrategy1707087022764 } from './migration/common/1707087022764-add-trigger-test-strategy'
import { MigrateWebhook1709581196563 } from './migration/common/1709581196563-migrate-webhook'
import { RemoveShowActivityLog1716105958530 } from './migration/common/1716105958530-RemoveShowActivityLog'
import { AddDurationForRuns1716725027424 } from './migration/common/1716725027424-AddDurationForRuns'
import { ChangeEventRoutingConstraint1723549873495 } from './migration/common/1723549873495-ChangeEventRoutingConstraint'
import { RemoveUniqueConstraintOnStepFile1725570317713 } from './migration/common/1725570317713-RemoveUniqueConstraintOnStepFile'
import { AddUserSessionId1727130193726 } from './migration/common/1727130193726-AddUserSessionId'
import { AddLicenseKeyIntoPlatform1728827704109 } from './migration/common/1728827704109-AddLicenseKeyIntoPlatform'
import { ChangeProjectUniqueConstraintToPartialIndex1729098769827 } from './migration/common/1729098769827-ChangeProjectUniqueConstraintToPartialIndex'
import { SwitchToRouter1731019013340 } from './migration/common/1731019013340-switch-to-router'
import { ChangeExternalIdsForTables1747346473001 } from './migration/common/1747346473001-ChangeExternalIdsForTables'
import { UpgradePieceVersionsToLatest1748253670449 } from './migration/common/1748253670449-UpgradePieceVersionsToLatest'
import { InitialSql3Migration1690195839899 } from './migration/sqlite/1690195839899-InitialSql3Migration'
import { AddAppConnectionTypeToTopLevel1691706020626 } from './migration/sqlite/1691706020626-add-app-connection-type-to-top-level'
import { AddTagsToRunSqlite1692056190942 } from './migration/sqlite/1692056190942-AddTagsToRunSqlite'
import { AddStepFileSqlite1692958076906 } from './migration/sqlite/1692958076906-AddStepFileSqlite'
import { AddStatusToConnectionsSqlite1693402376520 } from './migration/sqlite/1693402376520-AddStatusToConnectionsSqlite'
import { AddImageUrlAndTitleToUser1693774053027 } from './migration/sqlite/1693774053027-AddImageUrlAndTitleToUser'
import { FileTypeCompression1694695212159 } from './migration/sqlite/1694695212159-file-type-compression'
import { AddPieceTypeAndPackageTypeToPieceMetadata1696016228398 } from './migration/sqlite/1696016228398-add-piece-type-and-package-type-to-piece-metadata'
import { AddChatBotSqlite1696029443045 } from './migration/sqlite/1696029443045-AddChatBotSqlite'
import { AddArchiveIdToPieceMetadata1696956123632 } from './migration/sqlite/1696956123632-add-archive-id-to-piece-metadata'
import { AddPlatformToProject1698078715730 } from './migration/sqlite/1698078715730-add-platform-to-project'
import { AddTerminationReasonSqlite1698323327318 } from './migration/sqlite/1698323327318-AddTerminationReason'
import { AddExternalIdSqlite1698857968495 } from './migration/sqlite/1698857968495-AddExternalIdSqlite'
import { AddPlatformIdToUserSqlite1700147448410 } from './migration/sqlite/1700147448410-AddPlatformIdToUserSqlite'
import { AddPlatformIdToPieceMetadataSqlite1700524446967 } from './migration/sqlite/1700524446967-AddPlatformIdToPieceMetadataSqlite'
import { AddPlatformIdToFileSqlite1701808264444 } from './migration/sqlite/1701808264444-AddPlatformIdToFileSqlite'
import { RemoveFlowInstanceSqlite1702412280963 } from './migration/sqlite/1702412280963-remove-flow-instance-sqlite'
import { UpdateStatusInUserSqlite1703713027818 } from './migration/sqlite/1703713027818-UpdateStatusInUserSqlite'
import { RenameAppNameToPieceNameSqlite1703713475755 } from './migration/sqlite/1703713475755-RenameAppNameToPieceNameSqlite'
import { AddVerifiedAndChangeStatusSqlite1703768553820 } from './migration/sqlite/1703768553820-AddVerifiedAndChangeStatusSqlite'
import { AddCategoriesToPieceMetadata1707229986819 } from './migration/sqlite/1707229986819-AddCategoriesToPieceMetadata'
import { AddUniqueStoreConstraint1708527446535 } from './migration/sqlite/1708527446535-AddUniqueStoreConstraint'
import { CreateDefaultPlaformSqlite1709051625110 } from './migration/sqlite/1709051625110-CreateDefaultPlaformSqlite'
import { AddPlatformForeignKeyToProjectSqlite1709566629593 } from './migration/sqlite/1709566629593-add-platform-foreign-key-to-project-sqlite'
import { AddAuthorsToPieces1710098009544 } from './migration/sqlite/1710098009544-AddAuthorsToPieces'
import { AddDeletedToProjectSqlite1710248182409 } from './migration/sqlite/1710248182409-add-deleted-to-project-sqlite'
import { AddMissingInputUiInfoSqlite1711412511624 } from './migration/sqlite/1711412511624-AddMissingInputUiInfoSqlite'
import { AddProjectUsageColumnToPieceSqlite1711768479150 } from './migration/sqlite/1711768479150-AddProjectUsageColumnToPieceSqlite'
import { AddTagsToPiecesSqlite1712180673961 } from './migration/sqlite/1712180673961-AddTagsToPiecesSqlite'
import { RemoveUniqueEmailOnUser1713222892743 } from './migration/sqlite/1713222892743-RemoveUniqueEmailOnUser'
import { AddPlatformRole1713271221154 } from './migration/sqlite/1713271221154-AddPlatformRole'
import { AddUniqueNameToFolderSqlite1713645171373 } from './migration/sqlite/1713645171373-AddUniqueNameToFolderSqlite'
import { AddFeatureFlagsToPlatform1714137103728 } from './migration/sqlite/1714137103728-AddFeatureFlagsToPlatform'
import { AddIssueEntitySqlite1714900626443 } from './migration/sqlite/1714900626443-AddIssueEntitySqlite'
import { AddAlertsEntitySqlite1717239613259 } from './migration/sqlite/1717239613259-AddAlertsEntitySqlite'
import { AddPremiumPiecesColumnSqlite1717443603235 } from './migration/sqlite/1717443603235-AddPremiumPiecesColumnSqlite'
import { AddUserInvitationSqlite1717943564437 } from './migration/sqlite/1717943564437-AddUserInvitationSqlite'
import { AddWorkerMachineSqlite1720100928449 } from './migration/sqlite/1720100928449-AddWorkerMachineSqlite'
import { AddAnalyticsToPlatformSqlite1725151368300 } from './migration/sqlite/1725151368300-AddAnalyticsToPlatformSqlite'
import { LogFileRelationWithFlowRunSqlite1725637505836 } from './migration/sqlite/1725637505836-LogFileRelationWithFlowRunSqlite'
import { AddLogsFileIdIndexSqlite1725699920020 } from './migration/sqlite/1725699920020-AddLogsFileIdIndexSqlite'
import { SupportS3FilesSqlite1726363932745 } from './migration/sqlite/1726363932745-SupportS3FilesSqlite'
import { AddAiProviderSqlite1726446345221 } from './migration/sqlite/1726446345221-AddAiProviderSqlite'
import { RemovePremiumPiecesSqlite1727865697005 } from './migration/sqlite/1727865697005-RemovePremiumPiecesSqlite'
import { UpdatePlaformInSqlite1729330108485 } from './migration/sqlite/1729330108485-UpdatePlaformInSqlite'
import { MigrateSMTPInPlatformSqlite1729601402320 } from './migration/sqlite/1729601402320-MigrateSMTPInPlatformSqlite'
import { AddPinnedPiecesSqlite1729774033945 } from './migration/sqlite/1729774033945-AddPinnedPiecesSqlite'
import { AddConnectionOwnerSqlite1730121414658 } from './migration/sqlite/1730121414658-AddConnectionOwnerSqlite'
import { AppConnectionsSetNullSqlite1730627777709 } from './migration/sqlite/1730627777709-AppConnectionsSetNullSqlite'
import { AddFlowSchemaVersionSqlite1730760312426 } from './migration/sqlite/1730760312426-AddFlowSchemaVersionSqlite'
import { StoreTriggerEventsInFileSqlite1731247180217 } from './migration/sqlite/1731247180217-StoreTriggerEventsInFileSqlite'
import { MigrateConnectionNamesSqlite1731443310900 } from './migration/sqlite/1731443310900-MigrateConnectionNamesSqlite'
import { AddGlobalConnectionsAndRbacForPlatformSqlite1731604290560 } from './migration/sqlite/1731604290560-AddGlobalConnectionsAndRbacForPlatformSqlite'
import { AddIndiciesToTriggerEventSqlite1732324359348 } from './migration/sqlite/1732324359348-AddIndiciesToTriggerEventSqlite'
import { AddIndiciesToRunSqlite1732324481815 } from './migration/sqlite/1732324481815-AddIndiciesToRunSqlite'
import { CreateProjectRoleTableSqlite1732482844483 } from './migration/sqlite/1732482844483-CreateProjectRoleTableSqlite'
import { AddProjectRelationInUserInvitationSqlite1732791068873 } from './migration/sqlite/1732791068873-AddProjectRelationInUserInvitationSqlite'
import { TablesProductSqlite1734354249984 } from './migration/sqlite/1734354249984-TablesProductSqlite'
import { RemoveWorkerTypeSqlite1734439194575 } from './migration/sqlite/1734439194575-RemoveWorkerTypeSqlite'
import { AddCopilotSettingsSqlite1734479435668 } from './migration/sqlite/1734479435668-AddCopilotSettingsSqlite'
import { FieldAndRecordAndCellProjectId1734967659746 } from './migration/sqlite/1734967659746-FieldAndRecordAndCell_ProjectIdSqlite'
import { AddCellUniqueIndex1735057433052 } from './migration/sqlite/1735057433052-AddCellUniqueIndexSqlite'
import { AddExternalIdForFlowSqlite1735262810939 } from './migration/sqlite/1735262810939-AddExternalIdForFlowSqlite'
import { AddUserIdentitySqlite1735602676499 } from './migration/sqlite/1735602676499-AddUserIdentitySqlite'
import { TableWebhooksSqlite1737550783153 } from './migration/sqlite/1737550783153-TableWebhooksSqlite'
import { RestrictPiecesSqlite1739544872722 } from './migration/sqlite/1739544872722-RestrictPiecesSqlite'
import { TableWebhooksIsArraySqlite1741668828922 } from './migration/sqlite/1741668828922-TableWebhooksIsArraySqlite'
import { AddManualTaskTable1742304913465 } from './migration/sqlite/1742304913465-AddManualTaskTable'
import { AddDataColumnToFieldEntity1742390870702 } from './migration/sqlite/1742390870702-AddDataColumnToFieldEntity'
import { ChangeManualTasksToTodoSqlite1742432169253 } from './migration/sqlite/1742432169253-ChangeManualTasksToTodoSqlite'
import { RenameApprovalUrlToResolveUrl1742991301509 } from './migration/sqlite/1742991301509-RenameApprovalUrlToResolveUrl'
import { AddMCPSqlite1743127177235 } from './migration/sqlite/1743127177235-AddMCPSqlite'
import { AddMetadataFields1743780156664 } from './migration/sqlite/1743780156664-AddMetadataFields'
import { AddLastChangelogDismissedSQLITE1744053922591 } from './migration/sqlite/1744053922591-AddLastChangelogDismissedSQLITE'
import { AddRecordIndexForTableIdAndProjectIdAndRecordId1744104496262 } from './migration/sqlite/1744104496262-AddRecordIndexForTableIdAndProjectIdAndRecordId'
import { AddMcpPieceSqlite1744822233873 } from './migration/sqlite/1744822233873-AddMcpPieceSqlite'
import { RenameTodoVariantName1745269828603 } from './migration/sqlite/1745269828603-RenameTodoVariantName'
import { AddConnectionIdsToFlowVersion1745531870426 } from './migration/sqlite/1745531870426-AddConnectionIdsToFlowVersion'
import { AddExternalIdForTablesAndFieldsSQLITE1746367601605 } from './migration/sqlite/1746367601605-AddExternalIdForTablesAndFieldsSQLITE'
import { MakeExternalIdNotNullableSqlite1746529105649 } from './migration/sqlite/1746529105649-MakeExternalIdNotNullableSqlite'
import { ChangeMcpPieceForeignKey1746543346220 } from './migration/sqlite/1746543346220-ChangeMcpPieceForeignKey'
import { AddI18nColumnToPieceMetadata1746714949131 } from './migration/sqlite/1746714949131-AddI18nColumnToPieceMetadata'
import { AddHandshakeConfigurationToFlowSqlite1746845932780 } from './migration/sqlite/1746845932780-AddHandshakeConfigurationToFlowSqlite'
import { AddFolderDisplayOrder1747062679388 } from './migration/sqlite/1747062679388-AddFolderDisplayOrder'
import { RemoveFeatureFlagsFromSqlite1747824740845 } from './migration/sqlite/1747824740845-RemoveFeatureFlagsFromSqlite'
import { AddMcpToolEntitySQLITE1748199919401 } from './migration/sqlite/1748199919401-AddMcpToolEntitySQLITE'

const getSqliteDatabaseFilePath = (): string => {
    const apConfigDirectoryPath = system.getOrThrow(AppSystemProp.CONFIG_PATH)
    mkdirSync(apConfigDirectoryPath, { recursive: true })
    return path.resolve(path.join(apConfigDirectoryPath, 'database.sqlite'))
}

const getSqliteDatabaseInMemory = (): string => {
    return ':memory:'
}

const getSqliteDatabase = (): string => {
    const env = system.getOrThrow<ApEnvironment>(AppSystemProp.ENVIRONMENT)

    if (env === ApEnvironment.TESTING) {
        return getSqliteDatabaseInMemory()
    }
    return getSqliteDatabaseFilePath()
}

const getMigrations = (): (new () => MigrationInterface)[] => {
    const communityMigrations = [
        InitialSql3Migration1690195839899,
        AddAppConnectionTypeToTopLevel1691706020626,
        AddTagsToRunSqlite1692056190942,
        AddStepFileSqlite1692958076906,
        AddStatusToConnectionsSqlite1693402376520,
        AddImageUrlAndTitleToUser1693774053027,
        AddChatBotSqlite1696029443045,
        FileTypeCompression1694695212159,
        AddPieceTypeAndPackageTypeToPieceMetadata1696016228398,
        AddPieceTypeAndPackageTypeToFlowVersion1696245170061,
        AddArchiveIdToPieceMetadata1696956123632,
        StoreCodeInsideFlow1697969398200,
        AddPlatformToProject1698078715730,
        AddTerminationReasonSqlite1698323327318,
        AddExternalIdSqlite1698857968495,
        UpdateUserStatusRenameShadowToInvited1699818680567,
        AddPlatformIdToUserSqlite1700147448410,
        AddPlatformIdToPieceMetadataSqlite1700524446967,
        AddPartialUniqueIndexForEmailAndPlatformIdIsNull1701096458822,
        AddPlatformIdToFileSqlite1701808264444,
        RemoveFlowInstanceSqlite1702412280963,
        UpdateStatusInUserSqlite1703713027818,
        RenameAppNameToPieceNameSqlite1703713475755,
        AddVerifiedAndChangeStatusSqlite1703768553820,
        AddTriggerTestStrategy1707087022764,
        AddCategoriesToPieceMetadata1707229986819,
        AddUniqueStoreConstraint1708527446535,
        CreateDefaultPlaformSqlite1709051625110,
        MigrateWebhook1709581196563,
        AddPlatformForeignKeyToProjectSqlite1709566629593,
        AddAuthorsToPieces1710098009544,
        AddDeletedToProjectSqlite1710248182409,
        AddMissingInputUiInfoSqlite1711412511624,
        AddProjectUsageColumnToPieceSqlite1711768479150,
        AddTagsToPiecesSqlite1712180673961,
        RemoveUniqueEmailOnUser1713222892743,
        AddPlatformRole1713271221154,
        AddUniqueNameToFolderSqlite1713645171373,
        AddFeatureFlagsToPlatform1714137103728,
        AddIssueEntitySqlite1714900626443,
        RemoveShowActivityLog1716105958530,
        AddDurationForRuns1716725027424,
        AddAlertsEntitySqlite1717239613259,
        AddUserInvitationSqlite1717943564437,
        AddPremiumPiecesColumnSqlite1717443603235,
        AddWorkerMachineSqlite1720100928449,
        ChangeEventRoutingConstraint1723549873495,
        AddAnalyticsToPlatformSqlite1725151368300,
        RemoveUniqueConstraintOnStepFile1725570317713,
        LogFileRelationWithFlowRunSqlite1725637505836,
        AddLogsFileIdIndexSqlite1725699920020,
        AddAiProviderSqlite1726446345221,
        SupportS3FilesSqlite1726363932745,
        AddUserSessionId1727130193726,
        RemovePremiumPiecesSqlite1727865697005,
        AddLicenseKeyIntoPlatform1728827704109,
        UpdatePlaformInSqlite1729330108485,
        ChangeProjectUniqueConstraintToPartialIndex1729098769827,
        MigrateSMTPInPlatformSqlite1729601402320,
        AddPinnedPiecesSqlite1729774033945,
        AddConnectionOwnerSqlite1730121414658,
        AppConnectionsSetNullSqlite1730627777709,
        AddFlowSchemaVersionSqlite1730760312426,
        SwitchToRouter1731019013340,
        StoreTriggerEventsInFileSqlite1731247180217,
        CreateProjectRoleTableSqlite1732482844483,
        MigrateConnectionNamesSqlite1731443310900,
        AddGlobalConnectionsAndRbacForPlatformSqlite1731604290560,
        AddIndiciesToTriggerEventSqlite1732324359348,
        AddIndiciesToRunSqlite1732324481815,
        AddProjectRelationInUserInvitationSqlite1732791068873,
        TablesProductSqlite1734354249984,
        RemoveWorkerTypeSqlite1734439194575,
        FieldAndRecordAndCellProjectId1734967659746,
        AddCellUniqueIndex1735057433052,
        TableWebhooksSqlite1737550783153,
        AddCopilotSettingsSqlite1734479435668,
        AddExternalIdForFlowSqlite1735262810939,
        AddUserIdentitySqlite1735602676499,
        RestrictPiecesSqlite1739544872722,
        TableWebhooksIsArraySqlite1741668828922,
        AddDataColumnToFieldEntity1742390870702,
        AddManualTaskTable1742304913465,
        ChangeManualTasksToTodoSqlite1742432169253,
        AddMCPSqlite1743127177235,
        RenameApprovalUrlToResolveUrl1742991301509,
        AddMetadataFields1743780156664,
        AddRecordIndexForTableIdAndProjectIdAndRecordId1744104496262,
        AddLastChangelogDismissedSQLITE1744053922591,
        AddMcpPieceSqlite1744822233873,
        RenameTodoVariantName1745269828603,
        AddConnectionIdsToFlowVersion1745531870426,
        MakeExternalIdNotNullableSqlite1746529105649,
        AddExternalIdForTablesAndFieldsSQLITE1746367601605,
        ChangeMcpPieceForeignKey1746543346220,
        AddHandshakeConfigurationToFlowSqlite1746845932780,
        AddFolderDisplayOrder1747062679388,
        AddI18nColumnToPieceMetadata1746714949131,
        ChangeExternalIdsForTables1747346473001,
        RemoveFeatureFlagsFromSqlite1747824740845,
<<<<<<< HEAD
        AddMcpToolEntitySQLITE1748199919401,
=======
        UpgradePieceVersionsToLatest1748253670449,
>>>>>>> 37b850f0
    ]
    const edition = system.getEdition()
    if (edition !== ApEdition.COMMUNITY) {
        throw new Error(`Edition ${edition} not supported in sqlite3 mode`)
    }
    return communityMigrations
}

const getMigrationConfig = (): MigrationConfig => {
    const env = system.getOrThrow<ApEnvironment>(AppSystemProp.ENVIRONMENT)

    if (env === ApEnvironment.TESTING) {
        return {}
    }

    return {
        migrationsRun: true,
        migrationsTransactionMode: 'each',
        migrations: getMigrations(),
    }
}

export const createSqlLiteDataSource = (): DataSource => {
    const migrationConfig = getMigrationConfig()

    return new DataSource({
        type: 'sqlite',
        database: getSqliteDatabase(),
        ...migrationConfig,
        ...commonProperties,
    })
}

type MigrationConfig = {
    migrationsRun?: boolean
    migrationsTransactionMode?: 'all' | 'none' | 'each'
    migrations?: (new () => MigrationInterface)[]
}
<|MERGE_RESOLUTION|>--- conflicted
+++ resolved
@@ -229,11 +229,8 @@
         AddI18nColumnToPieceMetadata1746714949131,
         ChangeExternalIdsForTables1747346473001,
         RemoveFeatureFlagsFromSqlite1747824740845,
-<<<<<<< HEAD
+        UpgradePieceVersionsToLatest1748253670449,
         AddMcpToolEntitySQLITE1748199919401,
-=======
-        UpgradePieceVersionsToLatest1748253670449,
->>>>>>> 37b850f0
     ]
     const edition = system.getEdition()
     if (edition !== ApEdition.COMMUNITY) {
