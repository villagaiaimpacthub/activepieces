import { mkdirSync } from 'node:fs'
import path from 'node:path'
import { AppSystemProp } from '@activepieces/server-shared'
import { ApEdition, ApEnvironment } from '@activepieces/shared'
import { DataSource, MigrationInterface } from 'typeorm'
import { system } from '../helper/system/system'
import { commonProperties } from './database-connection'
import { AddPieceTypeAndPackageTypeToFlowVersion1696245170061 } from './migration/common/1696245170061-add-piece-type-and-package-type-to-flow-version'
import { StoreCodeInsideFlow1697969398200 } from './migration/common/1697969398200-store-code-inside-flow'
import { UpdateUserStatusRenameShadowToInvited1699818680567 } from './migration/common/1699818680567-update-user-status-rename-shadow-to-invited'
import { AddPartialUniqueIndexForEmailAndPlatformIdIsNull1701096458822 } from './migration/common/1701096458822-add-partial-unique-index-for-email-and-platform-id-is-null'
import { AddTriggerTestStrategy1707087022764 } from './migration/common/1707087022764-add-trigger-test-strategy'
import { MigrateWebhook1709581196563 } from './migration/common/1709581196563-migrate-webhook'
import { RemoveShowActivityLog1716105958530 } from './migration/common/1716105958530-RemoveShowActivityLog'
import { AddDurationForRuns1716725027424 } from './migration/common/1716725027424-AddDurationForRuns'
import { ChangeEventRoutingConstraint1723549873495 } from './migration/common/1723549873495-ChangeEventRoutingConstraint'
import { RemoveUniqueConstraintOnStepFile1725570317713 } from './migration/common/1725570317713-RemoveUniqueConstraintOnStepFile'
import { AddUserSessionId1727130193726 } from './migration/common/1727130193726-AddUserSessionId'
import { AddLicenseKeyIntoPlatform1728827704109 } from './migration/common/1728827704109-AddLicenseKeyIntoPlatform'
import { ChangeProjectUniqueConstraintToPartialIndex1729098769827 } from './migration/common/1729098769827-ChangeProjectUniqueConstraintToPartialIndex'
import { SwitchToRouter1731019013340 } from './migration/common/1731019013340-switch-to-router'
import { InitialSql3Migration1690195839899 } from './migration/sqlite/1690195839899-InitialSql3Migration'
import { AddAppConnectionTypeToTopLevel1691706020626 } from './migration/sqlite/1691706020626-add-app-connection-type-to-top-level'
import { AddTagsToRunSqlite1692056190942 } from './migration/sqlite/1692056190942-AddTagsToRunSqlite'
import { AddStepFileSqlite1692958076906 } from './migration/sqlite/1692958076906-AddStepFileSqlite'
import { AddStatusToConnectionsSqlite1693402376520 } from './migration/sqlite/1693402376520-AddStatusToConnectionsSqlite'
import { AddImageUrlAndTitleToUser1693774053027 } from './migration/sqlite/1693774053027-AddImageUrlAndTitleToUser'
import { FileTypeCompression1694695212159 } from './migration/sqlite/1694695212159-file-type-compression'
import { AddPieceTypeAndPackageTypeToPieceMetadata1696016228398 } from './migration/sqlite/1696016228398-add-piece-type-and-package-type-to-piece-metadata'
import { AddChatBotSqlite1696029443045 } from './migration/sqlite/1696029443045-AddChatBotSqlite'
import { AddArchiveIdToPieceMetadata1696956123632 } from './migration/sqlite/1696956123632-add-archive-id-to-piece-metadata'
import { AddPlatformToProject1698078715730 } from './migration/sqlite/1698078715730-add-platform-to-project'
import { AddTerminationReasonSqlite1698323327318 } from './migration/sqlite/1698323327318-AddTerminationReason'
import { AddExternalIdSqlite1698857968495 } from './migration/sqlite/1698857968495-AddExternalIdSqlite'
import { AddPlatformIdToUserSqlite1700147448410 } from './migration/sqlite/1700147448410-AddPlatformIdToUserSqlite'
import { AddPlatformIdToPieceMetadataSqlite1700524446967 } from './migration/sqlite/1700524446967-AddPlatformIdToPieceMetadataSqlite'
import { AddPlatformIdToFileSqlite1701808264444 } from './migration/sqlite/1701808264444-AddPlatformIdToFileSqlite'
import { RemoveFlowInstanceSqlite1702412280963 } from './migration/sqlite/1702412280963-remove-flow-instance-sqlite'
import { UpdateStatusInUserSqlite1703713027818 } from './migration/sqlite/1703713027818-UpdateStatusInUserSqlite'
import { RenameAppNameToPieceNameSqlite1703713475755 } from './migration/sqlite/1703713475755-RenameAppNameToPieceNameSqlite'
import { AddVerifiedAndChangeStatusSqlite1703768553820 } from './migration/sqlite/1703768553820-AddVerifiedAndChangeStatusSqlite'
import { AddCategoriesToPieceMetadata1707229986819 } from './migration/sqlite/1707229986819-AddCategoriesToPieceMetadata'
import { AddUniqueStoreConstraint1708527446535 } from './migration/sqlite/1708527446535-AddUniqueStoreConstraint'
import { CreateDefaultPlaformSqlite1709051625110 } from './migration/sqlite/1709051625110-CreateDefaultPlaformSqlite'
import { AddPlatformForeignKeyToProjectSqlite1709566629593 } from './migration/sqlite/1709566629593-add-platform-foreign-key-to-project-sqlite'
import { AddAuthorsToPieces1710098009544 } from './migration/sqlite/1710098009544-AddAuthorsToPieces'
import { AddDeletedToProjectSqlite1710248182409 } from './migration/sqlite/1710248182409-add-deleted-to-project-sqlite'
import { AddMissingInputUiInfoSqlite1711412511624 } from './migration/sqlite/1711412511624-AddMissingInputUiInfoSqlite'
import { AddProjectUsageColumnToPieceSqlite1711768479150 } from './migration/sqlite/1711768479150-AddProjectUsageColumnToPieceSqlite'
import { AddTagsToPiecesSqlite1712180673961 } from './migration/sqlite/1712180673961-AddTagsToPiecesSqlite'
import { RemoveUniqueEmailOnUser1713222892743 } from './migration/sqlite/1713222892743-RemoveUniqueEmailOnUser'
import { AddPlatformRole1713271221154 } from './migration/sqlite/1713271221154-AddPlatformRole'
import { AddUniqueNameToFolderSqlite1713645171373 } from './migration/sqlite/1713645171373-AddUniqueNameToFolderSqlite'
import { AddFeatureFlagsToPlatform1714137103728 } from './migration/sqlite/1714137103728-AddFeatureFlagsToPlatform'
import { AddIssueEntitySqlite1714900626443 } from './migration/sqlite/1714900626443-AddIssueEntitySqlite'
import { AddAlertsEntitySqlite1717239613259 } from './migration/sqlite/1717239613259-AddAlertsEntitySqlite'
import { AddPremiumPiecesColumnSqlite1717443603235 } from './migration/sqlite/1717443603235-AddPremiumPiecesColumnSqlite'
import { AddUserInvitationSqlite1717943564437 } from './migration/sqlite/1717943564437-AddUserInvitationSqlite'
import { AddWorkerMachineSqlite1720100928449 } from './migration/sqlite/1720100928449-AddWorkerMachineSqlite'
import { AddAnalyticsToPlatformSqlite1725151368300 } from './migration/sqlite/1725151368300-AddAnalyticsToPlatformSqlite'
import { LogFileRelationWithFlowRunSqlite1725637505836 } from './migration/sqlite/1725637505836-LogFileRelationWithFlowRunSqlite'
import { AddLogsFileIdIndexSqlite1725699920020 } from './migration/sqlite/1725699920020-AddLogsFileIdIndexSqlite'
import { SupportS3FilesSqlite1726363932745 } from './migration/sqlite/1726363932745-SupportS3FilesSqlite'
import { AddAiProviderSqlite1726446345221 } from './migration/sqlite/1726446345221-AddAiProviderSqlite'
import { RemovePremiumPiecesSqlite1727865697005 } from './migration/sqlite/1727865697005-RemovePremiumPiecesSqlite'
import { UpdatePlaformInSqlite1729330108485 } from './migration/sqlite/1729330108485-UpdatePlaformInSqlite'
import { MigrateSMTPInPlatformSqlite1729601402320 } from './migration/sqlite/1729601402320-MigrateSMTPInPlatformSqlite'
import { AddPinnedPiecesSqlite1729774033945 } from './migration/sqlite/1729774033945-AddPinnedPiecesSqlite'
import { AddConnectionOwnerSqlite1730121414658 } from './migration/sqlite/1730121414658-AddConnectionOwnerSqlite'
import { AppConnectionsSetNullSqlite1730627777709 } from './migration/sqlite/1730627777709-AppConnectionsSetNullSqlite'
import { AddFlowSchemaVersionSqlite1730760312426 } from './migration/sqlite/1730760312426-AddFlowSchemaVersionSqlite'
import { StoreTriggerEventsInFileSqlite1731247180217 } from './migration/sqlite/1731247180217-StoreTriggerEventsInFileSqlite'
import { MigrateConnectionNamesSqlite1731443310900 } from './migration/sqlite/1731443310900-MigrateConnectionNamesSqlite'
import { AddGlobalConnectionsAndRbacForPlatformSqlite1731604290560 } from './migration/sqlite/1731604290560-AddGlobalConnectionsAndRbacForPlatformSqlite'
import { AddIndiciesToTriggerEventSqlite1732324359348 } from './migration/sqlite/1732324359348-AddIndiciesToTriggerEventSqlite'
import { AddIndiciesToRunSqlite1732324481815 } from './migration/sqlite/1732324481815-AddIndiciesToRunSqlite'
import { CreateProjectRoleTableSqlite1732482844483 } from './migration/sqlite/1732482844483-CreateProjectRoleTableSqlite'
import { AddProjectRelationInUserInvitationSqlite1732791068873 } from './migration/sqlite/1732791068873-AddProjectRelationInUserInvitationSqlite'
import { TablesProductSqlite1734354249984 } from './migration/sqlite/1734354249984-TablesProductSqlite'
import { RemoveWorkerTypeSqlite1734439194575 } from './migration/sqlite/1734439194575-RemoveWorkerTypeSqlite'
import { AddCopilotSettingsSqlite1734479435668 } from './migration/sqlite/1734479435668-AddCopilotSettingsSqlite'
import { FieldAndRecordAndCellProjectId1734967659746 } from './migration/sqlite/1734967659746-FieldAndRecordAndCell_ProjectIdSqlite'
import { AddCellUniqueIndex1735057433052 } from './migration/sqlite/1735057433052-AddCellUniqueIndexSqlite'
import { AddExternalIdForFlowSqlite1735262810939 } from './migration/sqlite/1735262810939-AddExternalIdForFlowSqlite'
import { AddUserIdentitySqlite1735602676499 } from './migration/sqlite/1735602676499-AddUserIdentitySqlite'
import { TableWebhooksSqlite1737550783153 } from './migration/sqlite/1737550783153-TableWebhooksSqlite'
import { RestrictPiecesSqlite1739544872722 } from './migration/sqlite/1739544872722-RestrictPiecesSqlite'
import { TableWebhooksIsArraySqlite1741668828922 } from './migration/sqlite/1741668828922-TableWebhooksIsArraySqlite'
import { AddManualTaskTable1742304913465 } from './migration/sqlite/1742304913465-AddManualTaskTable'
import { AddDataColumnToFieldEntity1742390870702 } from './migration/sqlite/1742390870702-AddDataColumnToFieldEntity'
import { ChangeManualTasksToTodoSqlite1742432169253 } from './migration/sqlite/1742432169253-ChangeManualTasksToTodoSqlite'
import { RenameApprovalUrlToResolveUrl1742991301509 } from './migration/sqlite/1742991301509-RenameApprovalUrlToResolveUrl'
import { AddMCPSqlite1743127177235 } from './migration/sqlite/1743127177235-AddMCPSqlite'
import { AddMetadataFields1743780156664 } from './migration/sqlite/1743780156664-AddMetadataFields'
import { AddLastChangelogDismissedSQLITE1744053922591 } from './migration/sqlite/1744053922591-AddLastChangelogDismissedSQLITE'
import { AddRecordIndexForTableIdAndProjectIdAndRecordId1744104496262 } from './migration/sqlite/1744104496262-AddRecordIndexForTableIdAndProjectIdAndRecordId'
import { AddMcpPieceSqlite1744822233873 } from './migration/sqlite/1744822233873-AddMcpPieceSqlite'
import { RenameTodoVariantName1745269828603 } from './migration/sqlite/1745269828603-RenameTodoVariantName'
import { AddConnectionIdsToFlowVersion1745531870426 } from './migration/sqlite/1745531870426-AddConnectionIdsToFlowVersion'
import { AddExternalIdForTablesAndFieldsSQLITE1746367601605 } from './migration/sqlite/1746367601605-AddExternalIdForTablesAndFieldsSQLITE'
import { MakeExternalIdNotNullableSqlite1746529105649 } from './migration/sqlite/1746529105649-MakeExternalIdNotNullableSqlite'
import { ChangeMcpPieceForeignKey1746543346220 } from './migration/sqlite/1746543346220-ChangeMcpPieceForeignKey'
<<<<<<< HEAD
import { AddI18nColumnToPieceMetadata1746714949131 } from './migration/sqlite/1746714949131-AddI18nColumnToPieceMetadata'
=======
import { AddHandshakeConfigurationToFlowSqlite1746845932780 } from './migration/sqlite/1746845932780-AddHandshakeConfigurationToFlowSqlite'
>>>>>>> b0a04117

const getSqliteDatabaseFilePath = (): string => {
    const apConfigDirectoryPath = system.getOrThrow(AppSystemProp.CONFIG_PATH)
    mkdirSync(apConfigDirectoryPath, { recursive: true })
    return path.resolve(path.join(apConfigDirectoryPath, 'database.sqlite'))
}

const getSqliteDatabaseInMemory = (): string => {
    return ':memory:'
}

const getSqliteDatabase = (): string => {
    const env = system.getOrThrow<ApEnvironment>(AppSystemProp.ENVIRONMENT)

    if (env === ApEnvironment.TESTING) {
        return getSqliteDatabaseInMemory()
    }
    return getSqliteDatabaseFilePath()
}

const getMigrations = (): (new () => MigrationInterface)[] => {
    const communityMigrations = [
        InitialSql3Migration1690195839899,
        AddAppConnectionTypeToTopLevel1691706020626,
        AddTagsToRunSqlite1692056190942,
        AddStepFileSqlite1692958076906,
        AddStatusToConnectionsSqlite1693402376520,
        AddImageUrlAndTitleToUser1693774053027,
        AddChatBotSqlite1696029443045,
        FileTypeCompression1694695212159,
        AddPieceTypeAndPackageTypeToPieceMetadata1696016228398,
        AddPieceTypeAndPackageTypeToFlowVersion1696245170061,
        AddArchiveIdToPieceMetadata1696956123632,
        StoreCodeInsideFlow1697969398200,
        AddPlatformToProject1698078715730,
        AddTerminationReasonSqlite1698323327318,
        AddExternalIdSqlite1698857968495,
        UpdateUserStatusRenameShadowToInvited1699818680567,
        AddPlatformIdToUserSqlite1700147448410,
        AddPlatformIdToPieceMetadataSqlite1700524446967,
        AddPartialUniqueIndexForEmailAndPlatformIdIsNull1701096458822,
        AddPlatformIdToFileSqlite1701808264444,
        RemoveFlowInstanceSqlite1702412280963,
        UpdateStatusInUserSqlite1703713027818,
        RenameAppNameToPieceNameSqlite1703713475755,
        AddVerifiedAndChangeStatusSqlite1703768553820,
        AddTriggerTestStrategy1707087022764,
        AddCategoriesToPieceMetadata1707229986819,
        AddUniqueStoreConstraint1708527446535,
        CreateDefaultPlaformSqlite1709051625110,
        MigrateWebhook1709581196563,
        AddPlatformForeignKeyToProjectSqlite1709566629593,
        AddAuthorsToPieces1710098009544,
        AddDeletedToProjectSqlite1710248182409,
        AddMissingInputUiInfoSqlite1711412511624,
        AddProjectUsageColumnToPieceSqlite1711768479150,
        AddTagsToPiecesSqlite1712180673961,
        RemoveUniqueEmailOnUser1713222892743,
        AddPlatformRole1713271221154,
        AddUniqueNameToFolderSqlite1713645171373,
        AddFeatureFlagsToPlatform1714137103728,
        AddIssueEntitySqlite1714900626443,
        RemoveShowActivityLog1716105958530,
        AddDurationForRuns1716725027424,
        AddAlertsEntitySqlite1717239613259,
        AddUserInvitationSqlite1717943564437,
        AddPremiumPiecesColumnSqlite1717443603235,
        AddWorkerMachineSqlite1720100928449,
        ChangeEventRoutingConstraint1723549873495,
        AddAnalyticsToPlatformSqlite1725151368300,
        RemoveUniqueConstraintOnStepFile1725570317713,
        LogFileRelationWithFlowRunSqlite1725637505836,
        AddLogsFileIdIndexSqlite1725699920020,
        AddAiProviderSqlite1726446345221,
        SupportS3FilesSqlite1726363932745,
        AddUserSessionId1727130193726,
        RemovePremiumPiecesSqlite1727865697005,
        AddLicenseKeyIntoPlatform1728827704109,
        UpdatePlaformInSqlite1729330108485,
        ChangeProjectUniqueConstraintToPartialIndex1729098769827,
        MigrateSMTPInPlatformSqlite1729601402320,
        AddPinnedPiecesSqlite1729774033945,
        AddConnectionOwnerSqlite1730121414658,
        AppConnectionsSetNullSqlite1730627777709,
        AddFlowSchemaVersionSqlite1730760312426,
        SwitchToRouter1731019013340,
        StoreTriggerEventsInFileSqlite1731247180217,
        CreateProjectRoleTableSqlite1732482844483,
        MigrateConnectionNamesSqlite1731443310900,
        AddGlobalConnectionsAndRbacForPlatformSqlite1731604290560,
        AddIndiciesToTriggerEventSqlite1732324359348,
        AddIndiciesToRunSqlite1732324481815,
        AddProjectRelationInUserInvitationSqlite1732791068873,
        TablesProductSqlite1734354249984,
        RemoveWorkerTypeSqlite1734439194575,
        FieldAndRecordAndCellProjectId1734967659746,
        AddCellUniqueIndex1735057433052,
        TableWebhooksSqlite1737550783153,
        AddCopilotSettingsSqlite1734479435668,
        AddExternalIdForFlowSqlite1735262810939,
        AddUserIdentitySqlite1735602676499,
        RestrictPiecesSqlite1739544872722,
        TableWebhooksIsArraySqlite1741668828922,
        AddDataColumnToFieldEntity1742390870702,
        AddManualTaskTable1742304913465,
        ChangeManualTasksToTodoSqlite1742432169253,
        AddMCPSqlite1743127177235,
        RenameApprovalUrlToResolveUrl1742991301509,
        AddMetadataFields1743780156664,
        AddRecordIndexForTableIdAndProjectIdAndRecordId1744104496262,
        AddLastChangelogDismissedSQLITE1744053922591,
        AddMcpPieceSqlite1744822233873,
        RenameTodoVariantName1745269828603,
        AddConnectionIdsToFlowVersion1745531870426,
        MakeExternalIdNotNullableSqlite1746529105649,
        AddExternalIdForTablesAndFieldsSQLITE1746367601605,
        ChangeMcpPieceForeignKey1746543346220,
<<<<<<< HEAD
        AddI18nColumnToPieceMetadata1746714949131
=======
        AddHandshakeConfigurationToFlowSqlite1746845932780,
>>>>>>> b0a04117
    ]
    const edition = system.getEdition()
    if (edition !== ApEdition.COMMUNITY) {
        throw new Error(`Edition ${edition} not supported in sqlite3 mode`)
    }
    return communityMigrations
}

const getMigrationConfig = (): MigrationConfig => {
    const env = system.getOrThrow<ApEnvironment>(AppSystemProp.ENVIRONMENT)

    if (env === ApEnvironment.TESTING) {
        return {}
    }

    return {
        migrationsRun: true,
        migrationsTransactionMode: 'each',
        migrations: getMigrations(),
    }
}

export const createSqlLiteDataSource = (): DataSource => {
    const migrationConfig = getMigrationConfig()

    return new DataSource({
        type: 'sqlite',
        database: getSqliteDatabase(),
        ...migrationConfig,
        ...commonProperties,
    })
}

type MigrationConfig = {
    migrationsRun?: boolean
    migrationsTransactionMode?: 'all' | 'none' | 'each'
    migrations?: (new () => MigrationInterface)[]
}
<|MERGE_RESOLUTION|>--- conflicted
+++ resolved
@@ -100,11 +100,8 @@
 import { AddExternalIdForTablesAndFieldsSQLITE1746367601605 } from './migration/sqlite/1746367601605-AddExternalIdForTablesAndFieldsSQLITE'
 import { MakeExternalIdNotNullableSqlite1746529105649 } from './migration/sqlite/1746529105649-MakeExternalIdNotNullableSqlite'
 import { ChangeMcpPieceForeignKey1746543346220 } from './migration/sqlite/1746543346220-ChangeMcpPieceForeignKey'
-<<<<<<< HEAD
 import { AddI18nColumnToPieceMetadata1746714949131 } from './migration/sqlite/1746714949131-AddI18nColumnToPieceMetadata'
-=======
 import { AddHandshakeConfigurationToFlowSqlite1746845932780 } from './migration/sqlite/1746845932780-AddHandshakeConfigurationToFlowSqlite'
->>>>>>> b0a04117
 
 const getSqliteDatabaseFilePath = (): string => {
     const apConfigDirectoryPath = system.getOrThrow(AppSystemProp.CONFIG_PATH)
@@ -222,11 +219,8 @@
         MakeExternalIdNotNullableSqlite1746529105649,
         AddExternalIdForTablesAndFieldsSQLITE1746367601605,
         ChangeMcpPieceForeignKey1746543346220,
-<<<<<<< HEAD
+        AddHandshakeConfigurationToFlowSqlite1746845932780,
         AddI18nColumnToPieceMetadata1746714949131
-=======
-        AddHandshakeConfigurationToFlowSqlite1746845932780,
->>>>>>> b0a04117
     ]
     const edition = system.getEdition()
     if (edition !== ApEdition.COMMUNITY) {
