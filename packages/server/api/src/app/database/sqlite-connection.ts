--- conflicted
+++ resolved
@@ -109,11 +109,8 @@
 import { RemoveFeatureFlagsFromSqlite1747824740845 } from './migration/sqlite/1747824740845-RemoveFeatureFlagsFromSqlite'
 import { AddMcpToolEntitySQLITE1748365593414 } from './migration/sqlite/1748365593414-AddMcpToolEntitySQLITE'
 import { AddMcpRunEntitySQLITE1748365786218 } from './migration/sqlite/1748365786218-AddMcpRunEntitySQLITE'
-<<<<<<< HEAD
 import { AIProviderRefactorSqlite1748824241409 } from './migration/sqlite/1748824241409-AIProviderRefactorSqlite'
-=======
 import { AddMcpToolFlowCascadeDeleteSqlite1749129178686 } from './migration/sqlite/1749129178686-AddMcpToolFlowCascadeDeleteSqlite'
->>>>>>> f028f749
 
 const getSqliteDatabaseFilePath = (): string => {
     const apConfigDirectoryPath = system.getOrThrow(AppSystemProp.CONFIG_PATH)
@@ -240,11 +237,8 @@
         DeprecateApproval1748648340742,
         AddMcpToolEntitySQLITE1748365593414,
         AddMcpRunEntitySQLITE1748365786218,
-<<<<<<< HEAD
         AIProviderRefactorSqlite1748824241409,
-=======
         AddMcpToolFlowCascadeDeleteSqlite1749129178686,
->>>>>>> f028f749
     ]
     const edition = system.getEdition()
     if (edition !== ApEdition.COMMUNITY) {
