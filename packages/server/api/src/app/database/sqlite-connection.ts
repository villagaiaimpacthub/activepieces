import { mkdirSync } from 'node:fs'
import path from 'node:path'
import { AppSystemProp } from '@activepieces/server-shared'
import { ApEdition, ApEnvironment } from '@activepieces/shared'
import { DataSource, MigrationInterface } from 'typeorm'
import { system } from '../helper/system/system'
import { commonProperties } from './database-connection'
import { AddPieceTypeAndPackageTypeToFlowVersion1696245170061 } from './migration/common/1696245170061-add-piece-type-and-package-type-to-flow-version'
import { StoreCodeInsideFlow1697969398200 } from './migration/common/1697969398200-store-code-inside-flow'
import { UpdateUserStatusRenameShadowToInvited1699818680567 } from './migration/common/1699818680567-update-user-status-rename-shadow-to-invited'
import { AddPartialUniqueIndexForEmailAndPlatformIdIsNull1701096458822 } from './migration/common/1701096458822-add-partial-unique-index-for-email-and-platform-id-is-null'
import { AddTriggerTestStrategy1707087022764 } from './migration/common/1707087022764-add-trigger-test-strategy'
import { MigrateWebhook1709581196563 } from './migration/common/1709581196563-migrate-webhook'
import { RemoveShowActivityLog1716105958530 } from './migration/common/1716105958530-RemoveShowActivityLog'
import { AddDurationForRuns1716725027424 } from './migration/common/1716725027424-AddDurationForRuns'
import { ChangeEventRoutingConstraint1723549873495 } from './migration/common/1723549873495-ChangeEventRoutingConstraint'
import { RemoveUniqueConstraintOnStepFile1725570317713 } from './migration/common/1725570317713-RemoveUniqueConstraintOnStepFile'
import { AddUserSessionId1727130193726 } from './migration/common/1727130193726-AddUserSessionId'
import { AddLicenseKeyIntoPlatform1728827704109 } from './migration/common/1728827704109-AddLicenseKeyIntoPlatform'
import { ChangeProjectUniqueConstraintToPartialIndex1729098769827 } from './migration/common/1729098769827-ChangeProjectUniqueConstraintToPartialIndex'
import { SwitchToRouter1731019013340 } from './migration/common/1731019013340-switch-to-router'
import { InitialSql3Migration1690195839899 } from './migration/sqlite/1690195839899-InitialSql3Migration'
import { AddAppConnectionTypeToTopLevel1691706020626 } from './migration/sqlite/1691706020626-add-app-connection-type-to-top-level'
import { AddTagsToRunSqlite1692056190942 } from './migration/sqlite/1692056190942-AddTagsToRunSqlite'
import { AddStepFileSqlite1692958076906 } from './migration/sqlite/1692958076906-AddStepFileSqlite'
import { AddStatusToConnectionsSqlite1693402376520 } from './migration/sqlite/1693402376520-AddStatusToConnectionsSqlite'
import { AddImageUrlAndTitleToUser1693774053027 } from './migration/sqlite/1693774053027-AddImageUrlAndTitleToUser'
import { FileTypeCompression1694695212159 } from './migration/sqlite/1694695212159-file-type-compression'
import { AddPieceTypeAndPackageTypeToPieceMetadata1696016228398 } from './migration/sqlite/1696016228398-add-piece-type-and-package-type-to-piece-metadata'
import { AddChatBotSqlite1696029443045 } from './migration/sqlite/1696029443045-AddChatBotSqlite'
import { AddArchiveIdToPieceMetadata1696956123632 } from './migration/sqlite/1696956123632-add-archive-id-to-piece-metadata'
import { AddPlatformToProject1698078715730 } from './migration/sqlite/1698078715730-add-platform-to-project'
import { AddTerminationReasonSqlite1698323327318 } from './migration/sqlite/1698323327318-AddTerminationReason'
import { AddExternalIdSqlite1698857968495 } from './migration/sqlite/1698857968495-AddExternalIdSqlite'
import { AddPlatformIdToUserSqlite1700147448410 } from './migration/sqlite/1700147448410-AddPlatformIdToUserSqlite'
import { AddPlatformIdToPieceMetadataSqlite1700524446967 } from './migration/sqlite/1700524446967-AddPlatformIdToPieceMetadataSqlite'
import { AddPlatformIdToFileSqlite1701808264444 } from './migration/sqlite/1701808264444-AddPlatformIdToFileSqlite'
import { RemoveFlowInstanceSqlite1702412280963 } from './migration/sqlite/1702412280963-remove-flow-instance-sqlite'
import { UpdateStatusInUserSqlite1703713027818 } from './migration/sqlite/1703713027818-UpdateStatusInUserSqlite'
import { RenameAppNameToPieceNameSqlite1703713475755 } from './migration/sqlite/1703713475755-RenameAppNameToPieceNameSqlite'
import { AddVerifiedAndChangeStatusSqlite1703768553820 } from './migration/sqlite/1703768553820-AddVerifiedAndChangeStatusSqlite'
import { AddCategoriesToPieceMetadata1707229986819 } from './migration/sqlite/1707229986819-AddCategoriesToPieceMetadata'
import { AddUniqueStoreConstraint1708527446535 } from './migration/sqlite/1708527446535-AddUniqueStoreConstraint'
import { CreateDefaultPlaformSqlite1709051625110 } from './migration/sqlite/1709051625110-CreateDefaultPlaformSqlite'
import { AddPlatformForeignKeyToProjectSqlite1709566629593 } from './migration/sqlite/1709566629593-add-platform-foreign-key-to-project-sqlite'
import { AddAuthorsToPieces1710098009544 } from './migration/sqlite/1710098009544-AddAuthorsToPieces'
import { AddDeletedToProjectSqlite1710248182409 } from './migration/sqlite/1710248182409-add-deleted-to-project-sqlite'
import { AddMissingInputUiInfoSqlite1711412511624 } from './migration/sqlite/1711412511624-AddMissingInputUiInfoSqlite'
import { AddProjectUsageColumnToPieceSqlite1711768479150 } from './migration/sqlite/1711768479150-AddProjectUsageColumnToPieceSqlite'
import { AddTagsToPiecesSqlite1712180673961 } from './migration/sqlite/1712180673961-AddTagsToPiecesSqlite'
import { RemoveUniqueEmailOnUser1713222892743 } from './migration/sqlite/1713222892743-RemoveUniqueEmailOnUser'
import { AddPlatformRole1713271221154 } from './migration/sqlite/1713271221154-AddPlatformRole'
import { AddUniqueNameToFolderSqlite1713645171373 } from './migration/sqlite/1713645171373-AddUniqueNameToFolderSqlite'
import { AddFeatureFlagsToPlatform1714137103728 } from './migration/sqlite/1714137103728-AddFeatureFlagsToPlatform'
import { AddIssueEntitySqlite1714900626443 } from './migration/sqlite/1714900626443-AddIssueEntitySqlite'
import { AddAlertsEntitySqlite1717239613259 } from './migration/sqlite/1717239613259-AddAlertsEntitySqlite'
import { AddPremiumPiecesColumnSqlite1717443603235 } from './migration/sqlite/1717443603235-AddPremiumPiecesColumnSqlite'
import { AddUserInvitationSqlite1717943564437 } from './migration/sqlite/1717943564437-AddUserInvitationSqlite'
import { AddWorkerMachineSqlite1720100928449 } from './migration/sqlite/1720100928449-AddWorkerMachineSqlite'
import { AddAnalyticsToPlatformSqlite1725151368300 } from './migration/sqlite/1725151368300-AddAnalyticsToPlatformSqlite'
import { LogFileRelationWithFlowRunSqlite1725637505836 } from './migration/sqlite/1725637505836-LogFileRelationWithFlowRunSqlite'
import { AddLogsFileIdIndexSqlite1725699920020 } from './migration/sqlite/1725699920020-AddLogsFileIdIndexSqlite'
import { SupportS3FilesSqlite1726363932745 } from './migration/sqlite/1726363932745-SupportS3FilesSqlite'
import { AddAiProviderSqlite1726446345221 } from './migration/sqlite/1726446345221-AddAiProviderSqlite'
import { RemovePremiumPiecesSqlite1727865697005 } from './migration/sqlite/1727865697005-RemovePremiumPiecesSqlite'
import { UpdatePlaformInSqlite1729330108485 } from './migration/sqlite/1729330108485-UpdatePlaformInSqlite'
import { MigrateSMTPInPlatformSqlite1729601402320 } from './migration/sqlite/1729601402320-MigrateSMTPInPlatformSqlite'
import { AddPinnedPiecesSqlite1729774033945 } from './migration/sqlite/1729774033945-AddPinnedPiecesSqlite'
import { AddConnectionOwnerSqlite1730121414658 } from './migration/sqlite/1730121414658-AddConnectionOwnerSqlite'
import { AppConnectionsSetNullSqlite1730627777709 } from './migration/sqlite/1730627777709-AppConnectionsSetNullSqlite'
import { AddFlowSchemaVersionSqlite1730760312426 } from './migration/sqlite/1730760312426-AddFlowSchemaVersionSqlite'
import { StoreTriggerEventsInFileSqlite1731247180217 } from './migration/sqlite/1731247180217-StoreTriggerEventsInFileSqlite'
import { MigrateConnectionNamesSqlite1731443310900 } from './migration/sqlite/1731443310900-MigrateConnectionNamesSqlite'
import { AddGlobalConnectionsAndRbacForPlatformSqlite1731604290560 } from './migration/sqlite/1731604290560-AddGlobalConnectionsAndRbacForPlatformSqlite'
import { AddIndiciesToTriggerEventSqlite1732324359348 } from './migration/sqlite/1732324359348-AddIndiciesToTriggerEventSqlite'
import { AddIndiciesToRunSqlite1732324481815 } from './migration/sqlite/1732324481815-AddIndiciesToRunSqlite'
import { CreateProjectRoleTableSqlite1732482844483 } from './migration/sqlite/1732482844483-CreateProjectRoleTableSqlite'
import { AddProjectRelationInUserInvitationSqlite1732791068873 } from './migration/sqlite/1732791068873-AddProjectRelationInUserInvitationSqlite'
import { TablesProductSqlite1734354249984 } from './migration/sqlite/1734354249984-TablesProductSqlite'
import { RemoveWorkerTypeSqlite1734439194575 } from './migration/sqlite/1734439194575-RemoveWorkerTypeSqlite'
import { AddCopilotSettingsSqlite1734479435668 } from './migration/sqlite/1734479435668-AddCopilotSettingsSqlite'
import { FieldAndRecordAndCellProjectId1734967659746 } from './migration/sqlite/1734967659746-FieldAndRecordAndCell_ProjectIdSqlite'
import { AddCellUniqueIndex1735057433052 } from './migration/sqlite/1735057433052-AddCellUniqueIndexSqlite'
import { AddExternalIdForFlowSqlite1735262810939 } from './migration/sqlite/1735262810939-AddExternalIdForFlowSqlite'
import { AddUserIdentitySqlite1735602676499 } from './migration/sqlite/1735602676499-AddUserIdentitySqlite'
import { TableWebhooksSqlite1737550783153 } from './migration/sqlite/1737550783153-TableWebhooksSqlite'
import { RestrictPiecesSqlite1739544872722 } from './migration/sqlite/1739544872722-RestrictPiecesSqlite'
import { TableWebhooksIsArraySqlite1741668828922 } from './migration/sqlite/1741668828922-TableWebhooksIsArraySqlite'
<<<<<<< HEAD
import { AddDataColumnToFieldEntity1742390870702 } from './migration/sqlite/1742390870702-AddDataColumnToFieldEntity'
=======
import { AddManualTaskTable1742304913465 } from './migration/sqlite/1742304913465-AddManualTaskTable'
import { ChangeManualTasksToTodoSqlite1742432169253 } from './migration/sqlite/1742432169253-ChangeManualTasksToTodoSqlite'
>>>>>>> ccf9dd39

const getSqliteDatabaseFilePath = (): string => {
    const apConfigDirectoryPath = system.getOrThrow(AppSystemProp.CONFIG_PATH)
    mkdirSync(apConfigDirectoryPath, { recursive: true })
    return path.resolve(path.join(apConfigDirectoryPath, 'database.sqlite'))
}

const getSqliteDatabaseInMemory = (): string => {
    return ':memory:'
}

const getSqliteDatabase = (): string => {
    const env = system.getOrThrow<ApEnvironment>(AppSystemProp.ENVIRONMENT)

    if (env === ApEnvironment.TESTING) {
        return getSqliteDatabaseInMemory()
    }
    return getSqliteDatabaseFilePath()
}

const getMigrations = (): (new () => MigrationInterface)[] => {
    const communityMigrations = [
        InitialSql3Migration1690195839899,
        AddAppConnectionTypeToTopLevel1691706020626,
        AddTagsToRunSqlite1692056190942,
        AddStepFileSqlite1692958076906,
        AddStatusToConnectionsSqlite1693402376520,
        AddImageUrlAndTitleToUser1693774053027,
        AddChatBotSqlite1696029443045,
        FileTypeCompression1694695212159,
        AddPieceTypeAndPackageTypeToPieceMetadata1696016228398,
        AddPieceTypeAndPackageTypeToFlowVersion1696245170061,
        AddArchiveIdToPieceMetadata1696956123632,
        StoreCodeInsideFlow1697969398200,
        AddPlatformToProject1698078715730,
        AddTerminationReasonSqlite1698323327318,
        AddExternalIdSqlite1698857968495,
        UpdateUserStatusRenameShadowToInvited1699818680567,
        AddPlatformIdToUserSqlite1700147448410,
        AddPlatformIdToPieceMetadataSqlite1700524446967,
        AddPartialUniqueIndexForEmailAndPlatformIdIsNull1701096458822,
        AddPlatformIdToFileSqlite1701808264444,
        RemoveFlowInstanceSqlite1702412280963,
        UpdateStatusInUserSqlite1703713027818,
        RenameAppNameToPieceNameSqlite1703713475755,
        AddVerifiedAndChangeStatusSqlite1703768553820,
        AddTriggerTestStrategy1707087022764,
        AddCategoriesToPieceMetadata1707229986819,
        AddUniqueStoreConstraint1708527446535,
        CreateDefaultPlaformSqlite1709051625110,
        MigrateWebhook1709581196563,
        AddPlatformForeignKeyToProjectSqlite1709566629593,
        AddAuthorsToPieces1710098009544,
        AddDeletedToProjectSqlite1710248182409,
        AddMissingInputUiInfoSqlite1711412511624,
        AddProjectUsageColumnToPieceSqlite1711768479150,
        AddTagsToPiecesSqlite1712180673961,
        RemoveUniqueEmailOnUser1713222892743,
        AddPlatformRole1713271221154,
        AddUniqueNameToFolderSqlite1713645171373,
        AddFeatureFlagsToPlatform1714137103728,
        AddIssueEntitySqlite1714900626443,
        RemoveShowActivityLog1716105958530,
        AddDurationForRuns1716725027424,
        AddAlertsEntitySqlite1717239613259,
        AddUserInvitationSqlite1717943564437,
        AddPremiumPiecesColumnSqlite1717443603235,
        AddWorkerMachineSqlite1720100928449,
        ChangeEventRoutingConstraint1723549873495,
        AddAnalyticsToPlatformSqlite1725151368300,
        RemoveUniqueConstraintOnStepFile1725570317713,
        LogFileRelationWithFlowRunSqlite1725637505836,
        AddLogsFileIdIndexSqlite1725699920020,
        AddAiProviderSqlite1726446345221,
        SupportS3FilesSqlite1726363932745,
        AddUserSessionId1727130193726,
        RemovePremiumPiecesSqlite1727865697005,
        AddLicenseKeyIntoPlatform1728827704109,
        UpdatePlaformInSqlite1729330108485,
        ChangeProjectUniqueConstraintToPartialIndex1729098769827,
        MigrateSMTPInPlatformSqlite1729601402320,
        AddPinnedPiecesSqlite1729774033945,
        AddConnectionOwnerSqlite1730121414658,
        AppConnectionsSetNullSqlite1730627777709,
        AddFlowSchemaVersionSqlite1730760312426,
        SwitchToRouter1731019013340,
        StoreTriggerEventsInFileSqlite1731247180217,
        CreateProjectRoleTableSqlite1732482844483,
        MigrateConnectionNamesSqlite1731443310900,
        AddGlobalConnectionsAndRbacForPlatformSqlite1731604290560,
        AddIndiciesToTriggerEventSqlite1732324359348,
        AddIndiciesToRunSqlite1732324481815,
        AddProjectRelationInUserInvitationSqlite1732791068873,
        TablesProductSqlite1734354249984,
        RemoveWorkerTypeSqlite1734439194575,
        FieldAndRecordAndCellProjectId1734967659746,
        AddCellUniqueIndex1735057433052,
        TableWebhooksSqlite1737550783153,
        AddCopilotSettingsSqlite1734479435668,
        AddExternalIdForFlowSqlite1735262810939,
        AddUserIdentitySqlite1735602676499,
        RestrictPiecesSqlite1739544872722,
        TableWebhooksIsArraySqlite1741668828922,
<<<<<<< HEAD
        AddDataColumnToFieldEntity1742390870702
=======
        AddManualTaskTable1742304913465,
        ChangeManualTasksToTodoSqlite1742432169253,
>>>>>>> ccf9dd39
    ]
    const edition = system.getEdition()
    if (edition !== ApEdition.COMMUNITY) {
        throw new Error(`Edition ${edition} not supported in sqlite3 mode`)
    }
    return communityMigrations
}

const getMigrationConfig = (): MigrationConfig => {
    const env = system.getOrThrow<ApEnvironment>(AppSystemProp.ENVIRONMENT)

    if (env === ApEnvironment.TESTING) {
        return {}
    }

    return {
        migrationsRun: true,
        migrationsTransactionMode: 'each',
        migrations: getMigrations(),
    }
}

export const createSqlLiteDataSource = (): DataSource => {
    const migrationConfig = getMigrationConfig()

    return new DataSource({
        type: 'sqlite',
        database: getSqliteDatabase(),
        ...migrationConfig,
        ...commonProperties,
    })
}

type MigrationConfig = {
    migrationsRun?: boolean
    migrationsTransactionMode?: 'all' | 'none' | 'each'
    migrations?: (new () => MigrationInterface)[]
}<|MERGE_RESOLUTION|>--- conflicted
+++ resolved
@@ -86,12 +86,9 @@
 import { TableWebhooksSqlite1737550783153 } from './migration/sqlite/1737550783153-TableWebhooksSqlite'
 import { RestrictPiecesSqlite1739544872722 } from './migration/sqlite/1739544872722-RestrictPiecesSqlite'
 import { TableWebhooksIsArraySqlite1741668828922 } from './migration/sqlite/1741668828922-TableWebhooksIsArraySqlite'
-<<<<<<< HEAD
 import { AddDataColumnToFieldEntity1742390870702 } from './migration/sqlite/1742390870702-AddDataColumnToFieldEntity'
-=======
 import { AddManualTaskTable1742304913465 } from './migration/sqlite/1742304913465-AddManualTaskTable'
 import { ChangeManualTasksToTodoSqlite1742432169253 } from './migration/sqlite/1742432169253-ChangeManualTasksToTodoSqlite'
->>>>>>> ccf9dd39
 
 const getSqliteDatabaseFilePath = (): string => {
     const apConfigDirectoryPath = system.getOrThrow(AppSystemProp.CONFIG_PATH)
@@ -195,12 +192,9 @@
         AddUserIdentitySqlite1735602676499,
         RestrictPiecesSqlite1739544872722,
         TableWebhooksIsArraySqlite1741668828922,
-<<<<<<< HEAD
-        AddDataColumnToFieldEntity1742390870702
-=======
+        AddDataColumnToFieldEntity1742390870702,
         AddManualTaskTable1742304913465,
         ChangeManualTasksToTodoSqlite1742432169253,
->>>>>>> ccf9dd39
     ]
     const edition = system.getEdition()
     if (edition !== ApEdition.COMMUNITY) {
