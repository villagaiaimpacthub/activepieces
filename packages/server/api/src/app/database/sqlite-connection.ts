import { mkdirSync } from 'node:fs'
import path from 'node:path'
import { AppSystemProp } from '@activepieces/server-shared'
import { ApEdition, ApEnvironment } from '@activepieces/shared'
import { DataSource, MigrationInterface } from 'typeorm'
import { system } from '../helper/system/system'
import { commonProperties } from './database-connection'
import { AddPieceTypeAndPackageTypeToFlowVersion1696245170061 } from './migration/common/1696245170061-add-piece-type-and-package-type-to-flow-version'
import { StoreCodeInsideFlow1697969398200 } from './migration/common/1697969398200-store-code-inside-flow'
import { UpdateUserStatusRenameShadowToInvited1699818680567 } from './migration/common/1699818680567-update-user-status-rename-shadow-to-invited'
import { AddPartialUniqueIndexForEmailAndPlatformIdIsNull1701096458822 } from './migration/common/1701096458822-add-partial-unique-index-for-email-and-platform-id-is-null'
import { AddTriggerTestStrategy1707087022764 } from './migration/common/1707087022764-add-trigger-test-strategy'
import { MigrateWebhook1709581196563 } from './migration/common/1709581196563-migrate-webhook'
import { RemoveShowActivityLog1716105958530 } from './migration/common/1716105958530-RemoveShowActivityLog'
import { AddDurationForRuns1716725027424 } from './migration/common/1716725027424-AddDurationForRuns'
import { ChangeEventRoutingConstraint1723549873495 } from './migration/common/1723549873495-ChangeEventRoutingConstraint'
import { RemoveUniqueConstraintOnStepFile1725570317713 } from './migration/common/1725570317713-RemoveUniqueConstraintOnStepFile'
import { AddUserSessionId1727130193726 } from './migration/common/1727130193726-AddUserSessionId'
import { AddLicenseKeyIntoPlatform1728827704109 } from './migration/common/1728827704109-AddLicenseKeyIntoPlatform'
import { ChangeProjectUniqueConstraintToPartialIndex1729098769827 } from './migration/common/1729098769827-ChangeProjectUniqueConstraintToPartialIndex'
import { SwitchToRouter1731019013340 } from './migration/common/1731019013340-switch-to-router'
import { ChangeExternalIdsForTables1747346473001 } from './migration/common/1747346473001-ChangeExternalIdsForTables'
import { UpgradePieceVersionsToLatest1748253670449 } from './migration/common/1748253670449-UpgradePieceVersionsToLatest'
import { DeprecateApproval1748648340742 } from './migration/common/1748648340742-DeprecateApproval'
import { InitialSql3Migration1690195839899 } from './migration/sqlite/1690195839899-InitialSql3Migration'
import { AddAppConnectionTypeToTopLevel1691706020626 } from './migration/sqlite/1691706020626-add-app-connection-type-to-top-level'
import { AddTagsToRunSqlite1692056190942 } from './migration/sqlite/1692056190942-AddTagsToRunSqlite'
import { AddStepFileSqlite1692958076906 } from './migration/sqlite/1692958076906-AddStepFileSqlite'
import { AddStatusToConnectionsSqlite1693402376520 } from './migration/sqlite/1693402376520-AddStatusToConnectionsSqlite'
import { AddImageUrlAndTitleToUser1693774053027 } from './migration/sqlite/1693774053027-AddImageUrlAndTitleToUser'
import { FileTypeCompression1694695212159 } from './migration/sqlite/1694695212159-file-type-compression'
import { AddPieceTypeAndPackageTypeToPieceMetadata1696016228398 } from './migration/sqlite/1696016228398-add-piece-type-and-package-type-to-piece-metadata'
import { AddChatBotSqlite1696029443045 } from './migration/sqlite/1696029443045-AddChatBotSqlite'
import { AddArchiveIdToPieceMetadata1696956123632 } from './migration/sqlite/1696956123632-add-archive-id-to-piece-metadata'
import { AddPlatformToProject1698078715730 } from './migration/sqlite/1698078715730-add-platform-to-project'
import { AddTerminationReasonSqlite1698323327318 } from './migration/sqlite/1698323327318-AddTerminationReason'
import { AddExternalIdSqlite1698857968495 } from './migration/sqlite/1698857968495-AddExternalIdSqlite'
import { AddPlatformIdToUserSqlite1700147448410 } from './migration/sqlite/1700147448410-AddPlatformIdToUserSqlite'
import { AddPlatformIdToPieceMetadataSqlite1700524446967 } from './migration/sqlite/1700524446967-AddPlatformIdToPieceMetadataSqlite'
import { AddPlatformIdToFileSqlite1701808264444 } from './migration/sqlite/1701808264444-AddPlatformIdToFileSqlite'
import { RemoveFlowInstanceSqlite1702412280963 } from './migration/sqlite/1702412280963-remove-flow-instance-sqlite'
import { UpdateStatusInUserSqlite1703713027818 } from './migration/sqlite/1703713027818-UpdateStatusInUserSqlite'
import { RenameAppNameToPieceNameSqlite1703713475755 } from './migration/sqlite/1703713475755-RenameAppNameToPieceNameSqlite'
import { AddVerifiedAndChangeStatusSqlite1703768553820 } from './migration/sqlite/1703768553820-AddVerifiedAndChangeStatusSqlite'
import { AddCategoriesToPieceMetadata1707229986819 } from './migration/sqlite/1707229986819-AddCategoriesToPieceMetadata'
import { AddUniqueStoreConstraint1708527446535 } from './migration/sqlite/1708527446535-AddUniqueStoreConstraint'
import { CreateDefaultPlaformSqlite1709051625110 } from './migration/sqlite/1709051625110-CreateDefaultPlaformSqlite'
import { AddPlatformForeignKeyToProjectSqlite1709566629593 } from './migration/sqlite/1709566629593-add-platform-foreign-key-to-project-sqlite'
import { AddAuthorsToPieces1710098009544 } from './migration/sqlite/1710098009544-AddAuthorsToPieces'
import { AddDeletedToProjectSqlite1710248182409 } from './migration/sqlite/1710248182409-add-deleted-to-project-sqlite'
import { AddMissingInputUiInfoSqlite1711412511624 } from './migration/sqlite/1711412511624-AddMissingInputUiInfoSqlite'
import { AddProjectUsageColumnToPieceSqlite1711768479150 } from './migration/sqlite/1711768479150-AddProjectUsageColumnToPieceSqlite'
import { AddTagsToPiecesSqlite1712180673961 } from './migration/sqlite/1712180673961-AddTagsToPiecesSqlite'
import { RemoveUniqueEmailOnUser1713222892743 } from './migration/sqlite/1713222892743-RemoveUniqueEmailOnUser'
import { AddPlatformRole1713271221154 } from './migration/sqlite/1713271221154-AddPlatformRole'
import { AddUniqueNameToFolderSqlite1713645171373 } from './migration/sqlite/1713645171373-AddUniqueNameToFolderSqlite'
import { AddFeatureFlagsToPlatform1714137103728 } from './migration/sqlite/1714137103728-AddFeatureFlagsToPlatform'
import { AddIssueEntitySqlite1714900626443 } from './migration/sqlite/1714900626443-AddIssueEntitySqlite'
import { AddAlertsEntitySqlite1717239613259 } from './migration/sqlite/1717239613259-AddAlertsEntitySqlite'
import { AddPremiumPiecesColumnSqlite1717443603235 } from './migration/sqlite/1717443603235-AddPremiumPiecesColumnSqlite'
import { AddUserInvitationSqlite1717943564437 } from './migration/sqlite/1717943564437-AddUserInvitationSqlite'
import { AddWorkerMachineSqlite1720100928449 } from './migration/sqlite/1720100928449-AddWorkerMachineSqlite'
import { AddAnalyticsToPlatformSqlite1725151368300 } from './migration/sqlite/1725151368300-AddAnalyticsToPlatformSqlite'
import { LogFileRelationWithFlowRunSqlite1725637505836 } from './migration/sqlite/1725637505836-LogFileRelationWithFlowRunSqlite'
import { AddLogsFileIdIndexSqlite1725699920020 } from './migration/sqlite/1725699920020-AddLogsFileIdIndexSqlite'
import { SupportS3FilesSqlite1726363932745 } from './migration/sqlite/1726363932745-SupportS3FilesSqlite'
import { AddAiProviderSqlite1726446345221 } from './migration/sqlite/1726446345221-AddAiProviderSqlite'
import { RemovePremiumPiecesSqlite1727865697005 } from './migration/sqlite/1727865697005-RemovePremiumPiecesSqlite'
import { UpdatePlaformInSqlite1729330108485 } from './migration/sqlite/1729330108485-UpdatePlaformInSqlite'
import { MigrateSMTPInPlatformSqlite1729601402320 } from './migration/sqlite/1729601402320-MigrateSMTPInPlatformSqlite'
import { AddPinnedPiecesSqlite1729774033945 } from './migration/sqlite/1729774033945-AddPinnedPiecesSqlite'
import { AddConnectionOwnerSqlite1730121414658 } from './migration/sqlite/1730121414658-AddConnectionOwnerSqlite'
import { AppConnectionsSetNullSqlite1730627777709 } from './migration/sqlite/1730627777709-AppConnectionsSetNullSqlite'
import { AddFlowSchemaVersionSqlite1730760312426 } from './migration/sqlite/1730760312426-AddFlowSchemaVersionSqlite'
import { StoreTriggerEventsInFileSqlite1731247180217 } from './migration/sqlite/1731247180217-StoreTriggerEventsInFileSqlite'
import { MigrateConnectionNamesSqlite1731443310900 } from './migration/sqlite/1731443310900-MigrateConnectionNamesSqlite'
import { AddGlobalConnectionsAndRbacForPlatformSqlite1731604290560 } from './migration/sqlite/1731604290560-AddGlobalConnectionsAndRbacForPlatformSqlite'
import { AddIndiciesToTriggerEventSqlite1732324359348 } from './migration/sqlite/1732324359348-AddIndiciesToTriggerEventSqlite'
import { AddIndiciesToRunSqlite1732324481815 } from './migration/sqlite/1732324481815-AddIndiciesToRunSqlite'
import { CreateProjectRoleTableSqlite1732482844483 } from './migration/sqlite/1732482844483-CreateProjectRoleTableSqlite'
import { AddProjectRelationInUserInvitationSqlite1732791068873 } from './migration/sqlite/1732791068873-AddProjectRelationInUserInvitationSqlite'
import { TablesProductSqlite1734354249984 } from './migration/sqlite/1734354249984-TablesProductSqlite'
import { RemoveWorkerTypeSqlite1734439194575 } from './migration/sqlite/1734439194575-RemoveWorkerTypeSqlite'
import { AddCopilotSettingsSqlite1734479435668 } from './migration/sqlite/1734479435668-AddCopilotSettingsSqlite'
import { FieldAndRecordAndCellProjectId1734967659746 } from './migration/sqlite/1734967659746-FieldAndRecordAndCell_ProjectIdSqlite'
import { AddCellUniqueIndex1735057433052 } from './migration/sqlite/1735057433052-AddCellUniqueIndexSqlite'
import { AddExternalIdForFlowSqlite1735262810939 } from './migration/sqlite/1735262810939-AddExternalIdForFlowSqlite'
import { AddUserIdentitySqlite1735602676499 } from './migration/sqlite/1735602676499-AddUserIdentitySqlite'
import { TableWebhooksSqlite1737550783153 } from './migration/sqlite/1737550783153-TableWebhooksSqlite'
import { RestrictPiecesSqlite1739544872722 } from './migration/sqlite/1739544872722-RestrictPiecesSqlite'
import { TableWebhooksIsArraySqlite1741668828922 } from './migration/sqlite/1741668828922-TableWebhooksIsArraySqlite'
import { AddManualTaskTable1742304913465 } from './migration/sqlite/1742304913465-AddManualTaskTable'
import { AddDataColumnToFieldEntity1742390870702 } from './migration/sqlite/1742390870702-AddDataColumnToFieldEntity'
import { ChangeManualTasksToTodoSqlite1742432169253 } from './migration/sqlite/1742432169253-ChangeManualTasksToTodoSqlite'
import { RenameApprovalUrlToResolveUrl1742991301509 } from './migration/sqlite/1742991301509-RenameApprovalUrlToResolveUrl'
import { AddMCPSqlite1743127177235 } from './migration/sqlite/1743127177235-AddMCPSqlite'
import { AddMetadataFields1743780156664 } from './migration/sqlite/1743780156664-AddMetadataFields'
import { AddLastChangelogDismissedSQLITE1744053922591 } from './migration/sqlite/1744053922591-AddLastChangelogDismissedSQLITE'
import { AddRecordIndexForTableIdAndProjectIdAndRecordId1744104496262 } from './migration/sqlite/1744104496262-AddRecordIndexForTableIdAndProjectIdAndRecordId'
import { AddMcpPieceSqlite1744822233873 } from './migration/sqlite/1744822233873-AddMcpPieceSqlite'
import { RenameTodoVariantName1745269828603 } from './migration/sqlite/1745269828603-RenameTodoVariantName'
import { AddConnectionIdsToFlowVersion1745531870426 } from './migration/sqlite/1745531870426-AddConnectionIdsToFlowVersion'
import { AddExternalIdForTablesAndFieldsSQLITE1746367601605 } from './migration/sqlite/1746367601605-AddExternalIdForTablesAndFieldsSQLITE'
import { MakeExternalIdNotNullableSqlite1746529105649 } from './migration/sqlite/1746529105649-MakeExternalIdNotNullableSqlite'
import { ChangeMcpPieceForeignKey1746543346220 } from './migration/sqlite/1746543346220-ChangeMcpPieceForeignKey'
import { AddI18nColumnToPieceMetadata1746714949131 } from './migration/sqlite/1746714949131-AddI18nColumnToPieceMetadata'
import { AddHandshakeConfigurationToFlowSqlite1746845932780 } from './migration/sqlite/1746845932780-AddHandshakeConfigurationToFlowSqlite'
import { AddFolderDisplayOrder1747062679388 } from './migration/sqlite/1747062679388-AddFolderDisplayOrder'
import { RemoveFeatureFlagsFromSqlite1747824740845 } from './migration/sqlite/1747824740845-RemoveFeatureFlagsFromSqlite'
import { AddMcpToolEntitySQLITE1748365593414 } from './migration/sqlite/1748365593414-AddMcpToolEntitySQLITE'
import { AddMcpRunEntitySQLITE1748365786218 } from './migration/sqlite/1748365786218-AddMcpRunEntitySQLITE'

const getSqliteDatabaseFilePath = (): string => {
    const apConfigDirectoryPath = system.getOrThrow(AppSystemProp.CONFIG_PATH)
    mkdirSync(apConfigDirectoryPath, { recursive: true })
    return path.resolve(path.join(apConfigDirectoryPath, 'database.sqlite'))
}

const getSqliteDatabaseInMemory = (): string => {
    return ':memory:'
}

const getSqliteDatabase = (): string => {
    const env = system.getOrThrow<ApEnvironment>(AppSystemProp.ENVIRONMENT)

    if (env === ApEnvironment.TESTING) {
        return getSqliteDatabaseInMemory()
    }
    return getSqliteDatabaseFilePath()
}

const getMigrations = (): (new () => MigrationInterface)[] => {
    const communityMigrations = [
        InitialSql3Migration1690195839899,
        AddAppConnectionTypeToTopLevel1691706020626,
        AddTagsToRunSqlite1692056190942,
        AddStepFileSqlite1692958076906,
        AddStatusToConnectionsSqlite1693402376520,
        AddImageUrlAndTitleToUser1693774053027,
        AddChatBotSqlite1696029443045,
        FileTypeCompression1694695212159,
        AddPieceTypeAndPackageTypeToPieceMetadata1696016228398,
        AddPieceTypeAndPackageTypeToFlowVersion1696245170061,
        AddArchiveIdToPieceMetadata1696956123632,
        StoreCodeInsideFlow1697969398200,
        AddPlatformToProject1698078715730,
        AddTerminationReasonSqlite1698323327318,
        AddExternalIdSqlite1698857968495,
        UpdateUserStatusRenameShadowToInvited1699818680567,
        AddPlatformIdToUserSqlite1700147448410,
        AddPlatformIdToPieceMetadataSqlite1700524446967,
        AddPartialUniqueIndexForEmailAndPlatformIdIsNull1701096458822,
        AddPlatformIdToFileSqlite1701808264444,
        RemoveFlowInstanceSqlite1702412280963,
        UpdateStatusInUserSqlite1703713027818,
        RenameAppNameToPieceNameSqlite1703713475755,
        AddVerifiedAndChangeStatusSqlite1703768553820,
        AddTriggerTestStrategy1707087022764,
        AddCategoriesToPieceMetadata1707229986819,
        AddUniqueStoreConstraint1708527446535,
        CreateDefaultPlaformSqlite1709051625110,
        MigrateWebhook1709581196563,
        AddPlatformForeignKeyToProjectSqlite1709566629593,
        AddAuthorsToPieces1710098009544,
        AddDeletedToProjectSqlite1710248182409,
        AddMissingInputUiInfoSqlite1711412511624,
        AddProjectUsageColumnToPieceSqlite1711768479150,
        AddTagsToPiecesSqlite1712180673961,
        RemoveUniqueEmailOnUser1713222892743,
        AddPlatformRole1713271221154,
        AddUniqueNameToFolderSqlite1713645171373,
        AddFeatureFlagsToPlatform1714137103728,
        AddIssueEntitySqlite1714900626443,
        RemoveShowActivityLog1716105958530,
        AddDurationForRuns1716725027424,
        AddAlertsEntitySqlite1717239613259,
        AddUserInvitationSqlite1717943564437,
        AddPremiumPiecesColumnSqlite1717443603235,
        AddWorkerMachineSqlite1720100928449,
        ChangeEventRoutingConstraint1723549873495,
        AddAnalyticsToPlatformSqlite1725151368300,
        RemoveUniqueConstraintOnStepFile1725570317713,
        LogFileRelationWithFlowRunSqlite1725637505836,
        AddLogsFileIdIndexSqlite1725699920020,
        AddAiProviderSqlite1726446345221,
        SupportS3FilesSqlite1726363932745,
        AddUserSessionId1727130193726,
        RemovePremiumPiecesSqlite1727865697005,
        AddLicenseKeyIntoPlatform1728827704109,
        UpdatePlaformInSqlite1729330108485,
        ChangeProjectUniqueConstraintToPartialIndex1729098769827,
        MigrateSMTPInPlatformSqlite1729601402320,
        AddPinnedPiecesSqlite1729774033945,
        AddConnectionOwnerSqlite1730121414658,
        AppConnectionsSetNullSqlite1730627777709,
        AddFlowSchemaVersionSqlite1730760312426,
        SwitchToRouter1731019013340,
        StoreTriggerEventsInFileSqlite1731247180217,
        CreateProjectRoleTableSqlite1732482844483,
        MigrateConnectionNamesSqlite1731443310900,
        AddGlobalConnectionsAndRbacForPlatformSqlite1731604290560,
        AddIndiciesToTriggerEventSqlite1732324359348,
        AddIndiciesToRunSqlite1732324481815,
        AddProjectRelationInUserInvitationSqlite1732791068873,
        TablesProductSqlite1734354249984,
        RemoveWorkerTypeSqlite1734439194575,
        FieldAndRecordAndCellProjectId1734967659746,
        AddCellUniqueIndex1735057433052,
        TableWebhooksSqlite1737550783153,
        AddCopilotSettingsSqlite1734479435668,
        AddExternalIdForFlowSqlite1735262810939,
        AddUserIdentitySqlite1735602676499,
        RestrictPiecesSqlite1739544872722,
        TableWebhooksIsArraySqlite1741668828922,
        AddDataColumnToFieldEntity1742390870702,
        AddManualTaskTable1742304913465,
        ChangeManualTasksToTodoSqlite1742432169253,
        AddMCPSqlite1743127177235,
        RenameApprovalUrlToResolveUrl1742991301509,
        AddMetadataFields1743780156664,
        AddRecordIndexForTableIdAndProjectIdAndRecordId1744104496262,
        AddLastChangelogDismissedSQLITE1744053922591,
        AddMcpPieceSqlite1744822233873,
        RenameTodoVariantName1745269828603,
        AddConnectionIdsToFlowVersion1745531870426,
        MakeExternalIdNotNullableSqlite1746529105649,
        AddExternalIdForTablesAndFieldsSQLITE1746367601605,
        ChangeMcpPieceForeignKey1746543346220,
        AddHandshakeConfigurationToFlowSqlite1746845932780,
        AddFolderDisplayOrder1747062679388,
        AddI18nColumnToPieceMetadata1746714949131,
        ChangeExternalIdsForTables1747346473001,
        RemoveFeatureFlagsFromSqlite1747824740845,
        UpgradePieceVersionsToLatest1748253670449,
<<<<<<< HEAD
        AddMcpToolEntitySQLITE1748365593414,
        AddMcpRunEntitySQLITE1748365786218,
=======
        DeprecateApproval1748648340742,
>>>>>>> 84e7f18e
    ]
    const edition = system.getEdition()
    if (edition !== ApEdition.COMMUNITY) {
        throw new Error(`Edition ${edition} not supported in sqlite3 mode`)
    }
    return communityMigrations
}

const getMigrationConfig = (): MigrationConfig => {
    const env = system.getOrThrow<ApEnvironment>(AppSystemProp.ENVIRONMENT)

    if (env === ApEnvironment.TESTING) {
        return {}
    }

    return {
        migrationsRun: true,
        migrationsTransactionMode: 'each',
        migrations: getMigrations(),
    }
}

export const createSqlLiteDataSource = (): DataSource => {
    const migrationConfig = getMigrationConfig()

    return new DataSource({
        type: 'sqlite',
        database: getSqliteDatabase(),
        ...migrationConfig,
        ...commonProperties,
    })
}

type MigrationConfig = {
    migrationsRun?: boolean
    migrationsTransactionMode?: 'all' | 'none' | 'each'
    migrations?: (new () => MigrationInterface)[]
}
<|MERGE_RESOLUTION|>--- conflicted
+++ resolved
@@ -232,12 +232,9 @@
         ChangeExternalIdsForTables1747346473001,
         RemoveFeatureFlagsFromSqlite1747824740845,
         UpgradePieceVersionsToLatest1748253670449,
-<<<<<<< HEAD
+        DeprecateApproval1748648340742,
         AddMcpToolEntitySQLITE1748365593414,
         AddMcpRunEntitySQLITE1748365786218,
-=======
-        DeprecateApproval1748648340742,
->>>>>>> 84e7f18e
     ]
     const edition = system.getEdition()
     if (edition !== ApEdition.COMMUNITY) {
