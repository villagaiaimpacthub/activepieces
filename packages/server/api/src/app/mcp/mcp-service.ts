--- conflicted
+++ resolved
@@ -6,11 +6,7 @@
     Cursor,
     ErrorCode,
     isNil,
-<<<<<<< HEAD
-    McpTool,    
-=======
     McpTool,
->>>>>>> 19e0c8de
     McpToolType,
     McpWithTools,
     SeekPage,
