import { AskCopilotRequest, AskCopilotResponse, WebsocketClientEvent, WebsocketServerEvent } from '@activepieces/shared'
import { FastifyPluginAsyncTypebox } from '@fastify/type-provider-typebox'
import { accessTokenManager } from '../authentication/lib/access-token-manager'
import { websocketService } from '../websockets/websockets.service'
import { copilotService } from './copilot.service'

export const copilotModule: FastifyPluginAsyncTypebox = async (fastify) => {
    websocketService.addListener(WebsocketServerEvent.ASK_COPILOT, (socket) => {
        return async (request: AskCopilotRequest) => {
            const principal = await accessTokenManager.verifyPrincipal(socket.handshake.auth.token)
<<<<<<< HEAD
            const response: AskCopilotResponse | null = await copilotService.ask(principal.projectId, principal.platform.id, request)
=======
            const response: AskCopilotResponse | null = await copilotService(fastify.log).ask(principal.projectId, request)
>>>>>>> 6c283371
            socket.emit(WebsocketClientEvent.ASK_COPILOT_FINISHED, response)
        }
    })

}
<|MERGE_RESOLUTION|>--- conflicted
+++ resolved
@@ -8,11 +8,7 @@
     websocketService.addListener(WebsocketServerEvent.ASK_COPILOT, (socket) => {
         return async (request: AskCopilotRequest) => {
             const principal = await accessTokenManager.verifyPrincipal(socket.handshake.auth.token)
-<<<<<<< HEAD
-            const response: AskCopilotResponse | null = await copilotService.ask(principal.projectId, principal.platform.id, request)
-=======
-            const response: AskCopilotResponse | null = await copilotService(fastify.log).ask(principal.projectId, request)
->>>>>>> 6c283371
+            const response: AskCopilotResponse | null = await copilotService(fastify.log).ask(principal.projectId, principal.platform.id, request)
             socket.emit(WebsocketClientEvent.ASK_COPILOT_FINISHED, response)
         }
     })
