{
  "name": "@activepieces/server-shared",
  "version": "0.0.2",
  "type": "commonjs",
  "main": "./src/index.js",
  "typings": "./src/index.d.ts",
  "dependencies": {
    "@activepieces/pieces-framework": "0.18.0",
<<<<<<< HEAD
    "@activepieces/shared": "0.17.9",
=======
    "@activepieces/shared": "0.17.11",
>>>>>>> ffbe480a
    "axios": "1.8.3",
    "tslib": "2.6.2",
    "@sentry/node": "7.120.0",
    "fastify": "5.4.0",
    "@sinclair/typebox": "0.34.11",
    "pino": "9.7.0",
    "pino-loki": "2.1.3",
    "async-mutex": "0.4.0",
    "@activepieces/import-fresh-webpack": "3.3.0",
    "clear-module": "4.1.2",
    "axios-retry": "4.4.1",
    "@hyperdx/node-opentelemetry": "0.8.2"
  }
}<|MERGE_RESOLUTION|>--- conflicted
+++ resolved
@@ -6,11 +6,7 @@
   "typings": "./src/index.d.ts",
   "dependencies": {
     "@activepieces/pieces-framework": "0.18.0",
-<<<<<<< HEAD
-    "@activepieces/shared": "0.17.9",
-=======
     "@activepieces/shared": "0.17.11",
->>>>>>> ffbe480a
     "axios": "1.8.3",
     "tslib": "2.6.2",
     "@sentry/node": "7.120.0",
