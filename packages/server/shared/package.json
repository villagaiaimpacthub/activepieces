{
  "name": "@activepieces/server-shared",
  "version": "0.0.2",
  "type": "commonjs",
  "main": "./src/index.js",
  "typings": "./src/index.d.ts",
  "dependencies": {
<<<<<<< HEAD
    "@activepieces/pieces-framework": "0.19.0",
=======
    "@activepieces/pieces-framework": "0.20.0",
>>>>>>> 7b35add9
    "@activepieces/shared": "0.20.1",
    "axios": "1.8.3",
    "tslib": "2.6.2",
    "@sentry/node": "7.120.0",
    "fastify": "5.4.0",
    "@sinclair/typebox": "0.34.11",
    "pino": "9.7.0",
    "pino-loki": "2.1.3",
    "async-mutex": "0.4.0",
    "@activepieces/import-fresh-webpack": "3.3.0",
    "clear-module": "4.1.2",
    "axios-retry": "4.4.1",
    "@hyperdx/node-opentelemetry": "0.8.2"
  }
}<|MERGE_RESOLUTION|>--- conflicted
+++ resolved
@@ -5,11 +5,7 @@
   "main": "./src/index.js",
   "typings": "./src/index.d.ts",
   "dependencies": {
-<<<<<<< HEAD
-    "@activepieces/pieces-framework": "0.19.0",
-=======
     "@activepieces/pieces-framework": "0.20.0",
->>>>>>> 7b35add9
     "@activepieces/shared": "0.20.1",
     "axios": "1.8.3",
     "tslib": "2.6.2",
