--- conflicted
+++ resolved
@@ -6,11 +6,7 @@
   "typings": "./src/index.d.ts",
   "dependencies": {
     "@activepieces/pieces-framework": "0.14.1",
-<<<<<<< HEAD
-    "@activepieces/shared": "0.14.0",
-=======
     "@activepieces/shared": "0.14.1",
->>>>>>> 527d1be4
     "axios": "1.8.3",
     "tslib": "2.6.2",
     "@sentry/node": "7.120.0",
