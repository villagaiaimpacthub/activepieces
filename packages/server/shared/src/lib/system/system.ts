--- conflicted
+++ resolved
@@ -79,11 +79,8 @@
         'https://cloud.activepieces.com/api/v1/flow-templates',
     [AppSystemProp.TRIGGER_DEFAULT_POLL_INTERVAL]: '5',
     [AppSystemProp.MAX_CONCURRENT_JOBS_PER_PROJECT]: '100',
-<<<<<<< HEAD
     [AppSystemProp.PROJECT_RATE_LIMITER_ENABLED]: 'false',
-=======
-    [AppSystemProp.PROJECT_RATE_LIMITER_ENABLED]: 'true',
->>>>>>> b9a3290f
+
 }
 
 export const system = {
