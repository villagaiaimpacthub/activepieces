{
  "name": "server-worker",
  "version": "0.1.0",
  "type": "commonjs",
  "main": "./src/index.js",
  "typings": "./src/index.d.ts",
  "dependencies": {
    "@activepieces/pieces-framework": "0.8.1",
    "@activepieces/server-shared": "0.0.1",
<<<<<<< HEAD
    "@activepieces/shared": "0.10.175",
=======
    "@activepieces/shared": "0.10.176",
>>>>>>> f4c514bf
    "async-mutex": "0.4.0",
    "axios": "1.8.3",
    "axios-retry": "4.4.1",
    "chalk": "4.1.2",
    "chokidar": "3.6.0",
    "fastify": "4.28.1",
    "http-status-codes": "2.2.0",
    "nanoid": "3.3.8",
    "tslib": "2.6.2",
    "write-file-atomic": "5.0.1",
    "p-limit": "2.3.0"
  }
}<|MERGE_RESOLUTION|>--- conflicted
+++ resolved
@@ -7,11 +7,7 @@
   "dependencies": {
     "@activepieces/pieces-framework": "0.8.1",
     "@activepieces/server-shared": "0.0.1",
-<<<<<<< HEAD
-    "@activepieces/shared": "0.10.175",
-=======
     "@activepieces/shared": "0.10.176",
->>>>>>> f4c514bf
     "async-mutex": "0.4.0",
     "axios": "1.8.3",
     "axios-retry": "4.4.1",
