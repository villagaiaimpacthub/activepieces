--- conflicted
+++ resolved
@@ -7,11 +7,7 @@
   "dependencies": {
     "@activepieces/pieces-framework": "0.18.0",
     "@activepieces/server-shared": "0.0.2",
-<<<<<<< HEAD
-    "@activepieces/shared": "0.17.9",
-=======
     "@activepieces/shared": "0.17.11",
->>>>>>> ffbe480a
     "write-file-atomic": "5.0.1",
     "tslib": "2.6.2",
     "axios": "1.8.3",
