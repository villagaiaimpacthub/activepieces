import { getMailChimpServerPrefix, mailChimpListIdDropdown } from "../../common";
import mailchimp from "@mailchimp/mailchimp_marketing";
import { createAction, Property } from "@activepieces/pieces-framework";
import { mailchimpAuth } from "../../..";

export const addMemberToList = createAction({
<<<<<<< HEAD
    name: 'add_member_to_list',
    displayName: "Add Member to an Audience (List)",
    description: "Add a member to an existing Mailchimp audience (list)",
    props: {
        authentication: mailChimpAuth,
        first_name: Property.ShortText({
            displayName: 'First Name',
            description: 'First name of the new contact',
            required: false,
        }),
        last_name: Property.ShortText({
            displayName: 'Last Name',
            description: 'Last name of the new contact',
            required: false,
        }),
        email: Property.ShortText({
            displayName: 'Email',
            description: 'Email of the new contact',
            required: true,
        }),
        list_id: mailChimpListIdDropdown,
        status: Property.StaticDropdown<'subscribed' | 'unsubscribed' | 'cleaned' | 'pending' | 'transactional'>({
            displayName: "Status",
            required: true,
            options: {
                disabled: false, options: [
                    { label: 'Subscribed', value: 'subscribed' },
                    { label: 'Unsubscribed', value: 'unsubscribed' },
                    { label: 'Cleaned', value: 'cleaned' },
                    { label: 'Pending', value: 'pending' },
                    { label: 'Transactional', value: 'transactional' }
                ]
            }
        })
    },
    sampleData: {},
    async run(context) {
        const access_token = context.propsValue.authentication?.access_token;
        const mailChimpServerPrefix = await getMailChimpServerPrefix(access_token);
        mailchimp.setConfig({
            accessToken: access_token,
            server: mailChimpServerPrefix
        });

        const memberData: {
            email_address: string,
            status: 'subscribed' | 'unsubscribed' | 'cleaned' | 'pending' | 'transactional',
            merge_fields: {
                FNAME: string,
                LNAME: string
            }
        } = {
            email_address: context.propsValue.email!,
            status: context.propsValue.status!,
            merge_fields: {
                FNAME: context.propsValue.first_name || '',
                LNAME: context.propsValue.last_name || ''
            }
        };

        return await mailchimp.lists.addListMember(context.propsValue.list_id!, memberData);
    },
=======
    auth: mailchimpAuth,
        name: 'add_member_to_list',
        displayName: "Add Member to an Audience (List)",
        description: "Add a member to an existing Mailchimp audience (list)",
        props: {
            email: Property.ShortText({
                displayName: 'Email',
                description: 'Email of the new contact',
                required: true,
            }),
            list_id: mailChimpListIdDropdown,
            status: Property.StaticDropdown<'subscribed' | 'unsubscribed' | 'cleaned' | 'pending' | 'transactional'>({
                displayName: "Status",
                required: true,
                options: {
                    disabled: false, options: [
                        { label: 'Subscribed', value: 'subscribed' },
                        { label: 'Unsubscribed', value: 'unsubscribed' },
                        { label: 'Cleaned', value: 'cleaned' },
                        { label: 'Pending', value: 'pending' },
                        { label: 'Transactional', value: 'transactional' }
                    ]
                }
            })
        },
        sampleData: {},
        async run(context) {
            const access_token = context.auth.access_token;
            const mailChimpServerPrefix = await getMailChimpServerPrefix(access_token);
            mailchimp.setConfig({
                accessToken: access_token,
                server: mailChimpServerPrefix
            });

            return await mailchimp.lists.addListMember(context.propsValue.list_id!, { email_address: context.propsValue.email!, status: context.propsValue.status! })
        },
>>>>>>> bd90cc96
});<|MERGE_RESOLUTION|>--- conflicted
+++ resolved
@@ -4,75 +4,21 @@
 import { mailchimpAuth } from "../../..";
 
 export const addMemberToList = createAction({
-<<<<<<< HEAD
-    name: 'add_member_to_list',
-    displayName: "Add Member to an Audience (List)",
-    description: "Add a member to an existing Mailchimp audience (list)",
-    props: {
-        authentication: mailChimpAuth,
-        first_name: Property.ShortText({
-            displayName: 'First Name',
-            description: 'First name of the new contact',
-            required: false,
-        }),
-        last_name: Property.ShortText({
-            displayName: 'Last Name',
-            description: 'Last name of the new contact',
-            required: false,
-        }),
-        email: Property.ShortText({
-            displayName: 'Email',
-            description: 'Email of the new contact',
-            required: true,
-        }),
-        list_id: mailChimpListIdDropdown,
-        status: Property.StaticDropdown<'subscribed' | 'unsubscribed' | 'cleaned' | 'pending' | 'transactional'>({
-            displayName: "Status",
-            required: true,
-            options: {
-                disabled: false, options: [
-                    { label: 'Subscribed', value: 'subscribed' },
-                    { label: 'Unsubscribed', value: 'unsubscribed' },
-                    { label: 'Cleaned', value: 'cleaned' },
-                    { label: 'Pending', value: 'pending' },
-                    { label: 'Transactional', value: 'transactional' }
-                ]
-            }
-        })
-    },
-    sampleData: {},
-    async run(context) {
-        const access_token = context.propsValue.authentication?.access_token;
-        const mailChimpServerPrefix = await getMailChimpServerPrefix(access_token);
-        mailchimp.setConfig({
-            accessToken: access_token,
-            server: mailChimpServerPrefix
-        });
-
-        const memberData: {
-            email_address: string,
-            status: 'subscribed' | 'unsubscribed' | 'cleaned' | 'pending' | 'transactional',
-            merge_fields: {
-                FNAME: string,
-                LNAME: string
-            }
-        } = {
-            email_address: context.propsValue.email!,
-            status: context.propsValue.status!,
-            merge_fields: {
-                FNAME: context.propsValue.first_name || '',
-                LNAME: context.propsValue.last_name || ''
-            }
-        };
-
-        return await mailchimp.lists.addListMember(context.propsValue.list_id!, memberData);
-    },
-=======
-    auth: mailchimpAuth,
+        auth: mailchimpAuth,
         name: 'add_member_to_list',
         displayName: "Add Member to an Audience (List)",
         description: "Add a member to an existing Mailchimp audience (list)",
         props: {
+            first_name: Property.ShortText({
+                displayName: 'First Name',
+                description: 'First name of the new contact',
+                required: false,
+            }),
+            last_name: Property.ShortText({
+                displayName: 'Last Name',
+                description: 'Last name of the new contact',
+                required: false,
+            }),
             email: Property.ShortText({
                 displayName: 'Email',
                 description: 'Email of the new contact',
@@ -101,8 +47,13 @@
                 accessToken: access_token,
                 server: mailChimpServerPrefix
             });
-
-            return await mailchimp.lists.addListMember(context.propsValue.list_id!, { email_address: context.propsValue.email!, status: context.propsValue.status! })
+            return await mailchimp.lists.addListMember(context.propsValue.list_id!, {
+                email_address: context.propsValue.email!,
+                status: context.propsValue.status!,
+                merge_fields: {
+                    FNAME: context.propsValue.first_name || '',
+                    LNAME: context.propsValue.last_name || ''
+                }
+            })
         },
->>>>>>> bd90cc96
 });