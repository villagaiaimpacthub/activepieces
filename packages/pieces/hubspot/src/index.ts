import { PieceAuth, createPiece } from '@activepieces/pieces-framework';
import { hubSpotListsAddContactAction } from './lib/actions/add-contact-to-list-action';
import { createHubspotContact } from './lib/actions/create-contact.action';
import { hubSpotContactsCreateOrUpdateAction } from './lib/actions/create-or-update-contact-action';
import { newTaskAdded } from './lib/triggers/new-task-added'

export const hubspotAuth = PieceAuth.OAuth2({
    displayName: 'Authentication',
    authUrl: 'https://app.hubspot.com/oauth/authorize',
    tokenUrl: 'https://api.hubapi.com/oauth/v1/token',
    required: true,
    scope: [
        'crm.lists.read',
        'crm.lists.write',
        'crm.objects.contacts.read',
        'crm.objects.contacts.write',
    ],
});

export const hubspot = createPiece({
	displayName: "HubSpot",
	logoUrl: 'https://cdn.activepieces.com/pieces/hubspot.png',
<<<<<<< HEAD
	authors: ['khaledmashaly'],
    auth: hubspotAuth,
=======
	authors: ['khaledmashaly', 'MoShizzle'],
>>>>>>> 7cf970de
	actions: [
		createHubspotContact,
		hubSpotContactsCreateOrUpdateAction,
		hubSpotListsAddContactAction,
	],
	triggers: [
        newTaskAdded
    ],
});<|MERGE_RESOLUTION|>--- conflicted
+++ resolved
@@ -20,12 +20,8 @@
 export const hubspot = createPiece({
 	displayName: "HubSpot",
 	logoUrl: 'https://cdn.activepieces.com/pieces/hubspot.png',
-<<<<<<< HEAD
-	authors: ['khaledmashaly'],
+	authors: ['khaledmashaly', 'MoShizzle'],
     auth: hubspotAuth,
-=======
-	authors: ['khaledmashaly', 'MoShizzle'],
->>>>>>> 7cf970de
 	actions: [
 		createHubspotContact,
 		hubSpotContactsCreateOrUpdateAction,
