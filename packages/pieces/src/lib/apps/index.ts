import type { Piece } from '../framework/piece';
import { gmail } from './gmail';
import { slack } from './slack';
import { github } from './github';
import { discord } from './discord';
import { hackernews } from './hackernews';
import { hubspot } from './hubspot';
import { mailchimp } from './mailchimp';
import { openai } from './openai';
import { stripe } from './stripe';
<<<<<<< HEAD
import { pipedrive } from './pipedrive';
=======
import { googleContacts } from './google-contacts';
>>>>>>> 3226b354

export const pieces: Piece[] = [
	slack,
	gmail,
	discord,
	github,
	hubspot,
	hackernews,
	mailchimp,
	openai,
	stripe,
<<<<<<< HEAD
	pipedrive
=======
	googleContacts
>>>>>>> 3226b354
];

export const getPiece = (name: string): Piece | undefined => {
	return pieces.find((f) => name.toLowerCase() === f.name.toLowerCase());
};<|MERGE_RESOLUTION|>--- conflicted
+++ resolved
@@ -8,11 +8,9 @@
 import { mailchimp } from './mailchimp';
 import { openai } from './openai';
 import { stripe } from './stripe';
-<<<<<<< HEAD
 import { pipedrive } from './pipedrive';
-=======
 import { googleContacts } from './google-contacts';
->>>>>>> 3226b354
+
 
 export const pieces: Piece[] = [
 	slack,
@@ -24,11 +22,8 @@
 	mailchimp,
 	openai,
 	stripe,
-<<<<<<< HEAD
 	pipedrive
-=======
 	googleContacts
->>>>>>> 3226b354
 ];
 
 export const getPiece = (name: string): Piece | undefined => {
