--- conflicted
+++ resolved
@@ -1,14 +1,11 @@
 import {createPiece} from '../../framework/piece';
+import { insertRowAction } from './actions/insert-row.action';
 import { newRowAdded } from './triggers/new-row-added';
 
 export const googleSheets = createPiece({
 	name: 'google_sheets',
 	logoUrl: 'https://cdn.activepieces.com/pieces/google_sheets.png',
-<<<<<<< HEAD
 	actions: [insertRowAction],
-=======
-	actions: [],
->>>>>>> a35493fa
     displayName:"Google Sheets",
 	triggers: [newRowAdded],
 });