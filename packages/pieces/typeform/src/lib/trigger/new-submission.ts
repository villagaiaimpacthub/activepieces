--- conflicted
+++ resolved
@@ -57,45 +57,9 @@
             ],
             "thankyou_screen_ref": "01GQZMFYADET9MXFKPGFQG08T9"
         },
-<<<<<<< HEAD
         async onEnable(context) {
             const randomTag = `ap_new_submission_${nanoid()}`;
             await typeformCommon.subscribeWebhook(
-=======
-        "answers": [
-            {
-                "type": "choice",
-                "choice": {
-                    "label": "Choice 1"
-                },
-                "field": {
-                    "id": "r2NV4a7LSugq",
-                    "type": "multiple_choice",
-                    "ref": "01GQZMFYAD53N13MC7G0AKFWC6"
-                }
-            }
-        ],
-        "thankyou_screen_ref": "01GQZMFYADET9MXFKPGFQG08T9"
-    },
-    async onEnable(context) {
-        const randomTag = `ap_new_submission_${nanoid()}`;
-        await typeformCommon.subscribeWebhook(
-            context.propsValue['form_id']!,
-            randomTag,
-            context.webhookUrl,
-            getAccessTokenOrThrow(context.propsValue['authentication'])
-        );
-        await context.store?.put<WebhookInformation>('_new_submission_trigger', {
-            tag: randomTag,
-        });
-    },
-    async onDisable(context) {
-        const response = await context.store?.get<WebhookInformation>(
-            '_new_submission_trigger'
-        );
-        if (response !== null && response !== undefined) {
-            await typeformCommon.unsubscribeWebhook(
->>>>>>> 7cf970de
                 context.propsValue['form_id']!,
                 randomTag,
                 context.webhookUrl,
@@ -107,7 +71,7 @@
         },
         async onDisable(context) {
             const response = await context.store?.get<WebhookInformation>(
-                '_new_customer_trigger'
+                '_new_submission_trigger'
             );
             if (response !== null && response !== undefined) {
                 await typeformCommon.unsubscribeWebhook(
@@ -121,7 +85,7 @@
             const body = context.payload.body as { form_response: unknown };
             return [body.form_response];
         },
-    },
+    }
 });
 
 interface WebhookInformation {
