--- conflicted
+++ resolved
@@ -10,11 +10,7 @@
   minimumSupportedRelease: '0.9.0',
   logoUrl: 'https://cdn.activepieces.com/pieces/image-helper.png',
   authors: ['PFernandez98'],
-<<<<<<< HEAD
-  actions: [imageToBase64, getMetaData],
-=======
   categories: [PieceCategory.CORE],
   actions: [imageToBase64],
->>>>>>> fe0b5566
   triggers: [],
 });