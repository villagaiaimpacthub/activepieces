--- conflicted
+++ resolved
@@ -1,8 +1,4 @@
 {
   "name": "@activepieces/piece-slack",
-<<<<<<< HEAD
-  "version": "0.8.2"
-=======
   "version": "0.8.3"
->>>>>>> 5933c88e
 }