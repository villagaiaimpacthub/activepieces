import {
  OAuth2PropertyValue,
  Property,
  TriggerStrategy,
  createTrigger,
} from '@activepieces/pieces-framework';
import { getChannels, multiSelectChannelInfo, userId } from '../common/props';
import { slackAuth } from '../../';
<<<<<<< HEAD
import { WebClient } from '@slack/web-api';
import { isNil } from '@activepieces/shared';
import { getFirstFiveOrAll } from '../common/utils';

=======
>>>>>>> 5933c88e

export const newMention = createTrigger({
  auth: slackAuth,
  name: 'new_mention',
  displayName: 'New Mention in Channel',
  description: 'Triggers when a username is mentioned.',
  props: {
    info: multiSelectChannelInfo,
    user: userId,
    channels: Property.MultiSelectDropdown({
      displayName: 'Channels',
      description:
        'If no channel is selected, the flow will be triggered for username mentions in all channels',
      required: false,
      refreshers: [],
      async options({ auth }) {
        if (!auth) {
          return {
            disabled: true,
            placeholder: 'connect slack account',
            options: [],
          };
        }
        const authentication = auth as OAuth2PropertyValue;
        const accessToken = authentication['access_token'];
        const channels = await getChannels(accessToken);
        return {
          disabled: false,
          placeholder: 'Select channel',
          options: channels,
        };
      },
    }),
    ignoreBots: Property.Checkbox({
      displayName: 'Ignore Bot Messages ?',
      required: true,
      defaultValue: false,
    }),
  },
  type: TriggerStrategy.APP_WEBHOOK,
  sampleData: undefined,
  onEnable: async (context) => {
    // Older OAuth2 has team_id, newer has team.id
    const teamId =
      context.auth.data['team_id'] ?? context.auth.data['team']['id'];
    context.app.createListeners({
      events: ['message'],
      identifierValue: teamId,
    });
  },
  onDisable: async (context) => {
    // Ignored
  },

  run: async (context) => {
    const payloadBody = context.payload.body as PayloadBody;
    const channels = (context.propsValue.channels as string[]) ?? [];

    // check if it's channel message
		if (payloadBody.event.channel_type !== 'channel') {
			return [];
		}


    if (channels.length === 0 || channels.includes(payloadBody.event.channel)) {
      // check for bot messages
      if (context.propsValue.ignoreBots && payloadBody.event.bot_id) {
        return [];
      }
      // check for mention
      if (
        context.propsValue.user &&
        payloadBody.event.text?.includes(`<@${context.propsValue.user}>`)
      ) {
        return [payloadBody.event];
      }
    }

    return [];
  },
});

type PayloadBody = {
  event: {
    channel: string;
    bot_id?: string;
    text?: string;
    channel_type:string
  };
};<|MERGE_RESOLUTION|>--- conflicted
+++ resolved
@@ -6,13 +6,6 @@
 } from '@activepieces/pieces-framework';
 import { getChannels, multiSelectChannelInfo, userId } from '../common/props';
 import { slackAuth } from '../../';
-<<<<<<< HEAD
-import { WebClient } from '@slack/web-api';
-import { isNil } from '@activepieces/shared';
-import { getFirstFiveOrAll } from '../common/utils';
-
-=======
->>>>>>> 5933c88e
 
 export const newMention = createTrigger({
   auth: slackAuth,
