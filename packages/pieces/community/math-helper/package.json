--- conflicted
+++ resolved
@@ -1,13 +1,4 @@
 {
   "name": "@activepieces/piece-math-helper",
-<<<<<<< HEAD
-  "version": "0.0.4",
-  "dependencies": {
-    "@activepieces/pieces-framework": "0.7.23",
-    "@activepieces/shared": "0.10.92",
-    "tslib": "2.6.2"
-  }
-=======
   "version": "0.0.6"
->>>>>>> 6c6aa482
 }