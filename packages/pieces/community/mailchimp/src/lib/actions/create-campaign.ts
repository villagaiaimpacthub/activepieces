--- conflicted
+++ resolved
@@ -1,6 +1,8 @@
 import { createAction, Property } from '@activepieces/pieces-framework';
 import { getAccessTokenOrThrow } from '@activepieces/pieces-common';
+import { getAccessTokenOrThrow } from '@activepieces/pieces-common';
 import { mailchimpCommon } from '../common';
+import { mailchimpAuth } from '../..';
 import { mailchimpAuth } from '../..';
 
 export const createCampaign = createAction({
@@ -8,7 +10,9 @@
   name: 'create_campaign',
   displayName: 'Create Campaign',
   description: 'Create a new Mailchimp campaign',
+  description: 'Create a new Mailchimp campaign',
   props: {
+    campaign_type: Property.StaticDropdown({
     campaign_type: Property.StaticDropdown({
       displayName: 'Campaign Type',
       description: 'The type of campaign to create',
@@ -17,42 +21,42 @@
         options: [
           { label: 'Regular', value: 'regular' },
           { label: 'Plain Text', value: 'plaintext' },
+          { label: 'Plain Text', value: 'plaintext' },
           { label: 'RSS', value: 'rss' },
+          { label: 'Variate', value: 'variate' },
           { label: 'Variate', value: 'variate' },
         ],
       },
     }),
-<<<<<<< HEAD
     list_id: mailchimpCommon.mailChimpListIdDropdown,
-=======
-    list_id: Property.ShortText({
-      displayName: 'Audience ID',
-      description: 'The unique ID of the Mailchimp audience/list',
-      required: true,
-    }),
->>>>>>> 89f83486
     subject_line: Property.ShortText({
       displayName: 'Subject Line',
       description: 'The subject line for the campaign',
+      required: true,
       required: true,
     }),
     title: Property.ShortText({
       displayName: 'Campaign Title',
       description: 'The title of the campaign',
       required: true,
+      required: true,
     }),
     from_name: Property.ShortText({
       displayName: 'From Name',
       description: 'The name that will appear in the "From" field',
+      required: true,
       required: true,
     }),
     reply_to: Property.ShortText({
       displayName: 'Reply To Email',
       description: 'The email address that will receive replies',
       required: true,
+      description: 'The email address that will receive replies',
+      required: true,
     }),
     to_name: Property.ShortText({
       displayName: 'To Name',
+      description: 'The name that will appear in the "To" field (e.g., *|FNAME|*)',
       description: 'The name that will appear in the "To" field (e.g., *|FNAME|*)',
       required: false,
     }),
@@ -60,9 +64,12 @@
       displayName: 'Content Type',
       description: 'How the campaign content is put together',
       required: true,
+      required: true,
       options: {
         options: [
           { label: 'Template', value: 'template' },
+          { label: 'HTML', value: 'html' },
+          { label: 'URL', value: 'url' },
           { label: 'HTML', value: 'html' },
           { label: 'URL', value: 'url' },
           { label: 'Multichannel', value: 'multichannel' },
@@ -74,8 +81,15 @@
       description: 'The URL where the campaign content is hosted (required if content_type is "url")',
       required: false,
     }),
+    content_url: Property.ShortText({
+      displayName: 'Content URL',
+      description: 'The URL where the campaign content is hosted (required if content_type is "url")',
+      required: false,
+    }),
+    template_id: Property.ShortText({
     template_id: Property.ShortText({
       displayName: 'Template ID',
+      description: 'The ID of the template to use (required if content_type is "template")',
       description: 'The ID of the template to use (required if content_type is "template")',
       required: false,
     }),
@@ -90,12 +104,40 @@
         accessToken: accessToken,
         server: server,
       });
+    const accessToken = getAccessTokenOrThrow(context.auth);
+    const server = await mailchimpCommon.getMailChimpServerPrefix(accessToken);
 
+    try {
+      const mailchimp = require('@mailchimp/mailchimp_marketing');
+      mailchimp.setConfig({
+        accessToken: accessToken,
+        server: server,
+      });
+
+      const campaignData: any = {
+        type: context.propsValue.campaign_type,
       const campaignData: any = {
         type: context.propsValue.campaign_type,
         recipients: {
           list_id: context.propsValue.list_id,
+          list_id: context.propsValue.list_id,
         },
+        settings: {
+          subject_line: context.propsValue.subject_line,
+          title: context.propsValue.title,
+          from_name: context.propsValue.from_name,
+          reply_to: context.propsValue.reply_to,
+          to_name: context.propsValue.to_name || '',
+          content_type: context.propsValue.content_type,
+        },
+      };
+
+      if (context.propsValue.content_type === 'url' && context.propsValue.content_url) {
+        campaignData.settings.content_url = context.propsValue.content_url;
+      }
+
+      if (context.propsValue.content_type === 'template' && context.propsValue.template_id) {
+        campaignData.settings.template_id = parseInt(context.propsValue.template_id);
         settings: {
           subject_line: context.propsValue.subject_line,
           title: context.propsValue.title,
@@ -115,10 +157,17 @@
       }
 
       const campaign = await mailchimp.campaigns.create(campaignData);
+      const campaign = await mailchimp.campaigns.create(campaignData);
 
       return {
         success: true,
         campaign_id: campaign.id,
+        campaign_web_id: campaign.web_id,
+        campaign_title: campaign.settings?.title,
+        campaign_subject: campaign.settings?.subject_line,
+        campaign_status: campaign.status,
+        campaign_type: campaign.type,
+        created_at: campaign.create_time,
         campaign_web_id: campaign.web_id,
         campaign_title: campaign.settings?.title,
         campaign_subject: campaign.settings?.subject_line,
@@ -131,6 +180,11 @@
     } catch (error: any) {
       console.error('Error creating campaign:', error);
       throw new Error(`Failed to create campaign: ${error.message || JSON.stringify(error)}`);
+        _links: campaign._links || [],
+      };
+    } catch (error: any) {
+      console.error('Error creating campaign:', error);
+      throw new Error(`Failed to create campaign: ${error.message || JSON.stringify(error)}`);
     }
   },
 });