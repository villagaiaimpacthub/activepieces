--- conflicted
+++ resolved
@@ -2,15 +2,9 @@
   "name": "@activepieces/piece-retune",
   "version": "0.0.6",
   "dependencies": {
-<<<<<<< HEAD
-    "@activepieces/pieces-common": "0.2.14",
-    "@activepieces/pieces-framework": "0.7.31",
     "@activepieces/shared": "0.10.108",
-=======
     "@activepieces/pieces-common": "0.2.15",
     "@activepieces/pieces-framework": "0.7.32",
-    "@activepieces/shared": "0.10.107",
->>>>>>> 184ccde1
     "tslib": "2.6.2"
   }
 }