--- conflicted
+++ resolved
@@ -1,9 +1,5 @@
 {
   "name": "@activepieces/pieces-framework",
-<<<<<<< HEAD
-  "version": "0.15.1",
-=======
   "version": "0.16.0",
->>>>>>> 4430175a
   "type": "commonjs"
 }
