import { createCustomApiCallAction } from '@activepieces/pieces-common';
import {
  OAuth2PropertyValue,
  PieceAuth,
  createPiece,
} from '@activepieces/pieces-framework';
import { PieceCategory } from '@activepieces/shared';
import { githubCreateIssueAction } from './lib/actions/create-issue';
import { githubTriggers } from './lib/trigger';
<<<<<<< HEAD
import { githubGetIssueInformation } from './lib/actions/get-issue-information';
import { githubCreateCommentOnAIssue } from './lib/actions/create-comment-on-a-issue';
=======
import { githubLockIssueAction } from './lib/actions/lock-issue';
>>>>>>> c43fd2b1

export const githubAuth = PieceAuth.OAuth2({
  required: true,
  authUrl: 'https://github.com/login/oauth/authorize',
  tokenUrl: 'https://github.com/login/oauth/access_token',
  scope: ['admin:repo_hook', 'admin:org', 'repo'],
});

export const github = createPiece({
  displayName: 'GitHub',
  description:
    'Developer platform that allows developers to create, store, manage and share their code',

  minimumSupportedRelease: '0.5.0',
  logoUrl: 'https://cdn.activepieces.com/pieces/github.png',
  categories: [PieceCategory.DEVELOPER_TOOLS],
  auth: githubAuth,
  actions: [
    githubCreateIssueAction,
<<<<<<< HEAD
    githubGetIssueInformation,
    githubCreateCommentOnAIssue,
=======
    githubLockIssueAction,
>>>>>>> c43fd2b1
    createCustomApiCallAction({
      baseUrl: () => 'https://api.github.com',
      auth: githubAuth,
      authMapping: (auth) => ({
        Authorization: `Bearer ${(auth as OAuth2PropertyValue).access_token}`,
      }),
    }),
  ],
  authors: [
    'kishanprmr',
    'MoShizzle',
    'AbdulTheActivePiecer',
    'khaledmashaly',
    'abuaboud',
    'tintinthedev',
  ],
  triggers: githubTriggers,
});<|MERGE_RESOLUTION|>--- conflicted
+++ resolved
@@ -7,12 +7,9 @@
 import { PieceCategory } from '@activepieces/shared';
 import { githubCreateIssueAction } from './lib/actions/create-issue';
 import { githubTriggers } from './lib/trigger';
-<<<<<<< HEAD
 import { githubGetIssueInformation } from './lib/actions/get-issue-information';
 import { githubCreateCommentOnAIssue } from './lib/actions/create-comment-on-a-issue';
-=======
 import { githubLockIssueAction } from './lib/actions/lock-issue';
->>>>>>> c43fd2b1
 
 export const githubAuth = PieceAuth.OAuth2({
   required: true,
@@ -32,12 +29,9 @@
   auth: githubAuth,
   actions: [
     githubCreateIssueAction,
-<<<<<<< HEAD
     githubGetIssueInformation,
     githubCreateCommentOnAIssue,
-=======
     githubLockIssueAction,
->>>>>>> c43fd2b1
     createCustomApiCallAction({
       baseUrl: () => 'https://api.github.com',
       auth: githubAuth,
