--- conflicted
+++ resolved
@@ -1,10 +1,6 @@
 {
   "name": "@activepieces/piece-openai",
-<<<<<<< HEAD
-  "version": "0.4.5",
-=======
   "version": "0.5.3",
->>>>>>> ffbe480a
   "dependencies": {
     "tiktoken": "1.0.11"
   }
