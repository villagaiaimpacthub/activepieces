<<<<<<< HEAD
import { OAuth2PropertyValue, PieceAuth, createPiece } from '@activepieces/pieces-framework';
import { createQuickCalendarEvent } from './lib/actions/create-quick-event';
import { calendarEventChanged } from './lib/triggers/calendar-event';
=======
import { createCustomApiCallAction } from '@activepieces/pieces-common';
import {
  OAuth2PropertyValue,
  PieceAuth,
  createPiece,
} from '@activepieces/pieces-framework';
>>>>>>> a58d31ed
import { createEvent } from './lib/actions/create-event';
import { createQuickCalendarEvent } from './lib/actions/create-quick-event';
import { deleteEventAction } from './lib/actions/delete-event.action';
import { getEvents } from './lib/actions/get-events';
<<<<<<< HEAD
import { createCustomApiCallAction } from '@activepieces/pieces-common';
import { googleCalendarCommon } from './lib/common';
=======
import { updateEventAction } from './lib/actions/update-event.ation';
import { googleCalendarCommon } from './lib/common';
import { calendarEventChanged } from './lib/triggers/calendar-event';
>>>>>>> a58d31ed

export const googleCalendarAuth = PieceAuth.OAuth2({
  description: '',
  authUrl: 'https://accounts.google.com/o/oauth2/auth',
  tokenUrl: 'https://oauth2.googleapis.com/token',
  required: true,
  pkce: true,
  scope: [
    'https://www.googleapis.com/auth/calendar.events',
    'https://www.googleapis.com/auth/calendar.readonly',
  ],
});

export const googleCalendar = createPiece({
  minimumSupportedRelease: '0.5.0',
  logoUrl: 'https://cdn.activepieces.com/pieces/google-calendar.png',
  displayName: 'Google Calendar',
  authors: ['osamahaikal', 'bibhuty-did-this', 'MoShizzle', 'PFernandez98'],
  auth: googleCalendarAuth,
<<<<<<< HEAD
  actions: [createQuickCalendarEvent, createEvent, getEvents,
    createCustomApiCallAction({
        baseUrl: () => googleCalendarCommon.baseUrl,
        auth: googleCalendarAuth,
        authMapping: (auth) => ({
          'Authorization': `Bearer ${(auth as OAuth2PropertyValue).access_token}`,
        }),
      }),],
=======
  actions: [
    createQuickCalendarEvent,
    createEvent,
    getEvents,
    updateEventAction,
    deleteEventAction,
    createCustomApiCallAction({
      auth: googleCalendarAuth,
      baseUrl() {
        return googleCalendarCommon.baseUrl;
      },
      authMapping: (auth) => {
        return {
          Authorization: `Bearer ${(auth as OAuth2PropertyValue).access_token}`,
        };
      },
    }),
  ],
>>>>>>> a58d31ed
  triggers: [calendarEventChanged],
});<|MERGE_RESOLUTION|>--- conflicted
+++ resolved
@@ -1,27 +1,16 @@
-<<<<<<< HEAD
-import { OAuth2PropertyValue, PieceAuth, createPiece } from '@activepieces/pieces-framework';
-import { createQuickCalendarEvent } from './lib/actions/create-quick-event';
-import { calendarEventChanged } from './lib/triggers/calendar-event';
-=======
 import { createCustomApiCallAction } from '@activepieces/pieces-common';
 import {
   OAuth2PropertyValue,
   PieceAuth,
   createPiece,
 } from '@activepieces/pieces-framework';
->>>>>>> a58d31ed
 import { createEvent } from './lib/actions/create-event';
 import { createQuickCalendarEvent } from './lib/actions/create-quick-event';
 import { deleteEventAction } from './lib/actions/delete-event.action';
 import { getEvents } from './lib/actions/get-events';
-<<<<<<< HEAD
-import { createCustomApiCallAction } from '@activepieces/pieces-common';
-import { googleCalendarCommon } from './lib/common';
-=======
 import { updateEventAction } from './lib/actions/update-event.ation';
 import { googleCalendarCommon } from './lib/common';
 import { calendarEventChanged } from './lib/triggers/calendar-event';
->>>>>>> a58d31ed
 
 export const googleCalendarAuth = PieceAuth.OAuth2({
   description: '',
@@ -41,16 +30,6 @@
   displayName: 'Google Calendar',
   authors: ['osamahaikal', 'bibhuty-did-this', 'MoShizzle', 'PFernandez98'],
   auth: googleCalendarAuth,
-<<<<<<< HEAD
-  actions: [createQuickCalendarEvent, createEvent, getEvents,
-    createCustomApiCallAction({
-        baseUrl: () => googleCalendarCommon.baseUrl,
-        auth: googleCalendarAuth,
-        authMapping: (auth) => ({
-          'Authorization': `Bearer ${(auth as OAuth2PropertyValue).access_token}`,
-        }),
-      }),],
-=======
   actions: [
     createQuickCalendarEvent,
     createEvent,
@@ -69,6 +48,5 @@
       },
     }),
   ],
->>>>>>> a58d31ed
   triggers: [calendarEventChanged],
 });