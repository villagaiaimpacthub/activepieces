--- conflicted
+++ resolved
@@ -1,8 +1,4 @@
 {
   "name": "@activepieces/piece-store",
-<<<<<<< HEAD
-  "version": "0.4.6"
-=======
   "version": "0.4.7"
->>>>>>> e7740541
-}+}
