--- conflicted
+++ resolved
@@ -3,54 +3,22 @@
 import { wordpressAuth } from "../..";
 export type WordpressMedia = { id: string, title: { rendered: string } }
 
-<<<<<<< HEAD
 const PAGE_HEADER = 'x-wp-totalpages';
 
 export const wordpressCommon = {
-=======
-const markdownPropertyDescription = `
-**Steps to Enable Basic Authentication:**
-
-1. Visit the repository at https://github.com/WP-API/Basic-Auth.
-2. Download the basic authentication plugin for Wordpress (ZIP File).
-3. Install the downloaded plugin on your Wordpress website (Upload from ZIP).
-4. Enter your username and password that you use for login.
-`
-const PAGE_HEADER = 'x-wp-totalpages';
-
-export const wordpressCommon = {
-    connection: Property.BasicAuth({
-        displayName: "Connection",
-        required: true,
-        description: markdownPropertyDescription,
-        username: Property.ShortText({
-            displayName: "Username",
-            required: true
-        }),
-        password: Property.SecretText({
-            displayName: "Password",
-            required: true,
-        }),
-    }),
-    website_url: Property.ShortText({
-        displayName: 'Website URL',
-        required: true,
-        description: "URL of the wordpress url i.e https://www.example-website.com"
-    }),
     featured_media_file: Property.File({
         displayName: "Featured Media (URL)",
         required: false,
         description: "URL of featured media"
     }),
->>>>>>> 7cf970de
     authors: Property.Dropdown({
         displayName: 'Authors',
         required: false,
         refreshers: ['connection', 'website_url'],
         options: async ({ auth }) => {
-            const authentication = auth as PiecePropValueSchema<typeof wordpressAuth>
-            const websiteUrl = authentication.website_url as string;
-            if (!authentication.username || !authentication.password || !websiteUrl) {
+            const connection = auth as PiecePropValueSchema<typeof wordpressAuth>
+            const websiteUrl = connection.website_url
+            if (!connection?.username || !connection?.password || !websiteUrl) {
                 return {
                     disabled: true,
                     placeholder: 'Connect your account first',
@@ -69,8 +37,8 @@
                 url: `${websiteUrl.trim()}/wp-json/wp/v2/users`,
                 authentication: {
                     type: AuthenticationType.BASIC,
-                    username: authentication.username,
-                    password: authentication.password
+                    username: connection.username,
+                    password: connection.password
                 }
             };
             const response = await httpClient.sendRequest<{ id: string, name: string }[]>(request);
