
import { PieceAuth, Property, createPiece } from "@activepieces/pieces-framework";
import { createTweet } from "./lib/actions/create-tweet";

const markdownDescription = `
The steps to obtain the required credentials:

1. Go to [https://developer.twitter.com/en/portal/projects-and-apps](https://developer.twitter.com/en/portal/projects-and-apps) and create a new app.

2. Make sure your app is placed in a project (it won't work otherwise).

3. In your app, go to Settings -> User authentication set up -> Update permission to **Read and Write**.

4. Go to Keys and tokens tab.

5. Copy the following values from the **Keys and tokens** tab:

    - Click on **API key and secret** and copy the following values:

        **Api Key**

        **Api Key Secret**

    - Click on **Access token and secret** and copy the following values:

        **Access Token**

        **Access Token Secret**
`

export const twitterAuth = PieceAuth.CustomAuth({
    displayName: "Authentication",
    description: markdownDescription,
    props: {
        consumerKey: Property.ShortText({
            displayName: "Api Key",
            description: "The api key",
            required: true,
        }),
        consumerSecret: Property.ShortText({
            displayName: "Api Key Secret",
            description: "The api key secret",
            required: true,
        }),
        accessToken: Property.ShortText({
            displayName: "Access Token",
            description: "The access token",
            required: true,
        }),
        accessTokenSecret: Property.ShortText({
            displayName: "Access Token Secret",
            description: "The access token secret",
            required: true,
        }),
    },
    required: true,
})

export const twitter = createPiece({
  displayName: "Twitter",
  logoUrl: "https://cdn.activepieces.com/pieces/twitter.png",
<<<<<<< HEAD
  authors: ["abuaboud"],
  auth: twitterAuth,
=======
  authors: ["abuaboud", "Abdallah-Alwarawreh"],
>>>>>>> 7cf970de
  actions: [createTweet],
  triggers: [],
});<|MERGE_RESOLUTION|>--- conflicted
+++ resolved
@@ -59,12 +59,8 @@
 export const twitter = createPiece({
   displayName: "Twitter",
   logoUrl: "https://cdn.activepieces.com/pieces/twitter.png",
-<<<<<<< HEAD
-  authors: ["abuaboud"],
+  authors: ["abuaboud", "Abdallah-Alwarawreh"],
   auth: twitterAuth,
-=======
-  authors: ["abuaboud", "Abdallah-Alwarawreh"],
->>>>>>> 7cf970de
   actions: [createTweet],
   triggers: [],
 });