--- conflicted
+++ resolved
@@ -48,14 +48,11 @@
 import { delay } from '@activepieces/piece-delay';
 import { dataMapper } from '@activepieces/piece-data-mapper';
 import { schedule } from '@activepieces/piece-schedule';
-<<<<<<< HEAD
 import { zohoCrm } from '@activepieces/piece-zoho-crm';
-=======
 import { shopify } from '@activepieces/piece-shopify';
 import { constantContact } from '@activepieces/piece-constant-contact';
 import { salesforce } from '@activepieces/piece-salesforce';
 
->>>>>>> 7e34820c
 
 export const pieces: Piece[] = [
     airtable,
@@ -107,13 +104,10 @@
     dataMapper,
     intercom,
     schedule,
-<<<<<<< HEAD
-    zohoCrm
-=======
+    zohoCrm,
     shopify,
     constantContact,
     salesforce
->>>>>>> 7e34820c
 ].sort((a, b) => a.displayName > b.displayName ? 1 : -1);
 
 export const getPiece = (name: string): Piece | undefined => {
