--- conflicted
+++ resolved
@@ -41,13 +41,10 @@
 import { generatebanners } from '@activepieces/piece-generatebanners';
 import { connections } from '@activepieces/piece-connections';
 import { youtube } from '@activepieces/piece-youtube';
-<<<<<<< HEAD
 import { intercom } from '@activepieces/piece-intercom';
-=======
 import { trello } from '@activepieces/piece-trello';
 import { square } from '@activepieces/piece-square';
 
->>>>>>> 454acb0a
 export const pieces: Piece[] = [
     airtable,
     asana,
@@ -92,11 +89,8 @@
     zoom,
     connections,
     youtube,
-<<<<<<< HEAD
-    intercom
-=======
+    intercom,
     square
->>>>>>> 454acb0a
 ].sort((a, b) => a.displayName > b.displayName ? 1 : -1);
 
 export const getPiece = (name: string): Piece | undefined => {
