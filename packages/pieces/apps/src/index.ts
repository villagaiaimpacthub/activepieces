import { Piece } from '@activepieces/framework';
import { airtable } from '@activepieces/piece-airtable';
import { asana } from '@activepieces/piece-asana';
import { bannerbear } from '@activepieces/piece-bannerbear';
import { binance } from '@activepieces/piece-binance';
import { blackbaud } from '@activepieces/piece-blackbaud';
import { calcom } from '@activepieces/piece-cal-com';
import { calendly } from '@activepieces/piece-calendly';
import { clickup } from '@activepieces/piece-clickup';
import { csv } from '@activepieces/piece-csv';
import { discord } from '@activepieces/piece-discord';
import { drip } from '@activepieces/piece-drip';
import { dropbox } from '@activepieces/piece-dropbox';
import { figma } from '@activepieces/piece-figma';
import { freshsales } from '@activepieces/piece-freshsales';
import { github } from '@activepieces/piece-github';
import { gmail } from '@activepieces/piece-gmail';
import { googleCalendar } from '@activepieces/piece-google-calendar';
import { googleContacts } from '@activepieces/piece-google-contacts';
import { googleDrive } from '@activepieces/piece-google-drive';
import { googleSheets } from '@activepieces/piece-google-sheets';
import { googleTasks } from '@activepieces/piece-google-tasks';
import { hackernews } from '@activepieces/piece-hackernews';
import { http } from '@activepieces/piece-http';
import { hubspot } from '@activepieces/piece-hubspot';
import { mailchimp } from '@activepieces/piece-mailchimp';
import { openai } from '@activepieces/piece-openai';
import { pipedrive } from '@activepieces/piece-pipedrive';
import { posthog } from '@activepieces/piece-posthog';
import { rssFeed } from '@activepieces/piece-rss';
import { sendgrid } from '@activepieces/piece-sendgrid';
import { sendinblue } from '@activepieces/piece-sendinblue';
import { slack } from '@activepieces/piece-slack';
import { storage } from '@activepieces/piece-store';
import { stripe } from '@activepieces/piece-stripe';
import { telegramBot } from '@activepieces/piece-telegram-bot';
import { todoist } from '@activepieces/piece-todoist';
import { twilio } from '@activepieces/piece-twilio';
import { typeform } from '@activepieces/piece-typeform';
import { wordpress } from '@activepieces/piece-wordpress';
import { zoom } from '@activepieces/piece-zoom';
import { generatebanners } from '@activepieces/piece-generatebanners';
import { connections } from '@activepieces/piece-connections';
import { youtube } from '@activepieces/piece-youtube';
import { intercom } from '@activepieces/piece-intercom';
import { trello } from '@activepieces/piece-trello';
import { square } from '@activepieces/piece-square';
import { delay } from '@activepieces/piece-delay';
import { dataMapper } from '@activepieces/piece-data-mapper';
import { schedule } from '@activepieces/piece-schedule';
<<<<<<< HEAD
import { mattermost } from '@activepieces/piece-mattermost';
=======
import { mastodon } from '@activepieces/piece-mastodon';
>>>>>>> 339d3d41
import { shopify } from '@activepieces/piece-shopify';
import { constantContact } from '@activepieces/piece-constant-contact';
import { salesforce } from '@activepieces/piece-salesforce';


export const pieces: Piece[] = [
    airtable,
    asana,
    bannerbear,
    binance,
    blackbaud,
    calcom,
    calendly,
    csv,
    clickup,
    discord,
    drip,
    dropbox,
    figma,
    freshsales,
    generatebanners,
    github,
    gmail,
    googleCalendar,
    googleContacts,
    googleDrive,
    googleSheets,
    googleTasks,
    hackernews,
    http,
    hubspot,
    mailchimp,
    openai,
    pipedrive,
    posthog,
    rssFeed,
    sendgrid,
    sendinblue,
    slack,
    storage,
    stripe,
    telegramBot,
    todoist,
    twilio,
    typeform,
    trello,
    wordpress,
    zoom,
    connections,
    youtube,
    square,
    delay,
    dataMapper,
    intercom,
    schedule,
<<<<<<< HEAD
    mattermost,
=======
    mastodon,
>>>>>>> 339d3d41
    shopify,
    constantContact,
    salesforce
].sort((a, b) => a.displayName > b.displayName ? 1 : -1);

export const getPiece = (name: string): Piece | undefined => {
    return pieces.find((f) => name.toLowerCase() === f.name.toLowerCase());
};<|MERGE_RESOLUTION|>--- conflicted
+++ resolved
@@ -48,11 +48,8 @@
 import { delay } from '@activepieces/piece-delay';
 import { dataMapper } from '@activepieces/piece-data-mapper';
 import { schedule } from '@activepieces/piece-schedule';
-<<<<<<< HEAD
 import { mattermost } from '@activepieces/piece-mattermost';
-=======
 import { mastodon } from '@activepieces/piece-mastodon';
->>>>>>> 339d3d41
 import { shopify } from '@activepieces/piece-shopify';
 import { constantContact } from '@activepieces/piece-constant-contact';
 import { salesforce } from '@activepieces/piece-salesforce';
@@ -108,11 +105,8 @@
     dataMapper,
     intercom,
     schedule,
-<<<<<<< HEAD
     mattermost,
-=======
     mastodon,
->>>>>>> 339d3d41
     shopify,
     constantContact,
     salesforce
