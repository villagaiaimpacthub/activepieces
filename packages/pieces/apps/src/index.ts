--- conflicted
+++ resolved
@@ -32,24 +32,23 @@
 import { zoom } from './lib/zoom';
 import { storage } from './lib/store';
 import { calcom } from './lib/cal-com';
-<<<<<<< HEAD
 import { freshsales } from './lib/freshsales';
-=======
+import { googleTasks } from './lib/google-tasks';
 import { posthog } from './lib/posthog';
-import { googleTasks } from './lib/google-tasks';
->>>>>>> 66675935
 
 export const pieces: Piece[] = [
     airtable,
     asana,
     binance,
     blackbaud,
+    calcom,
     calendly,
     clickup,
     discord,
     drip,
     dropbox,
     figma,
+    freshsales,
     github,
     gmail,
     googleCalendar,
@@ -63,23 +62,17 @@
     mailchimp,
     openai,
     pipedrive,
+    posthog,
     rssFeed,
     sendgrid,
     slack,
+    storage,
     stripe,
     telegramBot,
     todoist,
     twilio,
     typeform,
     zoom,
-<<<<<<< HEAD
-    calcom,
-    freshsales
-=======
-    storage,
-    calcom,
-    posthog
->>>>>>> 66675935
 ].sort((a, b) => a.displayName > b.displayName ? 1 : -1);
 
 export const getPiece = (name: string): Piece | undefined => {
