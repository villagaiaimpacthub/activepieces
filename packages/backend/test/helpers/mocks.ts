<<<<<<< HEAD
import { KeyAlgorithm, SigningKey, Platform, OAuthApp } from '@activepieces/ee-shared'
import { UserStatus, User, apId, Project, NotificationStatus, ProjectType } from '@activepieces/shared'
import { faker } from '@faker-js/faker'
import { OAuthAppWithEncryptedSecret } from '../../src/app/ee/oauth-apps/oauth-app.entity'
import { encryptString } from '../../src/app/helper/encryption'
=======
import { KeyAlgorithm, SigningKey, Platform, FilteredPieceBehavior } from '@activepieces/ee-shared'
import { UserStatus, User, apId, Project, NotificationStatus, ProjectType, PieceType, PackageType } from '@activepieces/shared'
import { faker } from '@faker-js/faker'
import { PieceMetadataSchema } from '../../src/app/pieces/piece-metadata-entity'
>>>>>>> 51a1e600

export const createMockUser = (user?: Partial<User>): User => {
    return {
        id: user?.id ?? apId(),
        created: user?.created ?? faker.date.recent().toISOString(),
        updated: user?.updated ?? faker.date.recent().toISOString(),
        email: user?.email ?? faker.internet.email(),
        firstName: user?.firstName ?? faker.person.firstName(),
        lastName: user?.lastName ?? faker.person.lastName(),
        trackEvents: user?.trackEvents ?? faker.datatype.boolean(),
        newsLetter: user?.newsLetter ?? faker.datatype.boolean(),
        password: user?.password ?? faker.internet.password(),
        status: user?.status ?? faker.helpers.enumValue(UserStatus),
        imageUrl: user?.imageUrl ?? faker.image.urlPlaceholder(),
        title: user?.title ?? faker.lorem.sentence(),
        externalId: user?.externalId ?? apId(),
    }
}

export const createMockOAuthApp = (oAuthApp?: Partial<OAuthApp>): OAuthAppWithEncryptedSecret => {
    return {
        id: oAuthApp?.id ?? apId(),
        created: oAuthApp?.created ?? faker.date.recent().toISOString(),
        updated: oAuthApp?.updated ?? faker.date.recent().toISOString(),
        platformId: oAuthApp?.platformId ?? apId(),
        pieceName: oAuthApp?.pieceName ?? faker.lorem.word(),
        clientId: oAuthApp?.clientId ?? apId(),
        clientSecret: encryptString(faker.lorem.word()),
    }
}

export const createMockProject = (project?: Partial<Project>): Project => {
    return {
        id: project?.id ?? apId(),
        created: project?.created ?? faker.date.recent().toISOString(),
        updated: project?.updated ?? faker.date.recent().toISOString(),
        ownerId: project?.ownerId ?? apId(),
        displayName: project?.displayName ?? faker.lorem.word(),
        notifyStatus: project?.notifyStatus ?? faker.helpers.enumValue(NotificationStatus),
        type: project?.type ?? faker.helpers.enumValue(ProjectType),
        platformId: project?.platformId ?? apId(),
        externalId: project?.externalId ?? apId(),
    }
}

export const createMockPlatform = (platform?: Partial<Platform>): Platform => {
    return {
        id: platform?.id ?? apId(),
        created: platform?.created ?? faker.date.recent().toISOString(),
        updated: platform?.updated ?? faker.date.recent().toISOString(),
        ownerId: platform?.ownerId ?? apId(),
        name: platform?.name ?? faker.lorem.word(),
        primaryColor: platform?.primaryColor ??  faker.color.rgb(),
        logoIconUrl: platform?.logoIconUrl ?? faker.image.urlPlaceholder(),
        fullLogoUrl: platform?.fullLogoUrl ?? faker.image.urlPlaceholder(),
        favIconUrl: platform?.favIconUrl ?? faker.image.urlPlaceholder(),
        filteredPieceNames: platform?.filteredPieceNames ?? [],
        filteredPieceBehavior: platform?.filteredPieceBehavior ?? faker.helpers.enumValue(FilteredPieceBehavior),
        smtpHost: platform?.smtpHost ?? faker.internet.domainName(),
        smtpPort: platform?.smtpPort ?? faker.datatype.number(),
        smtpUser: platform?.smtpUser ?? faker.internet.userName(),
        smtpPassword: platform?.smtpPassword ?? faker.internet.password(),
        smtpUseSSL: platform?.smtpUseSSL ?? faker.datatype.boolean(),
        smtpSenderEmail: platform?.smtpSenderEmail ?? faker.internet.email(),
        privacyPolicyUrl: platform?.privacyPolicyUrl ?? faker.internet.url(),
        termsOfServiceUrl: platform?.termsOfServiceUrl ?? faker.internet.url(),
        cloudAuthEnabled: platform?.cloudAuthEnabled ?? faker.datatype.boolean(),
        showPoweredBy: platform?.showPoweredBy ?? faker.datatype.boolean(),
    }
}

const MOCK_SIGNING_KEY_PUBLIC_KEY = `-----BEGIN RSA PUBLIC KEY-----
MIICCgKCAgEAlnd5vGP/1bzcndN/yRD+ZTd6tuemxaJd+12bOZ2QCXcTM03AKSp3
NE5QMyIi13PXMg+z1uPowfivPJ4iVTMaW1U00O7JlUduGR0VrG0BCJlfEf852V71
TfE+2+EpMme9Yw6Gs/YAuOwgVwu3n/XF0il3FTIm1oY1a/MA79rv0RSscnIgCaYJ
e86LWm+H6753Si0MIId/ajIfYYIndN6qRIlPsgagdL+kljUSPEiIzmV0POxTltBo
tXL1t7Mu+meJrY85MXG5W8BS05+q6dJql7Cl0UbPK152ziakB+biMI/4hYlaOIBT
3KeOcz/Jg7Zv21Y0tbdrZ5osVrrNpFsCV7PGyQIUDVmmnCHrOEBS2XM5zOHzTxMl
JQh3Db318rB5415zuBTzrO+20++03kH4SwZEEBg1SDAInYwLOWldbTuZuD0Hx7P2
g4a3OqHHVOcAgtsHgmU7/zCgCIETg4KbRdpSsqOm/YJDWWoLDTwvKnH5QHSBacq1
kxbNAUSuLQESkfZq1Dw5+tdBDJr29bxjmiSggyittTYn1B3iHACNoe4zj9sMQQIf
j9mmntXsa/leIwBVspiEOHYZwJOe5+goSd8K1VIQJxC1DVBxB2eHxMvuo3eyJ0HE
DlebIeZy4zrE1LPgRic1kfdemyxvuN3iwZnPGiY79nL1ZNDM3M4ApSMCAwEAAQ==
-----END RSA PUBLIC KEY-----`

export const createMockSigningKey = (signingKey?: Partial<SigningKey>): SigningKey => {
    return {
        id: signingKey?.id ?? apId(),
        created: signingKey?.created ?? faker.date.recent().toISOString(),
        updated: signingKey?.updated ?? faker.date.recent().toISOString(),
        displayName: signingKey?.displayName ?? faker.lorem.word(),
        platformId: signingKey?.platformId ?? apId(),
        publicKey: signingKey?.publicKey ?? MOCK_SIGNING_KEY_PUBLIC_KEY,
        generatedBy: signingKey?.generatedBy ??  apId(),
        algorithm: signingKey?.algorithm ?? KeyAlgorithm.RSA,
    }
}

export const createMockPieceMetadata = (pieceMetadata?: Partial<Omit<PieceMetadataSchema, 'project'>>): Omit<PieceMetadataSchema, 'project'> => {
    return {
        id: pieceMetadata?.id ?? apId(),
        created: pieceMetadata?.created ?? faker.date.recent().toISOString(),
        updated: pieceMetadata?.updated ?? faker.date.recent().toISOString(),
        name: pieceMetadata?.name ?? faker.lorem.word(),
        displayName: pieceMetadata?.displayName ?? faker.lorem.word(),
        logoUrl: pieceMetadata?.logoUrl ?? faker.image.urlPlaceholder(),
        description: pieceMetadata?.description ?? faker.lorem.sentence(),
        projectId: pieceMetadata?.projectId,
        directoryName: pieceMetadata?.directoryName,
        auth: pieceMetadata?.auth,
        version: pieceMetadata?.version ?? faker.system.semver(),
        minimumSupportedRelease: pieceMetadata?.minimumSupportedRelease ?? '0.0.0',
        maximumSupportedRelease: pieceMetadata?.maximumSupportedRelease ?? '9.9.9',
        actions: pieceMetadata?.actions ?? {},
        triggers: pieceMetadata?.triggers ?? {},
        pieceType: pieceMetadata?.pieceType ?? faker.helpers.enumValue(PieceType),
        packageType: pieceMetadata?.packageType ?? faker.helpers.enumValue(PackageType),
        archiveId: pieceMetadata?.archiveId,
    }
}<|MERGE_RESOLUTION|>--- conflicted
+++ resolved
@@ -1,15 +1,9 @@
-<<<<<<< HEAD
-import { KeyAlgorithm, SigningKey, Platform, OAuthApp } from '@activepieces/ee-shared'
-import { UserStatus, User, apId, Project, NotificationStatus, ProjectType } from '@activepieces/shared'
-import { faker } from '@faker-js/faker'
+import { KeyAlgorithm, SigningKey, Platform, OAuthApp, FilteredPieceBehavior } from '@activepieces/ee-shared'
+import { UserStatus, User, apId, Project, NotificationStatus, ProjectType, PieceType, PackageType } from '@activepieces/shared'
 import { OAuthAppWithEncryptedSecret } from '../../src/app/ee/oauth-apps/oauth-app.entity'
 import { encryptString } from '../../src/app/helper/encryption'
-=======
-import { KeyAlgorithm, SigningKey, Platform, FilteredPieceBehavior } from '@activepieces/ee-shared'
-import { UserStatus, User, apId, Project, NotificationStatus, ProjectType, PieceType, PackageType } from '@activepieces/shared'
 import { faker } from '@faker-js/faker'
 import { PieceMetadataSchema } from '../../src/app/pieces/piece-metadata-entity'
->>>>>>> 51a1e600
 
 export const createMockUser = (user?: Partial<User>): User => {
     return {
@@ -62,7 +56,7 @@
         updated: platform?.updated ?? faker.date.recent().toISOString(),
         ownerId: platform?.ownerId ?? apId(),
         name: platform?.name ?? faker.lorem.word(),
-        primaryColor: platform?.primaryColor ??  faker.color.rgb(),
+        primaryColor: platform?.primaryColor ?? faker.color.rgb(),
         logoIconUrl: platform?.logoIconUrl ?? faker.image.urlPlaceholder(),
         fullLogoUrl: platform?.fullLogoUrl ?? faker.image.urlPlaceholder(),
         favIconUrl: platform?.favIconUrl ?? faker.image.urlPlaceholder(),
@@ -103,7 +97,7 @@
         displayName: signingKey?.displayName ?? faker.lorem.word(),
         platformId: signingKey?.platformId ?? apId(),
         publicKey: signingKey?.publicKey ?? MOCK_SIGNING_KEY_PUBLIC_KEY,
-        generatedBy: signingKey?.generatedBy ??  apId(),
+        generatedBy: signingKey?.generatedBy ?? apId(),
         algorithm: signingKey?.algorithm ?? KeyAlgorithm.RSA,
     }
 }
