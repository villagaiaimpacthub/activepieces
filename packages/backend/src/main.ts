import { system, validateEnvPropsOnStartup } from './app/helper/system/system'
import { SystemProp } from './app/helper/system/system-prop'
import { databaseConnection } from './app/database/database-connection'
import { logger } from './app/helper/logger'
import { ApEdition, ApEnvironment } from '@activepieces/shared'
import { seedDevData } from './app/database/seeds/dev-seeds'
import { flowQueueConsumer } from './app/workers/flow-worker/flow-queue-consumer'
import { setupApp } from './app/app'
import { FastifyInstance } from 'fastify'
<<<<<<< HEAD
import { firebaseAuthenticationModule } from './app/ee/firebase-auth/firebase-authentication.module'
import { billingModule } from './app/ee/billing/billing.module'
import { appCredentialModule } from './app/ee/app-credentials/app-credentials.module'
import { connectionKeyModule } from './app/ee/connection-keys/connection-key.module'
import { flowTemplateModule } from './app/ee/flow-template/flow-template.module'
import { initilizeSentry } from './app/ee/helper/exception-handler'
import { appSumoModule } from './app/ee/appsumo/appsumo.module'
import { referralModule } from './app/ee/referrals/referral.module'
import { cloudDatasourceHooks } from './app/ee/chatbot/cloud/cloud-datasources.hook'
import { projectModule } from './app/project/project-module'
import { cloudChatbotHooks } from './app/ee/chatbot/cloud/cloud-chatbot.hook'
import { qdrantEmbeddings } from './app/ee/chatbot/cloud/qdrant-embeddings'
import { chatbotHooks } from './app/chatbot/chatbot.hooks'
import { datasourceHooks } from './app/chatbot/datasources/datasource.hooks'
import { flowWorkerHooks } from './app/workers/flow-worker/flow-worker-hooks'
import { embeddings } from './app/chatbot/embedings'
import { projectMemberModule } from './app/ee/project-members/project-member.module'
import { enterpriseProjectModule } from './app/ee/projects/enterprise-project-controller'
import { verifyLicenseKey } from './app/ee/helper/licenese-validator'
import { adminPieceModule } from './app/ee/pieces/admin-piece-module'
import { appConnectionsHooks } from './app/app-connection/app-connection-service/app-connection-hooks'
import { cloudAppConnectionsHooks } from './app/ee/app-connections/cloud-app-connection-service'
import { flowRunHooks } from './app/flows/flow-run/flow-run-hooks'
import { cloudRunHooks } from './app/ee/flow-run/cloud-flow-run-hooks'
import { cloudWorkerHooks } from './app/ee/flow-worker/cloud-flow-worker-hooks'
import { pieceServiceHooks } from './app/pieces/piece-service/piece-service-hooks'
import { cloudPieceServiceHooks } from './app/ee/pieces/piece-service/cloud-piece-service-hooks'
import { customDomainModule } from './app/ee/custom-domains/custom-domain.module'

const start = async (app: FastifyInstance): Promise<void> => {
    try {
        const edition = getEdition()
        logger.info(`Activepieces ${edition} Edition`)
        switch (edition) {
            case ApEdition.CLOUD:
                await app.register(firebaseAuthenticationModule)
                await app.register(billingModule)
                await app.register(appCredentialModule)
                await app.register(connectionKeyModule)
                await app.register(flowTemplateModule)
                await app.register(enterpriseProjectModule)
                await app.register(projectMemberModule)
                await app.register(appSumoModule)
                await app.register(referralModule)
                await app.register(adminPieceModule)
                await app.register(customDomainModule)
                chatbotHooks.setHooks(cloudChatbotHooks)
                datasourceHooks.setHooks(cloudDatasourceHooks)
                embeddings.set(qdrantEmbeddings)
                appConnectionsHooks.setHooks(cloudAppConnectionsHooks)
                flowWorkerHooks.setHooks(cloudWorkerHooks)
                flowRunHooks.setHooks(cloudRunHooks)
                pieceServiceHooks.set(cloudPieceServiceHooks)
                initilizeSentry()
                break
            case ApEdition.ENTERPRISE:
                await app.register(authenticationModule)
                await app.register(enterpriseProjectModule)
                await app.register(projectMemberModule)
                pieceServiceHooks.set(cloudPieceServiceHooks)
                break
            case ApEdition.COMMUNITY:
                // TODO REMOVE
                await app.register(customDomainModule)
                await app.register(authenticationModule)
                await app.register(projectModule)
                break
        }
=======
import { licenseValidator } from './app/ee/helper/license-validator'
import { getEdition } from './app/helper/secret-helper'

const start = async (app: FastifyInstance): Promise<void> => {
    try {
>>>>>>> df2794f9
        await app.listen({
            host: '0.0.0.0',
            port: 3000,
        })

        logger.info(`
             _____   _______   _____  __      __  ______   _____    _____   ______    _____   ______    _____
    /\\      / ____| |__   __| |_   _| \\ \\    / / |  ____| |  __ \\  |_   _| |  ____|  / ____| |  ____|  / ____|
   /  \\    | |         | |      | |    \\ \\  / /  | |__    | |__) |   | |   | |__    | |      | |__    | (___
  / /\\ \\   | |         | |      | |     \\ \\/ /   |  __|   |  ___/    | |   |  __|   | |      |  __|    \\___ \\
 / ____ \\  | |____     | |     _| |_     \\  /    | |____  | |       _| |_  | |____  | |____  | |____   ____) |
/_/    \\_\\  \\_____|    |_|    |_____|     \\/     |______| |_|      |_____| |______|  \\_____| |______| |_____/

The application started on ${system.get(SystemProp.FRONTEND_URL)}, as specified by the AP_FRONTEND_URL variables.
    `)

        const environemnt = system.get(SystemProp.ENVIRONMENT)
        const pieces = process.env.AP_DEV_PIECES

        if (environemnt === ApEnvironment.DEVELOPMENT) {
            logger.warn(`[WARNING]: The application is running in ${environemnt} mode.`)
            logger.warn(`[WARNING]: This is only shows pieces specified in AP_DEV_PIECES ${pieces} environment variable.`)
        }

        const edition = getEdition()
        if (edition !== ApEdition.COMMUNITY) {
            const verified = await licenseValidator.validate()
            if (!verified) {
                logger.error('[ERROR]: License key is not valid. Please contact sales@activepieces.com')
                process.exit(1)
            }
        }
    }
    catch (err) {
        logger.error(err)
        process.exit(1)
    }
}

// This might be needed as it can be called twice
let shuttingDown = false

function setupTimeZone(): void {
    // It's important to set the time zone to UTC when working with dates in PostgreSQL.
    // If the time zone is not set to UTC, there can be problems when storing dates in UTC but not considering the UTC offset when converting them back to local time. This can lead to incorrect fields being displayed for the created
    // https://stackoverflow.com/questions/68240368/typeorm-find-methods-returns-wrong-timestamp-time
    process.env.TZ = 'UTC'
}

const stop = async (app: FastifyInstance): Promise<void> => {
    if (shuttingDown) return
    shuttingDown = true

    try {
        await app.close()
        await flowQueueConsumer.close()
        logger.info('Server stopped')
        process.exit(0)
    }
    catch (err) {
        logger.error('Error stopping server')
        logger.error(err)
        process.exit(1)
    }
}

const main = async (): Promise<void> => {

    setupTimeZone()
    await validateEnvPropsOnStartup()
    await databaseConnection.initialize()
    await databaseConnection.runMigrations()
    await seedDevData()
    const app = await setupApp()

    process.on('SIGINT', () => {
        stop(app)
            .catch((e) => logger.error(e, '[Main#stop]'))
    })

    process.on('SIGTERM', () => {
        stop(app)
            .catch((e) => logger.error(e, '[Main#stop]'))
    })

    await start(app)
}

main()
    .catch((e) => logger.error(e, '[Main#main]'))<|MERGE_RESOLUTION|>--- conflicted
+++ resolved
@@ -7,82 +7,11 @@
 import { flowQueueConsumer } from './app/workers/flow-worker/flow-queue-consumer'
 import { setupApp } from './app/app'
 import { FastifyInstance } from 'fastify'
-<<<<<<< HEAD
-import { firebaseAuthenticationModule } from './app/ee/firebase-auth/firebase-authentication.module'
-import { billingModule } from './app/ee/billing/billing.module'
-import { appCredentialModule } from './app/ee/app-credentials/app-credentials.module'
-import { connectionKeyModule } from './app/ee/connection-keys/connection-key.module'
-import { flowTemplateModule } from './app/ee/flow-template/flow-template.module'
-import { initilizeSentry } from './app/ee/helper/exception-handler'
-import { appSumoModule } from './app/ee/appsumo/appsumo.module'
-import { referralModule } from './app/ee/referrals/referral.module'
-import { cloudDatasourceHooks } from './app/ee/chatbot/cloud/cloud-datasources.hook'
-import { projectModule } from './app/project/project-module'
-import { cloudChatbotHooks } from './app/ee/chatbot/cloud/cloud-chatbot.hook'
-import { qdrantEmbeddings } from './app/ee/chatbot/cloud/qdrant-embeddings'
-import { chatbotHooks } from './app/chatbot/chatbot.hooks'
-import { datasourceHooks } from './app/chatbot/datasources/datasource.hooks'
-import { flowWorkerHooks } from './app/workers/flow-worker/flow-worker-hooks'
-import { embeddings } from './app/chatbot/embedings'
-import { projectMemberModule } from './app/ee/project-members/project-member.module'
-import { enterpriseProjectModule } from './app/ee/projects/enterprise-project-controller'
-import { verifyLicenseKey } from './app/ee/helper/licenese-validator'
-import { adminPieceModule } from './app/ee/pieces/admin-piece-module'
-import { appConnectionsHooks } from './app/app-connection/app-connection-service/app-connection-hooks'
-import { cloudAppConnectionsHooks } from './app/ee/app-connections/cloud-app-connection-service'
-import { flowRunHooks } from './app/flows/flow-run/flow-run-hooks'
-import { cloudRunHooks } from './app/ee/flow-run/cloud-flow-run-hooks'
-import { cloudWorkerHooks } from './app/ee/flow-worker/cloud-flow-worker-hooks'
-import { pieceServiceHooks } from './app/pieces/piece-service/piece-service-hooks'
-import { cloudPieceServiceHooks } from './app/ee/pieces/piece-service/cloud-piece-service-hooks'
-import { customDomainModule } from './app/ee/custom-domains/custom-domain.module'
-
-const start = async (app: FastifyInstance): Promise<void> => {
-    try {
-        const edition = getEdition()
-        logger.info(`Activepieces ${edition} Edition`)
-        switch (edition) {
-            case ApEdition.CLOUD:
-                await app.register(firebaseAuthenticationModule)
-                await app.register(billingModule)
-                await app.register(appCredentialModule)
-                await app.register(connectionKeyModule)
-                await app.register(flowTemplateModule)
-                await app.register(enterpriseProjectModule)
-                await app.register(projectMemberModule)
-                await app.register(appSumoModule)
-                await app.register(referralModule)
-                await app.register(adminPieceModule)
-                await app.register(customDomainModule)
-                chatbotHooks.setHooks(cloudChatbotHooks)
-                datasourceHooks.setHooks(cloudDatasourceHooks)
-                embeddings.set(qdrantEmbeddings)
-                appConnectionsHooks.setHooks(cloudAppConnectionsHooks)
-                flowWorkerHooks.setHooks(cloudWorkerHooks)
-                flowRunHooks.setHooks(cloudRunHooks)
-                pieceServiceHooks.set(cloudPieceServiceHooks)
-                initilizeSentry()
-                break
-            case ApEdition.ENTERPRISE:
-                await app.register(authenticationModule)
-                await app.register(enterpriseProjectModule)
-                await app.register(projectMemberModule)
-                pieceServiceHooks.set(cloudPieceServiceHooks)
-                break
-            case ApEdition.COMMUNITY:
-                // TODO REMOVE
-                await app.register(customDomainModule)
-                await app.register(authenticationModule)
-                await app.register(projectModule)
-                break
-        }
-=======
 import { licenseValidator } from './app/ee/helper/license-validator'
 import { getEdition } from './app/helper/secret-helper'
 
 const start = async (app: FastifyInstance): Promise<void> => {
     try {
->>>>>>> df2794f9
         await app.listen({
             host: '0.0.0.0',
             port: 3000,
