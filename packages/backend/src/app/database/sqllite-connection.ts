--- conflicted
+++ resolved
@@ -7,12 +7,9 @@
 import { AddAppConnectionTypeToTopLevel1691706020626 } from './migration/sqllite3/1691706020626-add-app-connection-type-to-top-level'
 import { AddTagsToRunSqlite31692056190942 } from './migration/sqllite3/1692056190942-AddTagsToRunSqlite3'
 import { AddStepFileSqlite31692958076906 } from './migration/sqllite3/1692958076906-AddStepFileSqlite3'
-<<<<<<< HEAD
 import { AddStatusToConnectionsSqlite31693402376520 } from './migration/sqllite3/1693402376520-AddStatusToConnectionsSqlite3'
-=======
 import { AddImageUrlAndTitleToUser1693774053027 } from './migration/sqllite3/1693774053027-AddImageUrlAndTitleToUser'
 import { FileTypeCompression1694695212159 } from './migration/sqllite3/1694695212159-file-type-compression'
->>>>>>> 9864577e
 
 function getSQLiteFilePath(): string {
     const homeDirectory = os.homedir()
@@ -36,12 +33,9 @@
             AddAppConnectionTypeToTopLevel1691706020626,
             AddTagsToRunSqlite31692056190942,
             AddStepFileSqlite31692958076906,
-<<<<<<< HEAD
             AddStatusToConnectionsSqlite31693402376520,
-=======
             AddImageUrlAndTitleToUser1693774053027,
             FileTypeCompression1694695212159,
->>>>>>> 9864577e
         ],
         ...commonProperties,
     })
