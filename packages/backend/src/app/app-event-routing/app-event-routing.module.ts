--- conflicted
+++ resolved
@@ -12,6 +12,11 @@
 
     fastify.post(
         "/:pieceName",
+        {
+            config: {
+                rawBody: true,
+            }
+        },
         async (
             request: FastifyRequest<{
                 Body: any;
@@ -25,6 +30,7 @@
             const eventPayload = {
                 headers: request.headers as Record<string, string>,
                 body: request.body,
+                rawBody: request.rawBody,
                 method: request.method,
                 queryParams: request.query as Record<string, string>,
             };
@@ -33,6 +39,7 @@
                 event: eventPayload
             });
       
+            logger.info(`Received event ${event} with identifier ${identifierValue} in app ${pieceName}`);
             if (event && identifierValue) {
                 const listeners = await appEventRoutingService.listListeners({
                     appName: pieceName,
@@ -43,11 +50,7 @@
                 listeners.forEach(listener => {
                     webhookService.callback({
                         flowId: listener.flowId,
-<<<<<<< HEAD
                         payload: eventPayload
-=======
-                        payload: eventPayload,
->>>>>>> c0bb86ed
                     });
                 });
             }
