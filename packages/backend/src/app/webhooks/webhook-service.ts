import {
    ApEnvironment,
    EventPayload,
    ExecutionType,
    Flow,
    FlowId,
    FlowInstanceStatus,
    FlowRun,
    FlowVersion,
    FlowViewMode,
    ProjectId,
    RunEnvironment,
    TriggerType,
} from '@activepieces/shared'
import { flowRunService } from '../flows/flow-run/flow-run-service'
import { flowVersionService } from '../flows/flow-version/flow-version.service'
import { ActivepiecesError, ErrorCode } from '@activepieces/shared'
import { triggerUtils } from '../helper/trigger-utils'
import { system } from '../helper/system/system'
import { SystemProp } from '../helper/system/system-prop'
import { getPublicIp } from '../helper/public-ip-utils'
import { triggerEventService } from '../flows/trigger-events/trigger-event.service'
import { isEmpty, isNil } from 'lodash'
import { logger } from '../helper/logger'
import { webhookSimulationService } from './webhook-simulation/webhook-simulation-service'
import { flowInstanceService } from '../flows/flow-instance/flow-instance.service'

export const webhookService = {
    async callback({ flow, payload }: CallbackParams): Promise<FlowRun[]> {
        logger.info(`[WebhookService#callback] flowId=${flow.id}`)

        const { projectId } = flow
        const flowInstance = await flowInstanceService.get({
            flowId: flow.id,
            projectId: flow.projectId,
        })
        if (isNil(flowInstance)) {
            logger.info(`[WebhookService#callback] flowInstance not found, flowId=${flow.id}`)
<<<<<<< HEAD
            // If the flow instance is not found and there is flow, then the user is sending sample data for webhook trigger.
            triggerEventService.saveEvent({
                flowId: flow.id,
                payload,
                projectId,
            })
=======
            saveSampleDataForWebhookTesting(
                flow,
                payload)
>>>>>>> 6db469ca
            return []
        }
        if (flowInstance.status !== FlowInstanceStatus.ENABLED) {
            logger.info(`[WebhookService#callback] flowInstance not found or not enabled ignoring the webhook, flowId=${flow.id}`)
            return []
        }
        const flowVersion = await flowVersionService.getOneOrThrow(flowInstance.flowVersionId)
        const payloads: unknown[] = await triggerUtils.executeTrigger({
            projectId,
            flowVersion,
            payload,
            simulate: false,
        })

        payloads.forEach((payload) => {
            triggerEventService.saveEvent({
                flowId: flow.id,
                payload,
                projectId,
            })
        })

        const createFlowRuns = payloads.map((payload) =>
            flowRunService.start({
                environment: RunEnvironment.PRODUCTION,
                flowVersionId: flowVersion.id,
                payload,
                projectId,
                executionType: ExecutionType.BEGIN,
            }),
        )

        return await Promise.all(createFlowRuns)
    },

    async simulationCallback({ flow, payload }: CallbackParams): Promise<void> {
        const { projectId } = flow
        const flowVersion = await getLatestFlowVersionOrThrow(flow.id, projectId)

        const events = await triggerUtils.executeTrigger({
            projectId,
            flowVersion,
            payload,
            simulate: true,
        })

        if (isEmpty(events)) {
            return
        }

        logger.debug(events, `[WebhookService#simulationCallback] events, flowId=${flow.id}`)

        const eventSaveJobs = events.map(event => triggerEventService.saveEvent({
            flowId: flow.id,
            projectId,
            payload: event,
        }))

        await Promise.all(eventSaveJobs)

        await webhookSimulationService.delete({ flowId: flow.id, projectId })
    },

    async getWebhookPrefix(): Promise<string> {
        const environment = system.getOrThrow(SystemProp.ENVIRONMENT)

        let url = environment === ApEnvironment.PRODUCTION
            ? system.getOrThrow(SystemProp.FRONTEND_URL)
            : system.getOrThrow(SystemProp.WEBHOOK_URL)

        // Localhost doesn't work with webhooks, so we need try to use the public ip
        if (extractHostname(url) == 'localhost' && environment === ApEnvironment.PRODUCTION) {
            url = `http://${(await getPublicIp()).ip}`
        }

        const slash = url.endsWith('/') ? '' : '/'
        const redirect = environment === ApEnvironment.PRODUCTION ? 'api/' : ''

        return `${url}${slash}${redirect}v1/webhooks`
    },

    async getWebhookUrl({ flowId, simulate }: GetWebhookUrlParams): Promise<string> {
        const suffix: WebhookUrlSuffix = simulate ? '/simulate' : ''
        const webhookPrefix = await this.getWebhookPrefix()
        return `${webhookPrefix}/${flowId}${suffix}`
    },
}

function extractHostname(url: string): string | null {
    try {
        const hostname = new URL(url).hostname
        return hostname
    }
    catch (e) {
        return null
    }
}

const getLatestFlowVersionOrThrow = async (flowId: FlowId, projectId: ProjectId): Promise<FlowVersion> => {
    const flowVersionId = undefined

    const flowVersion = await flowVersionService.getFlowVersion(
        projectId,
        flowId,
        flowVersionId,
        FlowViewMode.NO_ARTIFACTS,
    )

    if (isNil(flowVersion)) {
        logger.error(`[WebhookService#getLatestFlowVersionOrThrow] error=flow_version_not_found flowId=${flowId} projectId=${projectId}`)

        throw new ActivepiecesError({
            code: ErrorCode.FLOW_NOT_FOUND,
            params: {
                id: flowId,
            },
        })
    }

    return flowVersion
}

function saveSampleDataForWebhookTesting(flow: Flow, payload: EventPayload): void {
    triggerEventService.saveEvent({
        flowId: flow.id,
        payload,
        projectId: flow.projectId,
    })
}

type WebhookUrlSuffix = '' | '/simulate'

type GetWebhookUrlParams = {
    flowId: FlowId
    simulate?: boolean
}

type CallbackParams = {
    flow: Flow
    payload: EventPayload
}<|MERGE_RESOLUTION|>--- conflicted
+++ resolved
@@ -10,7 +10,6 @@
     FlowViewMode,
     ProjectId,
     RunEnvironment,
-    TriggerType,
 } from '@activepieces/shared'
 import { flowRunService } from '../flows/flow-run/flow-run-service'
 import { flowVersionService } from '../flows/flow-version/flow-version.service'
@@ -36,18 +35,9 @@
         })
         if (isNil(flowInstance)) {
             logger.info(`[WebhookService#callback] flowInstance not found, flowId=${flow.id}`)
-<<<<<<< HEAD
-            // If the flow instance is not found and there is flow, then the user is sending sample data for webhook trigger.
-            triggerEventService.saveEvent({
-                flowId: flow.id,
-                payload,
-                projectId,
-            })
-=======
             saveSampleDataForWebhookTesting(
                 flow,
                 payload)
->>>>>>> 6db469ca
             return []
         }
         if (flowInstance.status !== FlowInstanceStatus.ENABLED) {
