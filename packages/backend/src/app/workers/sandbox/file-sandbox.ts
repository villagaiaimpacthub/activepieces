import { rmdir, mkdir, readFile, writeFile, cp } from 'node:fs/promises'
import fs from 'fs-extra'
import path from 'node:path'
import { spawn } from 'node:child_process'
import { AbstractSandbox, ExecuteSandboxResult, SandboxCtorParams } from './abstract-sandbox'
import { logger } from '../../helper/logger'
import { system } from '../../helper/system/system'
import { SystemProp } from '../../helper/system/system-prop'
import { EngineResponseStatus } from '@activepieces/shared'

export class FileSandbox extends AbstractSandbox {
    public constructor(params: SandboxCtorParams) {
        super(params)
    }

    public override async recreate(): Promise<void> {
        logger.debug({ boxId: this.boxId }, '[FileSandbox#recreate]')

        const sandboxFolderPath = this.getSandboxFolderPath()

        try {
            await rmdir(sandboxFolderPath, { recursive: true })
        }
        catch (e) {
            logger.debug(e, `[Sandbox#recreateCleanup] rmdir failure ${sandboxFolderPath}`)
        }

        await mkdir(sandboxFolderPath, { recursive: true })
    }

    public override async runOperation(operation: string): Promise<ExecuteSandboxResult> {
        const startTime = Date.now()
        const pieceSources = system.get(SystemProp.PIECES_SOURCE)
        const codeExecutorSandboxType = system.get(SystemProp.CODE_EXECUTOR_SANDBOX_TYPE)

        const command = [
            `cd ${this.getSandboxFolderPath()}`,
            '&&',
<<<<<<< HEAD
            'cross-env-shell',
            `AP_CODE_EXECUTOR_SANDBOX_TYPE=${codeExecutorSandboxType}`,
            `AP_PIECES_SOURCE=${pieceSources}`,
            'NODE_OPTIONS=--enable-source-maps',
=======
            `cross-env-shell AP_PIECES_SOURCE=${pieceSources} NODE_OPTIONS=--enable-source-maps ${process.platform === 'win32' ? '&&' : ''}`,
>>>>>>> 905e1f73
            `"${AbstractSandbox.nodeExecutablePath}"`,
            'main.js',
            operation,
        ].join(' ')

        const result = await this.runUnsafeCommand(command)

        let engineResponse

        if (result.verdict === EngineResponseStatus.OK) {
            engineResponse = await this.parseFunctionOutput()
        }

        return {
            timeInSeconds: (Date.now() - startTime) / 1000,
            verdict: result.verdict,
            output: engineResponse?.response,
            standardOutput: await readFile(this.getSandboxFilePath('_standardOutput.txt'), { encoding: 'utf-8' }),
            standardError: await readFile(this.getSandboxFilePath('_standardError.txt'), { encoding: 'utf-8' }),
        }
    }

    public override getSandboxFolderPath(): string {
        const systemCache = system.get(SystemProp.CACHE_PATH) ?? __dirname
        return path.join(systemCache, 'sandbox', `${this.boxId}`)
    }

    protected override async setupCache(): Promise<void> {
        logger.debug({ boxId: this.boxId, cacheKey: this._cacheKey, cachePath: this._cachePath }, '[FileSandbox#setupCache]')

        if (this._cachePath) {
            if (process.platform === 'win32') {
                await fs.copy(this._cachePath, this.getSandboxFolderPath())
            }
            else {
                await cp(this._cachePath, this.getSandboxFolderPath(), { recursive: true })
            }
        }
    }

    private async runUnsafeCommand(cmd: string): Promise<{ verdict: EngineResponseStatus }> {
        logger.info(`sandbox, command: ${cmd}`)

        const standardOutputPath = this.getSandboxFilePath('_standardOutput.txt')
        const standardErrorPath = this.getSandboxFilePath('_standardError.txt')

        await writeFile(standardOutputPath, '')
        await writeFile(standardErrorPath, '')

        return new Promise((resolve, reject) => {
            const [command, ...args] = cmd.split(' ')
            const process = spawn(command, args, { shell: true })

            let stdout = ''
            let stderr = ''

            process.stdout.on('data', (data: string) => {
                stdout += data
            })

            process.stderr.on('data', (data: string) => {
                stderr += data
            })

            process.on('error', (error: unknown) => {
                reject(error)
            })

            process.on('close', async (code: number) => {
                if (code !== 0) {
                    reject(new Error(`Command failed with code ${code}: ${cmd}`))
                    return
                }

                if (stdout) {
                    await writeFile(standardOutputPath, stdout)
                }

                if (stderr) {
                    // Don't return an error, because it's okay for engine to print errors, and they should be caught by the engine
                    await writeFile(standardErrorPath, stderr)
                }

                resolve({ verdict: EngineResponseStatus.OK })
            })

            setTimeout(() => {
                process.kill()
                resolve({ verdict: EngineResponseStatus.TIMEOUT })
            }, AbstractSandbox.sandboxRunTimeSeconds * 1000)
        })
    }
}<|MERGE_RESOLUTION|>--- conflicted
+++ resolved
@@ -36,14 +36,11 @@
         const command = [
             `cd ${this.getSandboxFolderPath()}`,
             '&&',
-<<<<<<< HEAD
             'cross-env-shell',
             `AP_CODE_EXECUTOR_SANDBOX_TYPE=${codeExecutorSandboxType}`,
             `AP_PIECES_SOURCE=${pieceSources}`,
             'NODE_OPTIONS=--enable-source-maps',
-=======
-            `cross-env-shell AP_PIECES_SOURCE=${pieceSources} NODE_OPTIONS=--enable-source-maps ${process.platform === 'win32' ? '&&' : ''}`,
->>>>>>> 905e1f73
+            `${process.platform === 'win32' ? '&&' : ''}`,
             `"${AbstractSandbox.nodeExecutablePath}"`,
             'main.js',
             operation,
