--- conflicted
+++ resolved
@@ -8,10 +8,7 @@
     FlowVersion,
     ProjectId,
     StepOutputStatus,
-<<<<<<< HEAD
-=======
     TriggerType,
->>>>>>> 04d65334
 } from "@activepieces/shared";
 import { Sandbox, sandboxManager } from "../sandbox";
 import { flowVersionService } from "../../flows/flow-version/flow-version.service";
@@ -53,13 +50,9 @@
     logger.info(`[${jobData.runId}] Executing flow ${flowVersion.id} in sandbox ${sandbox.boxId}`);
     try {
         await sandbox.cleanAndInit();
-<<<<<<< HEAD
         await downloadFiles(sandbox, jobData.projectId, flowVersion);
-=======
-        await downloadFiles(sandbox, jobData.projectId, flowVersion, collectionVersion);
         await installPieceDependencies(sandbox, flowVersion);
 
->>>>>>> 04d65334
         const executionOutput = await engineHelper.executeFlow(sandbox, {
             flowVersionId: flowVersion.id,
             collectionId: collection.id,
@@ -111,14 +104,9 @@
             await fs.writeFile(`${buildPath}/codes/${artifact.id}.js`, artifact.data);
         }
 
-<<<<<<< HEAD
-=======
         await fs.mkdir(`${buildPath}/flows/`);
         await fs.writeFile(`${buildPath}/flows/${flowVersion.id}.json`, JSON.stringify(flowVersion));
 
-        await fs.mkdir(`${buildPath}/collections/`);
-        await fs.writeFile(`${buildPath}/collections/${collectionVersion.id}.json`, JSON.stringify(collectionVersion));
->>>>>>> 04d65334
     }
     finally {
         logger.info(`[${flowVersion.id}] Releasing flow lock`);
