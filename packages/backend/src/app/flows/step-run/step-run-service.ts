--- conflicted
+++ resolved
@@ -25,116 +25,10 @@
                 },
             })
         }
-<<<<<<< HEAD
-
-        switch (step.type) {
-            case ActionType.PIECE: {
-                return executePiece({ step, flowVersion, projectId, userId })
-            }
-            case ActionType.CODE: {
-                return executeCode({ step, flowVersion, projectId, userId })
-            }
-            case ActionType.BRANCH: {
-                return executeBranch({ step, flowVersion, projectId, userId })
-            }
-            default: {
-                return {
-                    success: false,
-                    output: 'step not testable',
-                    standardError: '',
-                    standardOutput: '',
-                }
-            }
-        }
-    },
-}
-
-async function executePiece({ step, projectId, flowVersion, userId }: ExecuteParams<PieceAction>): Promise<StepRunResponse> {
-    const { packageType, pieceType, pieceName, pieceVersion, actionName, input } = step.settings
-
-    if (isNil(actionName)) {
-        throw new ActivepiecesError({
-            code: ErrorCode.VALIDATION,
-            params: {
-                message: 'actionName is undefined',
-            },
-        })
-    }
-
-    await stepFileService.deleteAll({
-        projectId,
-        flowId: flowVersion.flowId,
-        stepName: step.name,
-    })
-
-    const operation: ExecuteActionOperation = {
-        serverUrl: await getServerUrl(),
-        piece: {
-            packageType,
-            pieceType,
-            pieceName,
-            pieceVersion,
-        },
-        actionName,
-        input,
-        flowVersion,
-        projectId,
-    }
-
-    const { result, standardError, standardOutput } = await engineHelper.executeAction(operation)
-
-    if (result.success) {
-        step.settings.inputUiInfo.currentSelectedData = result.output
-        await flowService.update({
-            id: flowVersion.flowId,
-            userId,
-            projectId,
-            operation: {
-                type: FlowOperationType.UPDATE_ACTION,
-                request: step,
-            },
-        })
-    }
-    return {
-        success: result.success,
-        output: result.output,
-        standardError,
-        standardOutput,
-    }
-}
-
-async function executeCode({ step, flowVersion, projectId }: ExecuteParams<CodeAction>): Promise<StepRunResponse> {
-
-    const { result, standardError, standardOutput } = await engineHelper.executeCode({
-        step,
-        input: step.settings.input,
-        serverUrl: await getServerUrl(),
-        flowVersion,
-        projectId,
-    })
-    return {
-        success: result.success,
-        output: result.output,
-        standardError,
-        standardOutput,
-    }
-}
-
-const executeBranch = async ({ step, flowVersion, projectId }: ExecuteParams<BranchAction>): Promise<StepRunResponse> => {
-    const branchStep = flowHelper.getStep(flowVersion, step.name)
-
-    if (isNil(branchStep) || branchStep.type !== ActionType.BRANCH) {
-        throw new ActivepiecesError({
-            code: ErrorCode.STEP_NOT_FOUND,
-            params: {
-                stepName: step.name,
-            },
-=======
         const { result, standardError, standardOutput } = await engineHelper.executeAction({
             stepName,
             flowVersion,
             projectId,
->>>>>>> ba8fe07e
         })
         return {
             success: result.success,
@@ -151,4 +45,4 @@
     projectId: ProjectId
     flowVersionId: FlowVersionId
     stepName: string
-}
+}