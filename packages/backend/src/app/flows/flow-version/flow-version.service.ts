import { TSchema, Type } from '@sinclair/typebox'
import { TypeCompiler } from '@sinclair/typebox/compiler'
import { PiecePropertyMap, PropertyType } from '@activepieces/pieces-framework'
import {
    ActionType,
    apId,
    BranchActionSettingsWithValidation,
    Cursor,
    flowHelper,
    FlowId,
    FlowOperationRequest,
    FlowOperationType,
    FlowVersion,
    FlowVersionId,
    FlowVersionState,
    ImportFlowRequest,
    LoopOnItemsActionSettingsWithValidation,
    PieceActionSettings,
    PieceTriggerSettings,
    ProjectId,
    TriggerType,
    SeekPage,
    UserId,
} from '@activepieces/shared'
import { QueryDeepPartialEntity } from 'typeorm/query-builder/QueryPartialEntity'
import { ActivepiecesError, ErrorCode } from '@activepieces/shared'
import { databaseConnection } from '../../database/database-connection'
import { FlowVersionEntity } from './flow-version-entity'
import { flowVersionSideEffects } from './flow-version-side-effects'
import { DEFAULT_SAMPLE_DATA_SETTINGS } from '@activepieces/shared'
import { isNil } from '@activepieces/shared'
import { pieceMetadataService } from '../../pieces/piece-metadata-service'
import dayjs from 'dayjs'
import { logger } from '../../helper/logger'
import { stepFileService } from '../step-file/step-file.service'
import { buildPaginator } from '../../helper/pagination/build-paginator'
import { paginationHelper } from '../../helper/pagination/pagination-utils'

const branchSettingsValidator = TypeCompiler.Compile(BranchActionSettingsWithValidation)
const loopSettingsValidator = TypeCompiler.Compile(LoopOnItemsActionSettingsWithValidation)
const flowVersionRepo = databaseConnection.getRepository(FlowVersionEntity)

export const flowVersionService = {
    async lockPieceVersions(projectId: ProjectId, mutatedFlowVersion: FlowVersion): Promise<FlowVersion> {
        if (mutatedFlowVersion.state === FlowVersionState.LOCKED) {
            return mutatedFlowVersion
        }
        return flowHelper.transferFlowAsync(mutatedFlowVersion, async (step) => {
            const clonedStep = JSON.parse(JSON.stringify(step))
            switch (step.type) {
                case ActionType.PIECE:
                case TriggerType.PIECE: {
                    const newVersion = await pieceMetadataService.getOrThrow({
                        projectId,
                        name: step.settings.pieceName,
                        version: step.settings.pieceVersion,
                    })
                    clonedStep.settings.pieceVersion = newVersion.version
                    break
                }
                default:
                    break
            }
            return clonedStep
        })
    },
    async applyOperation(userId: UserId, projectId: ProjectId, flowVersion: FlowVersion, userOperation: FlowOperationRequest): Promise<FlowVersion> {
        let operations: FlowOperationRequest[] = []
        let mutatedFlowVersion: FlowVersion = flowVersion
        switch (userOperation.type) {
            case FlowOperationType.USE_AS_DRAFT: {
                const previousVersion = await flowVersionService.getFlowVersion({
                    flowId: flowVersion.flowId,
                    versionId: userOperation.request.versionId,
                    removeSecrets: false,
                })
                operations = handleImportFlowOperation(flowVersion, previousVersion)
                break
            }
            case FlowOperationType.IMPORT_FLOW:
                operations = handleImportFlowOperation(flowVersion, userOperation.request)
                break
            case FlowOperationType.LOCK_FLOW:
                mutatedFlowVersion = await this.lockPieceVersions(projectId, mutatedFlowVersion)
                operations = [userOperation]
                break
            default:
                operations = [userOperation]
                break
            case FlowOperationType.DUPLICATE_ACTION:
                mutatedFlowVersion = await this.getFlowVersionOrThrow({
                    flowId: flowVersion.flowId,
                    versionId: flowVersion.id,
                })
                operations = [userOperation]
                break
        }
        for (const operation of operations) {
            mutatedFlowVersion = await applySingleOperation(projectId, mutatedFlowVersion, operation)
        }
        mutatedFlowVersion.updated = dayjs().toISOString()
        mutatedFlowVersion.updatedBy = userId
        await flowVersionRepo.update(flowVersion.id, mutatedFlowVersion as QueryDeepPartialEntity<FlowVersion>)
        return flowVersionRepo.findOneByOrFail({
            id: flowVersion.id,
        })
    },
    async getOne(id: FlowVersionId): Promise<FlowVersion | null> {
        if (isNil(id)) {
            return null
        }
        return flowVersionRepo.findOneBy({
            id,
        })
    },
    async getLatestLockedVersionOrThrow(flowId: FlowId): Promise<FlowVersion> {
        return flowVersionRepo.findOneOrFail({
            where: {
                flowId,
                state: FlowVersionState.LOCKED,
            },
            order: {
                created: 'DESC',
            },
        })
    },
    async getOneOrThrow(id: FlowVersionId): Promise<FlowVersion> {
        const flowVersion = await flowVersionService.getOne(id)

        if (isNil(flowVersion)) {
            throw new ActivepiecesError({
                code: ErrorCode.ENTITY_NOT_FOUND,
                params: {
                    entityId: id,
                    entityType: 'FlowVersion',
                },
            })
        }

        return flowVersion
    },
<<<<<<< HEAD
    async getFlowVersionOrThrow({ flowId, versionId, removeSecrets = false }: GetFlowVersionOrThrowParams): Promise<FlowVersion> {
        let flowVersion = await flowVersionRepo.findOne({
=======
    async list({ cursorRequest, limit, flowId }: { cursorRequest: Cursor | null, limit: number, flowId: string }): Promise<SeekPage<FlowVersion>> {
        const decodedCursor = paginationHelper.decodeCursor(cursorRequest)
        const paginator = buildPaginator({
            entity: FlowVersionEntity,
            query: {
                limit,
                order: 'DESC',
                afterCursor: decodedCursor.nextCursor,
                beforeCursor: decodedCursor.previousCursor,
            },
        })
        const paginationResult = await paginator.paginate(flowVersionRepo.createQueryBuilder('flow_version').where({
            flowId,
        }))
        return paginationHelper.createPage<FlowVersion>(paginationResult.data, paginationResult.cursor)
    },
    async getFlowVersion({ flowId, versionId, removeSecrets }: { flowId: FlowId, versionId: FlowVersionId | undefined, removeSecrets?: boolean }): Promise<FlowVersion> {
        let flowVersion: FlowVersion = await flowVersionRepo.findOneOrFail({
>>>>>>> 2d1b7e61
            where: {
                flowId,
                id: versionId,
            },
            //This is needed to return draft by default because it is always the latest one
            order: {
                created: 'DESC',
            },
        })

        if (isNil(flowVersion)) {
            throw new ActivepiecesError({
                code: ErrorCode.ENTITY_NOT_FOUND,
                params: {
                    entityId: versionId,
                    entityType: 'FlowVersion',
                    message: `flowId=${flowId}`,
                },
            })
        }

        if (removeSecrets) {
            flowVersion = await removeSecretsFromFlow(flowVersion)
        }

        return flowVersion
    },
    async createEmptyVersion(flowId: FlowId, request: {
        displayName: string
    }): Promise<FlowVersion> {
        const flowVersion: NewFlowVersion = {
            id: apId(),
            displayName: request.displayName,
            flowId,
            trigger: {
                type: TriggerType.EMPTY,
                name: 'trigger',
                settings: {},
                valid: false,
                displayName: 'Select Trigger',
            },
            valid: false,
            state: FlowVersionState.DRAFT,
        }
        return flowVersionRepo.save(flowVersion)
    },
}

async function applySingleOperation(projectId: ProjectId, flowVersion: FlowVersion, operation: FlowOperationRequest): Promise<FlowVersion> {
    logger.info(`applying ${operation.type} to ${flowVersion.displayName}`)
    await flowVersionSideEffects.preApplyOperation({
        projectId,
        flowVersion,
        operation,
    })
    operation = await prepareRequest(projectId, flowVersion, operation)
    return flowHelper.apply(flowVersion, operation)
}

async function removeSecretsFromFlow(flowVersion: FlowVersion): Promise<FlowVersion> {
    const flowVersionWithArtifacts: FlowVersion = JSON.parse(JSON.stringify(flowVersion))
    const steps = flowHelper.getAllSteps(flowVersionWithArtifacts.trigger)
    for (const step of steps) {
        /*
        Remove Sample Data & connections
        */
        step.settings.inputUiInfo = DEFAULT_SAMPLE_DATA_SETTINGS
        step.settings.input = replaceConnections(step.settings.input)
    }
    return flowVersionWithArtifacts
}

function replaceConnections(obj: Record<string, unknown>): Record<string, unknown> {
    if (isNil(obj)) {
        return obj
    }
    const replacedObj: Record<string, unknown> = {}

    for (const [key, value] of Object.entries(obj)) {
        if (Array.isArray(value)) {
            replacedObj[key] = value
        }
        else if (typeof value === 'object' && value !== null) {
            replacedObj[key] = replaceConnections(value as Record<string, unknown>)
        }
        else if (typeof value === 'string') {
            const replacedValue = value.replace(/\{{connections\.[^}]*}}/g, '')
            replacedObj[key] = replacedValue === '' ? undefined : replacedValue
        }
        else {
            replacedObj[key] = value
        }
    }
    return replacedObj
}


function handleImportFlowOperation(flowVersion: FlowVersion, operation: ImportFlowRequest): FlowOperationRequest[] {
    const actionsToRemove = flowHelper.getAllStepsAtFirstLevel(flowVersion.trigger).filter(step => flowHelper.isAction(step.type))
    const operations: FlowOperationRequest[] = actionsToRemove.map(step => ({
        type: FlowOperationType.DELETE_ACTION,
        request: {
            name: step.name,
        },
    }))
    operations.push({
        type: FlowOperationType.UPDATE_TRIGGER,
        request: operation.trigger,
    })
    operations.push(...flowHelper.getImportOperations(operation.trigger))
    return operations
}

async function prepareRequest(projectId: ProjectId, flowVersion: FlowVersion, request: FlowOperationRequest): Promise<FlowOperationRequest> {
    const clonedRequest: FlowOperationRequest = JSON.parse(JSON.stringify(request))
    switch (clonedRequest.type) {
        case FlowOperationType.ADD_ACTION:
            clonedRequest.request.action.valid = true
            switch (clonedRequest.request.action.type) {
                case ActionType.LOOP_ON_ITEMS:
                    clonedRequest.request.action.valid = loopSettingsValidator.Check(clonedRequest.request.action.settings)
                    break
                case ActionType.BRANCH:
                    clonedRequest.request.action.valid = branchSettingsValidator.Check(clonedRequest.request.action.settings)
                    break
                case ActionType.PIECE:
                    clonedRequest.request.action.valid = await validateAction({
                        settings: clonedRequest.request.action.settings,
                        projectId,
                    })
                    break
                case ActionType.CODE: {
                    break
                }
            }
            break
        case FlowOperationType.UPDATE_ACTION:
            clonedRequest.request.valid = true
            switch (clonedRequest.request.type) {
                case ActionType.LOOP_ON_ITEMS:
                    clonedRequest.request.valid = loopSettingsValidator.Check(clonedRequest.request.settings)
                    break
                case ActionType.BRANCH:
                    clonedRequest.request.valid = branchSettingsValidator.Check(clonedRequest.request.settings)
                    break
                case ActionType.PIECE: {
                    clonedRequest.request.valid = await validateAction({
                        settings: clonedRequest.request.settings,
                        projectId,
                    })
                    const previousStep = flowHelper.getStep(flowVersion, clonedRequest.request.name)
                    if (
                        previousStep !== undefined &&
                        previousStep.type === ActionType.PIECE &&
                        clonedRequest.request.settings.pieceName !== previousStep.settings.pieceName
                    ) {
                        await stepFileService.deleteAll({ projectId, flowId: flowVersion.flowId, stepName: previousStep.name })
                    }
                    break
                }
                case ActionType.CODE: {
                    break
                }
            }
            break
        case FlowOperationType.DELETE_ACTION: {
            const previousStep = flowHelper.getStep(flowVersion, clonedRequest.request.name)
            if (previousStep !== undefined && previousStep.type === ActionType.PIECE) {
                await stepFileService.deleteAll({ projectId, flowId: flowVersion.flowId, stepName: previousStep.name })
            }
            break
        }
        case FlowOperationType.UPDATE_TRIGGER:
            switch (clonedRequest.request.type) {
                case TriggerType.EMPTY:
                    clonedRequest.request.valid = false
                    break
                case TriggerType.PIECE:
                    clonedRequest.request.valid = await validateTrigger({
                        settings: clonedRequest.request.settings,
                        projectId,
                    })
                    break
                default:
                    clonedRequest.request.valid = true
                    break
            }
            break

        default:
            break
    }
    return clonedRequest
}


async function validateAction({ projectId, settings }: { projectId: ProjectId, settings: PieceActionSettings }): Promise<boolean> {

    if (
        isNil(settings.pieceName) ||
        isNil(settings.pieceVersion) ||
        isNil(settings.actionName) ||
        isNil(settings.input)
    ) {
        return false
    }

    const piece = await pieceMetadataService.getOrThrow({
        projectId,
        name: settings.pieceName,
        version: settings.pieceVersion,
    })

    if (isNil(piece)) {
        return false
    }
    const action = piece.actions[settings.actionName]
    if (isNil(action)) {
        return false
    }
    return validateProps(action.props, settings.input)
}

async function validateTrigger({ settings, projectId }: { settings: PieceTriggerSettings, projectId: ProjectId }): Promise<boolean> {
    if (
        isNil(settings.pieceName) ||
        isNil(settings.pieceVersion) ||
        isNil(settings.triggerName) ||
        isNil(settings.input)
    ) {
        return false
    }

    const piece = await pieceMetadataService.getOrThrow({
        projectId,
        name: settings.pieceName,
        version: settings.pieceVersion,
    })

    if (isNil(piece)) {
        return false
    }
    const trigger = piece.triggers[settings.triggerName]
    if (isNil(trigger)) {
        return false
    }
    return validateProps(trigger.props, settings.input)
}

function validateProps(props: PiecePropertyMap, input: Record<string, unknown>): boolean {
    const propsSchema = buildSchema(props)
    const propsValidator = TypeCompiler.Compile(propsSchema)
    return propsValidator.Check(input)
}

function buildSchema(props: PiecePropertyMap): TSchema {
    const entries = Object.entries(props)
    const nonNullableUnknownPropType = Type.Not(Type.Union([Type.Null(), Type.Undefined()]), Type.Unknown())
    const propsSchema: Record<string, TSchema> = {}
    for (const [name, property] of entries) {
        switch (property.type) {
            case PropertyType.MARKDOWN:
                propsSchema[name] = Type.Optional(Type.Union([Type.Null(), Type.Undefined(), Type.Never()]))
                break
            case PropertyType.DATE_TIME:
            case PropertyType.SHORT_TEXT:
            case PropertyType.LONG_TEXT:
            case PropertyType.FILE:
                propsSchema[name] = Type.String({
                    minLength: property.required ? 1 : undefined,
                })
                break
            case PropertyType.CHECKBOX:
                propsSchema[name] = Type.Union([Type.Boolean(), Type.String({})])
                break
            case PropertyType.NUMBER:
                // Because it could be a variable
                propsSchema[name] = Type.String({})
                break
            case PropertyType.STATIC_DROPDOWN:
                propsSchema[name] = nonNullableUnknownPropType
                break
            case PropertyType.DROPDOWN:
                propsSchema[name] = nonNullableUnknownPropType
                break
            case PropertyType.BASIC_AUTH:
            case PropertyType.CUSTOM_AUTH:
            case PropertyType.SECRET_TEXT:
            case PropertyType.OAUTH2:
                // Only accepts connections variable.
                propsSchema[name] = Type.Union([Type.RegEx(RegExp('{{1}{connections.(.*?)}{1}}')), Type.String()])
                break
            case PropertyType.ARRAY:
                // Only accepts connections variable.
                propsSchema[name] = Type.Union([Type.Array(Type.String({})), Type.String()])
                break
            case PropertyType.OBJECT:
                propsSchema[name] = Type.Union([Type.Record(Type.String(), Type.Any()), Type.String()])
                break
            case PropertyType.JSON:
                propsSchema[name] = Type.Union([Type.Record(Type.String(), Type.Any()), Type.Array(Type.Any()), Type.String()])
                break
            case PropertyType.MULTI_SELECT_DROPDOWN:
                propsSchema[name] = Type.Union([Type.Array(Type.Any()), Type.String()])
                break
            case PropertyType.STATIC_MULTI_SELECT_DROPDOWN:
                propsSchema[name] = Type.Union([Type.Array(Type.Any()), Type.String()])
                break
            case PropertyType.DYNAMIC:
                propsSchema[name] = Type.Record(Type.String(), Type.Any())
                break
        }

        if (!property.required) {
            propsSchema[name] = Type.Optional(Type.Union([Type.Null(), Type.Undefined(), propsSchema[name]]))
        }
    }

    return Type.Object(propsSchema)
}

type GetFlowVersionOrThrowParams = {
    flowId: FlowId
    versionId: FlowVersionId | undefined
    removeSecrets?: boolean
}

type NewFlowVersion = Omit<FlowVersion, 'created' | 'updated'><|MERGE_RESOLUTION|>--- conflicted
+++ resolved
@@ -69,7 +69,7 @@
         let mutatedFlowVersion: FlowVersion = flowVersion
         switch (userOperation.type) {
             case FlowOperationType.USE_AS_DRAFT: {
-                const previousVersion = await flowVersionService.getFlowVersion({
+                const previousVersion = await flowVersionService.getFlowVersionOrThrow({
                     flowId: flowVersion.flowId,
                     versionId: userOperation.request.versionId,
                     removeSecrets: false,
@@ -139,10 +139,6 @@
 
         return flowVersion
     },
-<<<<<<< HEAD
-    async getFlowVersionOrThrow({ flowId, versionId, removeSecrets = false }: GetFlowVersionOrThrowParams): Promise<FlowVersion> {
-        let flowVersion = await flowVersionRepo.findOne({
-=======
     async list({ cursorRequest, limit, flowId }: { cursorRequest: Cursor | null, limit: number, flowId: string }): Promise<SeekPage<FlowVersion>> {
         const decodedCursor = paginationHelper.decodeCursor(cursorRequest)
         const paginator = buildPaginator({
@@ -159,9 +155,8 @@
         }))
         return paginationHelper.createPage<FlowVersion>(paginationResult.data, paginationResult.cursor)
     },
-    async getFlowVersion({ flowId, versionId, removeSecrets }: { flowId: FlowId, versionId: FlowVersionId | undefined, removeSecrets?: boolean }): Promise<FlowVersion> {
-        let flowVersion: FlowVersion = await flowVersionRepo.findOneOrFail({
->>>>>>> 2d1b7e61
+    async getFlowVersionOrThrow({ flowId, versionId, removeSecrets = false }: GetFlowVersionOrThrowParams): Promise<FlowVersion> {
+        let flowVersion: FlowVersion | null = await flowVersionRepo.findOne({
             where: {
                 flowId,
                 id: versionId,
