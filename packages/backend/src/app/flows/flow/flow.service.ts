import { FlowEntity } from './flow.entity'
import {
    apId,
    CreateFlowRequest,
    Cursor,
    EmptyTrigger,
    Flow,
    FlowId,
    FlowInstance,
    FlowInstanceStatus,
    FlowOperationRequest,
    FlowOperationType,
    FlowVersion,
    FlowVersionId,
    FlowVersionState,
    ProjectId,
    SeekPage,
    TelemetryEventName,
    TriggerType,
} from '@activepieces/shared'
import { flowVersionService } from '../flow-version/flow-version.service'
import { paginationHelper } from '../../helper/pagination/pagination-utils'
import { buildPaginator } from '../../helper/pagination/build-paginator'
import { acquireLock } from '../../database/redis-connection'
import { ActivepiecesError, ErrorCode } from '@activepieces/shared'
import { flowRepo } from './flow.repo'
import { telemetry } from '../../helper/telemetry.utils'
import { flowInstanceService } from '../flow-instance/flow-instance.service'
import { IsNull } from 'typeorm'

export const flowService = {
    async create({ projectId, request }: { projectId: ProjectId, request: CreateFlowRequest }): Promise<Flow> {
        const flow: Partial<Flow> = {
            id: apId(),
            projectId: projectId,
            folderId:request.folderId,
        }
        const savedFlow = await flowRepo.save(flow)
        await flowVersionService.createVersion(savedFlow.id, {
            displayName: request.displayName,
            valid: false,
            trigger: {
                displayName: 'Select Trigger',
                name: 'trigger',
                type: TriggerType.EMPTY,
                settings: {},
                valid: false,
            } as EmptyTrigger,
        })
        const latestFlowVersion = await flowVersionService.getFlowVersion(projectId, savedFlow.id, undefined, false)
        telemetry.trackProject(
            savedFlow.projectId,
            {
                name: TelemetryEventName.FLOW_CREATED,
                payload: {
                    flowId: flow.id,
                },
            },
        )
        return {
            ...savedFlow,
            version: latestFlowVersion,
        }
    },
    async getOneOrThrow({ projectId, id }: { projectId: ProjectId, id: FlowId }): Promise<Flow> {
        const flow = await flowService.getOne({ projectId, id, versionId: undefined, includeArtifacts: false })

        if (flow === null) {
            throw new ActivepiecesError({
                code: ErrorCode.FLOW_NOT_FOUND,
                params: {
                    id,
                },
            })
        }

        return flow
    },
    async list({ projectId, cursorRequest, limit, folderId }: { projectId: ProjectId, cursorRequest: Cursor | null, limit: number, folderId: string | undefined }): Promise<SeekPage<Flow>> {
        const decodedCursor = paginationHelper.decodeCursor(cursorRequest)
        const paginator = buildPaginator({
            entity: FlowEntity,
            query: {
                limit,
                order: 'ASC',
                afterCursor: decodedCursor.nextCursor,
                beforeCursor: decodedCursor.previousCursor,
            },
        })
        const queryWhere = { projectId }
        if (folderId) {
            queryWhere['folderId'] = (folderId === 'NULL' ? IsNull() : folderId)
        }

        const paginationResult = await paginator.paginate(flowRepo.createQueryBuilder('flow').where(queryWhere))
        const flowVersionsPromises: Array<Promise<FlowVersion | null>> = []
        const flowInstancesPromises:Array<Promise<FlowInstance|null>> =[]
        paginationResult.data.forEach((flow) => {
            flowVersionsPromises.push(flowVersionService.getFlowVersion(projectId, flow.id, undefined, false))
            flowInstancesPromises.push(flowInstanceService.get({projectId: projectId, flowId: flow.id}))
        })
        const versions: Array<FlowVersion | null> = await Promise.all(flowVersionsPromises)
        const instances: Array<FlowInstance | null> = await Promise.all(flowInstancesPromises)
        paginationResult.data = paginationResult.data.map((flow, idx)=>{
            return {
                ...flow,
                version:versions[idx],
                status: instances[idx]? instances[idx].status : FlowInstanceStatus.UNPUBLISHED,
            }
        })
        return paginationHelper.createPage<Flow>(paginationResult.data, paginationResult.cursor)
    },
    async getOne({ projectId, id, versionId, includeArtifacts = true }: { projectId: ProjectId, id: FlowId, versionId: FlowVersionId | undefined, includeArtifacts: boolean }): Promise<Flow | null> {
        const flow: Flow | null = await flowRepo.findOneBy({
            projectId,
            id,
        })
        if (flow === null) {
            return null
        }
        const flowVersion = await flowVersionService.getFlowVersion(projectId, id, versionId, includeArtifacts)
        return {
            ...flow,
            version: flowVersion,
        }
    },

    async update({ flowId, projectId, request }: { projectId: ProjectId, flowId: FlowId, request: FlowOperationRequest }): Promise<Flow | null> {
        const flowLock = await acquireLock({
            key: flowId,
            timeout: 5000,
        })
        const rawFlow = await flowRepo.findOneBy({ projectId: projectId, id: flowId })
        try {
            if (request.type === FlowOperationType.CHANGE_FOLDER) {
                rawFlow.folderId = request.request.folderId
                await flowRepo.update(rawFlow.id, rawFlow)
            }
            else {
                let lastVersion = (await flowVersionService.getFlowVersion(projectId, flowId, undefined, false))
                if (lastVersion.state === FlowVersionState.LOCKED) {
                    lastVersion = await flowVersionService.createVersion(flowId, lastVersion)
                }
                await flowVersionService.applyOperation(projectId, lastVersion, request)
            }
        }
        finally {
            await flowLock.release()
        }
        return await flowService.getOne({ id: flowId, versionId: undefined, projectId: projectId, includeArtifacts: false })
    },
    async delete({ projectId, flowId }: { projectId: ProjectId, flowId: FlowId }): Promise<void> {
        await flowInstanceService.onFlowDelete({ projectId, flowId })
        await flowRepo.delete({ projectId: projectId, id: flowId })
    },
    async count(req:{
        projectId:string
        folderId?:string
        allFlows:string
    }) :Promise<number>{
        if(req.allFlows === 'true') {
<<<<<<< HEAD
            return flowRepo.count({where:{projectId:req.projectId}})
        }
        if(req.folderId) {
            return flowRepo.count({
                where:[{folderId:req.folderId, projectId:req.projectId}],
            })
=======
            return flowRepo.count()
>>>>>>> de4e438e
        }
        if(req.folderId) {
            return flowRepo.count({
                where:[{folderId:req.folderId, projectId:req.projectId}],
            })
        }
        return flowRepo.count({
            where:[{folderId:IsNull(), projectId:req.projectId}],
        })
    },
    
}
<|MERGE_RESOLUTION|>--- conflicted
+++ resolved
@@ -159,16 +159,12 @@
         allFlows:string
     }) :Promise<number>{
         if(req.allFlows === 'true') {
-<<<<<<< HEAD
             return flowRepo.count({where:{projectId:req.projectId}})
         }
         if(req.folderId) {
             return flowRepo.count({
                 where:[{folderId:req.folderId, projectId:req.projectId}],
             })
-=======
-            return flowRepo.count()
->>>>>>> de4e438e
         }
         if(req.folderId) {
             return flowRepo.count({
