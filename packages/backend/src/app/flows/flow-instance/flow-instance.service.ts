--- conflicted
+++ resolved
@@ -4,11 +4,7 @@
 import { triggerUtils } from '../../helper/trigger-utils'
 import { flowService } from '../flow/flow.service'
 import { flowVersionService } from '../flow-version/flow-version.service'
-<<<<<<< HEAD
-
-=======
 import { isNil } from 'lodash'
->>>>>>> bcd5f90e
 
 
 export const flowInstanceRepo = databaseConnection.getRepository(FlowInstanceEntity)
