--- conflicted
+++ resolved
@@ -113,12 +113,9 @@
     }
     for (const flowWithoutVersion of flows) {
         const flow = await flowService.getOneOrThrow({ id: flowWithoutVersion.id, projectId: flowWithoutVersion.projectId })
-<<<<<<< HEAD
-=======
         if(isNil(flow.version)) {
             continue
         }
->>>>>>> 5e1e6bc8
         const trigger = flow.version.trigger
         if (isNil(trigger)) {
             continue
