--- conflicted
+++ resolved
@@ -31,11 +31,6 @@
             modifiedFlags[ApFlagId.THIRD_PARTY_AUTH_PROVIDER_REDIRECT_URL] = `https://${hostname}/redirect`
             modifiedFlags[ApFlagId.PRIVACY_POLICY_URL] = platform.privacyPolicyUrl
             modifiedFlags[ApFlagId.TERMS_OF_SERVICE_URL] = platform.termsOfServiceUrl
-<<<<<<< HEAD
-            modifiedFlags[ApFlagId.CHATBOT_ENABLED] = false
-=======
-            modifiedFlags[ApFlagId.TEMPLATES_SOURCE_URL] = null
->>>>>>> 4f88487c
             modifiedFlags[ApFlagId.OWN_AUTH2_ENABLED] = false
         }
         return modifiedFlags
