--- conflicted
+++ resolved
@@ -7,10 +7,6 @@
 import { ActivepiecesError, apId, ErrorCode, isNil, SeekPage } from '@activepieces/shared'
 import { paginationHelper } from '../../helper/pagination/pagination-utils'
 import { FlowSyncOperation, gitSyncHelper } from './git-sync-helper'
-<<<<<<< HEAD
-
-=======
->>>>>>> 1abbdf0e
 
 const repo = databaseConnection.getRepository(GitRepoEntity)
 
