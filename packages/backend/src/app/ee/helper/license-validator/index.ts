import { ApEnvironment } from '@activepieces/shared'
import { LiceneseStatus, LicenseValidator } from './license-validator'
import { noOpLicenseValidator } from './no-op-license-validator'
import { networkLicenseValidator } from './network-license-validator'
import { ApEdition } from '@activepieces/shared'
import { system } from '../../../helper/system/system'
import { SystemProp } from '../../../helper/system/system-prop'
import { platformService } from '../../platform/platform.service'
import { logger } from '../../../helper/logger'

const variant: Record<ApEnvironment, LicenseValidator> = {
    [ApEnvironment.PRODUCTION]: networkLicenseValidator,
    [ApEnvironment.DEVELOPMENT]: noOpLicenseValidator,
    [ApEnvironment.TESTING]: noOpLicenseValidator,
}

const env = system.getOrThrow<ApEnvironment>(SystemProp.ENVIRONMENT)

const licenseValidator = variant[env]

export async function enforceLimits(): Promise<void> {
    const edition = system.getOrThrow<ApEdition>(SystemProp.EDITION)
    if (edition !== ApEdition.ENTERPRISE) {
        return
    }
    const license = await licenseValidator.validate()
    switch (license.status) {
        case LiceneseStatus.VALID:{
            const oldestPlatform = await platformService.getOldestPlatform()
            if (!oldestPlatform) {
                break
            }
            await platformService.update({
                id: oldestPlatform.id,
                userId: oldestPlatform.ownerId,
                showPoweredBy: license.showPoweredBy,
                embeddingEnabled: license.embeddingEnabled,
<<<<<<< HEAD
                ssoEnabled: license.ssoEnabled,
=======
                gitSyncEnabled: license.gitSyncEnabled,
>>>>>>> 2bac56c3
            })
            break
        }
        case LiceneseStatus.INVALID: {
            logger.error('[ERROR]: License key is not valid. Please contact sales@activepieces.com')
            process.exit(1)
            break
        }
        case LiceneseStatus.UNKNOWN:{
            // We don't want to block the application from starting if the license is unknown
            // TODO find a better way to handle this
            break
        }
    }
}<|MERGE_RESOLUTION|>--- conflicted
+++ resolved
@@ -35,11 +35,8 @@
                 userId: oldestPlatform.ownerId,
                 showPoweredBy: license.showPoweredBy,
                 embeddingEnabled: license.embeddingEnabled,
-<<<<<<< HEAD
                 ssoEnabled: license.ssoEnabled,
-=======
                 gitSyncEnabled: license.gitSyncEnabled,
->>>>>>> 2bac56c3
             })
             break
         }
