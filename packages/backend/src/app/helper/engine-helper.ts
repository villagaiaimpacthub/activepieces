import fs from 'node:fs/promises'
import {
    apId,
    CollectionId,
    EngineOperation,
    EngineOperationType,
    ExecuteActionOperation,
    ExecuteEventParserOperation,
    ExecuteFlowOperation,
    ExecutePropsOptions,
    ExecuteTestOrRunTriggerResponse,
    ExecuteTriggerOperation,
    ExecuteTriggerResponse,
    ExecutionOutput,
    ParseEventResponse,
    PieceTrigger,
    PrincipalType,
    ProjectId,
    TriggerHookType,
} from '@activepieces/shared'
import { Sandbox, sandboxManager } from '../workers/sandbox'
import { system } from './system/system'
import { SystemProp } from './system/system-prop'
import { tokenUtils } from '../authentication/lib/token-utils'
import { DynamicPropsValue } from '@activepieces/pieces-framework'
import { logger } from '../helper/logger'
import chalk from 'chalk'
import { getEdition, getWebhookSecret } from './secret-helper'
import { appEventRoutingService } from '../app-event-routing/app-event-routing.service'
import { pieceManager } from '../flows/common/piece-installer'

type InstallPieceParams = {
    path: string
    pieceName: string
    pieceVersion: string
}

const log = logger.child({ file: 'EngineHelper' })

const nodeExecutablePath = system.getOrThrow(SystemProp.NODE_EXECUTABLE_PATH)
const engineExecutablePath = system.getOrThrow(SystemProp.ENGINE_EXECUTABLE_PATH)

const installPiece = async (params: InstallPieceParams) => {
    log.debug(params, '[InstallPiece] params')

    const { path, pieceName, pieceVersion } = params

    await pieceManager.install({
        projectPath: path,
        pieces: [
            {
                name: pieceName,
                version: pieceVersion,
            },
        ],
    })
}

export const engineHelper = {
    async executeFlow(sandbox: Sandbox, operation: ExecuteFlowOperation): Promise<ExecutionOutput> {
        return await execute(EngineOperationType.EXECUTE_FLOW, sandbox, {
            ...operation,
            workerToken: await workerToken({ collectionId: operation.collectionId, projectId: operation.projectId }),
        }) as ExecutionOutput
    },
    async executeParseEvent(operation: ExecuteEventParserOperation): Promise<ParseEventResponse> {
        const sandbox = await sandboxManager.obtainSandbox(apId())
        let result
        try {
<<<<<<< HEAD
            await sandbox.cleanAndInit()

            const path = sandbox.getSandboxFolderPath()
=======
            await sandbox.recreate()
            const buildPath = sandbox.getSandboxFolderPath()
>>>>>>> da269427
            const { pieceName } = operation

            await installPiece({
                path,
                pieceName,
                pieceVersion: 'latest',
            })

            result = await execute(EngineOperationType.EXTRACT_EVENT_DATA, sandbox, operation)
        }
        finally {
            await sandboxManager.returnSandbox(sandbox.boxId)
        }
        return result as ParseEventResponse
    },

    async executeTrigger(operation: ExecuteTriggerOperation): Promise<void | unknown[] | ExecuteTestOrRunTriggerResponse | ExecuteTriggerResponse> {
        const { pieceName, pieceVersion } = (operation.flowVersion.trigger as PieceTrigger).settings
        const sandbox = await getSandbox({
            pieceName,
            pieceVersion,
        })
        let result
        try {
<<<<<<< HEAD
            await sandbox.cleanAndInit()
            const path = sandbox.getSandboxFolderPath()
            const { pieceName, pieceVersion } = (operation.flowVersion.trigger as PieceTrigger).settings

            await installPiece({
                path,
                pieceName,
                pieceVersion,
            })
=======
>>>>>>> da269427

            result = await execute(EngineOperationType.EXECUTE_TRIGGER_HOOK, sandbox, {
                ...operation,
                edition: await getEdition(),
                appWebhookUrl: await appEventRoutingService.getAppWebhookUrl({ appName: pieceName }),
                webhookSecret: await getWebhookSecret(operation.flowVersion),
                workerToken: await workerToken({
                    collectionId: operation.collectionId,
                    projectId: operation.projectId,
                }),
            })
        }
        finally {
            await sandboxManager.returnSandbox(sandbox.boxId)
        }
        if (operation.hookType === TriggerHookType.TEST) {
            return result as ExecuteTestOrRunTriggerResponse
        }
        if (operation.hookType === TriggerHookType.RUN) {
            return result as unknown[]
        }
        return result as void
    },

<<<<<<< HEAD
    async executeProp(operation: ExecutePropsOptions): Promise<Record<string, DynamicPropsValue>> {
        log.debug(operation, '[EngineHelper#executeProp] operation')
=======
    async executeProp(operation: ExecutePropsOptions): Promise<DropdownState<unknown> | Record<string, DynamicPropsValue>> {
        logger.debug(operation, '[EngineHelper#executeProp] operation')
        const { pieceName, pieceVersion } = operation
>>>>>>> da269427

        const sandbox = await getSandbox({
            pieceName,
            pieceVersion,
        })

        let result
        try {
<<<<<<< HEAD
            await sandbox.cleanAndInit()

            const path = sandbox.getSandboxFolderPath()
            const { pieceName, pieceVersion } = operation

            await installPiece({
                path,
                pieceName,
                pieceVersion,
            })

=======
>>>>>>> da269427
            result = await execute(EngineOperationType.EXECUTE_PROPERTY, sandbox, {
                ...operation,
                workerToken: await workerToken({
                    collectionId: operation.collectionId,
                    projectId: operation.projectId,
                }),
            })
        }
        finally {
            await sandboxManager.returnSandbox(sandbox.boxId)
        }

        return result
    },

    async executeAction(operation: ExecuteActionOperation): Promise<unknown> {
<<<<<<< HEAD
        log.debug(operation, '[EngineHelper#executeAction] operation')
=======
        logger.debug(operation, '[EngineHelper#executeAction] operation')
        const { pieceName, pieceVersion } = operation
>>>>>>> da269427

        const sandbox = await getSandbox({
            pieceName,
            pieceVersion,
        })

        try {
<<<<<<< HEAD
            await sandbox.cleanAndInit()

            const path = sandbox.getSandboxFolderPath()
            const { pieceName, pieceVersion } = operation

            await installPiece({
                path,
                pieceName,
                pieceVersion,
            })

=======
>>>>>>> da269427
            const result = await execute(EngineOperationType.EXECUTE_ACTION, sandbox, {
                ...operation,
                workerToken: await workerToken({
                    collectionId: operation.collectionId,
                    projectId: operation.projectId,
                }),
            })

            return result
        }
        finally {
            await sandboxManager.returnSandbox(sandbox.boxId)
        }
    },
}

function workerToken(request: { projectId: ProjectId, collectionId: CollectionId }): Promise<string> {
    return tokenUtils.encode({
        type: PrincipalType.WORKER,
        id: apId(),
        projectId: request.projectId,
        collectionId: request.collectionId,
    })
}

async function getSandbox({ pieceName, pieceVersion }: {
    pieceName: string
    pieceVersion: string
}): Promise<Sandbox> {
    const sandbox = await sandboxManager.obtainSandbox(`${pieceName}:${pieceVersion}`)
    if (sandbox.cached) {
        logger.info(`Resuing sandox number ${sandbox.boxId} for ${pieceName}:${pieceVersion}`)
        await sandbox.clean()
    }
    else {
        logger.info(`Preparing sandbox number ${sandbox.boxId} for ${pieceName}:${pieceVersion}`)
        await sandbox.recreate()
        const buildPath = sandbox.getSandboxFolderPath()
        await installPieceDependency(buildPath, pieceName, pieceVersion)
    }
    return sandbox
}

async function execute(operation: EngineOperationType, sandbox: Sandbox, input: EngineOperation): Promise<unknown> {
    log.info(`Executing ${operation} inside sandbox number ${sandbox.boxId}`)

    const sandboxPath = sandbox.getSandboxFolderPath()

    await fs.copyFile(engineExecutablePath, `${sandboxPath}/activepieces-engine.js`)

    await fs.writeFile(`${sandboxPath}/input.json`, JSON.stringify({
        ...input,
        apiUrl: 'http://127.0.0.1:3000',
    }))

    await sandbox.runCommandLine(`${nodeExecutablePath} activepieces-engine.js ${operation}`)

    const standardOutput = await sandbox.parseStandardOutput()
    const standardError = await sandbox.parseStandardError()

    standardOutput.split('\n').forEach(f => {
        if (f.trim().length > 0) log.info({}, chalk.yellow(f))
    })

    standardError.split('\n').forEach(f => {
        if (f.trim().length > 0) log.error({}, chalk.red(f))
    })

    const outputFilePath = sandbox.getSandboxFilePath('output.json')
    const outputFile = await fs.readFile(outputFilePath, { encoding: 'utf-8' })

    return JSON.parse(outputFile)
}<|MERGE_RESOLUTION|>--- conflicted
+++ resolved
@@ -22,7 +22,7 @@
 import { system } from './system/system'
 import { SystemProp } from './system/system-prop'
 import { tokenUtils } from '../authentication/lib/token-utils'
-import { DynamicPropsValue } from '@activepieces/pieces-framework'
+import { DropdownState, DynamicPropsValue } from '@activepieces/pieces-framework'
 import { logger } from '../helper/logger'
 import chalk from 'chalk'
 import { getEdition, getWebhookSecret } from './secret-helper'
@@ -67,14 +67,8 @@
         const sandbox = await sandboxManager.obtainSandbox(apId())
         let result
         try {
-<<<<<<< HEAD
-            await sandbox.cleanAndInit()
-
+            await sandbox.recreate()
             const path = sandbox.getSandboxFolderPath()
-=======
-            await sandbox.recreate()
-            const buildPath = sandbox.getSandboxFolderPath()
->>>>>>> da269427
             const { pieceName } = operation
 
             await installPiece({
@@ -99,19 +93,6 @@
         })
         let result
         try {
-<<<<<<< HEAD
-            await sandbox.cleanAndInit()
-            const path = sandbox.getSandboxFolderPath()
-            const { pieceName, pieceVersion } = (operation.flowVersion.trigger as PieceTrigger).settings
-
-            await installPiece({
-                path,
-                pieceName,
-                pieceVersion,
-            })
-=======
->>>>>>> da269427
-
             result = await execute(EngineOperationType.EXECUTE_TRIGGER_HOOK, sandbox, {
                 ...operation,
                 edition: await getEdition(),
@@ -135,14 +116,10 @@
         return result as void
     },
 
-<<<<<<< HEAD
-    async executeProp(operation: ExecutePropsOptions): Promise<Record<string, DynamicPropsValue>> {
+    async executeProp(operation: ExecutePropsOptions): Promise<DropdownState<unknown> | Record<string, DynamicPropsValue>> {
         log.debug(operation, '[EngineHelper#executeProp] operation')
-=======
-    async executeProp(operation: ExecutePropsOptions): Promise<DropdownState<unknown> | Record<string, DynamicPropsValue>> {
-        logger.debug(operation, '[EngineHelper#executeProp] operation')
+
         const { pieceName, pieceVersion } = operation
->>>>>>> da269427
 
         const sandbox = await getSandbox({
             pieceName,
@@ -151,20 +128,6 @@
 
         let result
         try {
-<<<<<<< HEAD
-            await sandbox.cleanAndInit()
-
-            const path = sandbox.getSandboxFolderPath()
-            const { pieceName, pieceVersion } = operation
-
-            await installPiece({
-                path,
-                pieceName,
-                pieceVersion,
-            })
-
-=======
->>>>>>> da269427
             result = await execute(EngineOperationType.EXECUTE_PROPERTY, sandbox, {
                 ...operation,
                 workerToken: await workerToken({
@@ -181,12 +144,9 @@
     },
 
     async executeAction(operation: ExecuteActionOperation): Promise<unknown> {
-<<<<<<< HEAD
-        log.debug(operation, '[EngineHelper#executeAction] operation')
-=======
         logger.debug(operation, '[EngineHelper#executeAction] operation')
+
         const { pieceName, pieceVersion } = operation
->>>>>>> da269427
 
         const sandbox = await getSandbox({
             pieceName,
@@ -194,20 +154,6 @@
         })
 
         try {
-<<<<<<< HEAD
-            await sandbox.cleanAndInit()
-
-            const path = sandbox.getSandboxFolderPath()
-            const { pieceName, pieceVersion } = operation
-
-            await installPiece({
-                path,
-                pieceName,
-                pieceVersion,
-            })
-
-=======
->>>>>>> da269427
             const result = await execute(EngineOperationType.EXECUTE_ACTION, sandbox, {
                 ...operation,
                 workerToken: await workerToken({
@@ -245,8 +191,13 @@
     else {
         logger.info(`Preparing sandbox number ${sandbox.boxId} for ${pieceName}:${pieceVersion}`)
         await sandbox.recreate()
-        const buildPath = sandbox.getSandboxFolderPath()
-        await installPieceDependency(buildPath, pieceName, pieceVersion)
+        const path = sandbox.getSandboxFolderPath()
+
+        await installPiece({
+            path,
+            pieceName,
+            pieceVersion,
+        })
     }
     return sandbox
 }
