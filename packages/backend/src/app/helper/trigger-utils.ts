import { TriggerBase, TriggerStrategy } from '@activepieces/pieces-framework'
import {
    ExecuteTriggerResponse,
    FlowVersion,
    PieceTrigger,
    ProjectId,
    RunEnvironment,
    TriggerHookType,
    TriggerType,
} from '@activepieces/shared'
import { ActivepiecesError, ErrorCode } from '@activepieces/shared'
import { JobType, flowQueue } from '../workers/flow-worker/flow-queue'
import { engineHelper } from './engine-helper'
import { webhookService } from '../webhooks/webhook-service'
import { appEventRoutingService } from '../app-event-routing/app-event-routing.service'
import { captureException } from '@sentry/node'
import { isNil } from 'lodash'
<<<<<<< HEAD
import { logger } from './logger'
import { pieceMetadataLoader } from '../pieces/piece-metadata-loader'
=======
>>>>>>> 2a83cb32

export const triggerUtils = {
    async executeTrigger(params: ExecuteTrigger): Promise<unknown[]> {
        const { payload, flowVersion, projectId, simulate } = params
        const flowTrigger = flowVersion.trigger
        let payloads: unknown[] = []
        switch (flowTrigger.type) {
            case TriggerType.PIECE: {
                const pieceTrigger = await getPieceTrigger(flowTrigger)
                try {
                    payloads = await engineHelper.executeTrigger({
                        hookType: TriggerHookType.RUN,
                        flowVersion: flowVersion,
                        triggerPayload: payload,
                        webhookUrl: await webhookService.getWebhookUrl({
                            flowId: flowVersion.flowId,
                            simulate,
                        }),
                        projectId: projectId,
                    }) as unknown[]
                }
                catch (e) {
                    const error = new ActivepiecesError({
                        code: ErrorCode.TRIGGER_FAILED,
                        params: {
                            triggerName: pieceTrigger.name,
                            pieceName: flowTrigger.settings.pieceName,
                            pieceVersion: flowTrigger.settings.pieceVersion,
                            error: e as Error,
                        },
                    }, `Flow ${flowTrigger.name} with ${pieceTrigger.name} trigger throws and error, returning as zero payload `)
                    captureException(error)
                    payloads = []
                }
                break
            }
            default:
                payloads = [payload]
                break
        }
        return payloads as unknown[]
    },

    async enable({ flowVersion, projectId, simulate }: EnableOrDisableParams): Promise<void> {
        switch (flowVersion.trigger.type) {
            case TriggerType.PIECE:
                await enablePieceTrigger({
                    projectId,
                    flowVersion,
                    simulate,
                })
                break
            default:
                break
        }
    },

    async disable({ flowVersion, projectId, simulate }: EnableOrDisableParams): Promise<void> {
        switch (flowVersion.trigger.type) {
            case TriggerType.PIECE:
                await disablePieceTrigger({
                    projectId,
                    flowVersion,
                    simulate,
                })
                break
            default:
                break
        }
    },
}

const disablePieceTrigger = async (params: EnableOrDisableParams): Promise<void> => {
    const { flowVersion, projectId, simulate } = params
    const flowTrigger = flowVersion.trigger as PieceTrigger
    const pieceTrigger = await getPieceTrigger(flowTrigger)

    await engineHelper.executeTrigger({
        hookType: TriggerHookType.ON_DISABLE,
        flowVersion: flowVersion,
        webhookUrl: await webhookService.getWebhookUrl({
            flowId: flowVersion.flowId,
            simulate,
        }),
        projectId: projectId,
    })

    switch (pieceTrigger.type) {
        case TriggerStrategy.APP_WEBHOOK:
            await appEventRoutingService.deleteListeners({ projectId, flowId: flowVersion.flowId })
            break
        case TriggerStrategy.WEBHOOK:
            break
        case TriggerStrategy.POLLING:
            await flowQueue.removeRepeatableJob({
                id: flowVersion.id,
            })
            break
    }
}

const enablePieceTrigger = async (params: EnableOrDisableParams): Promise<void> => {
    const { flowVersion, projectId, simulate } = params
    const flowTrigger = flowVersion.trigger as PieceTrigger
    const pieceTrigger = await getPieceTrigger(flowTrigger)

    const webhookUrl = await webhookService.getWebhookUrl({
        flowId: flowVersion.flowId,
        simulate,
    })

    const response = await engineHelper.executeTrigger({
        hookType: TriggerHookType.ON_ENABLE,
        flowVersion: flowVersion,
        webhookUrl,
        projectId: projectId,
    })

    switch (pieceTrigger.type) {
        case TriggerStrategy.APP_WEBHOOK: {
            const appName = flowTrigger.settings.pieceName
            const listeners = (response as ExecuteTriggerResponse).listeners
            for (const listener of listeners) {
                await appEventRoutingService.createListeners({
                    projectId,
                    flowId: flowVersion.flowId,
                    appName,
                    events: listener.events,
                    identifierValue: listener.identifierValue,
                })
            }
            break
        }
        case TriggerStrategy.WEBHOOK:
            break
        case TriggerStrategy.POLLING: {
            const scheduleOptions = (response as ExecuteTriggerResponse).scheduleOptions
            await flowQueue.add({
                id: flowVersion.id,
                type: JobType.REPEATABLE,
                data: {
                    projectId,
                    environment: RunEnvironment.PRODUCTION,
                    flowVersion,
                    triggerType: TriggerType.PIECE,
                },
                scheduleOptions: scheduleOptions,
            })
            break

        }
    }
}

export async function getPieceTrigger(trigger: PieceTrigger): Promise<TriggerBase> {
    const piece = await pieceMetadataLoader.pieceMetadata(trigger.settings.pieceName, trigger.settings.pieceVersion)
    if (isNil(piece)) {
        throw new ActivepiecesError({
            code: ErrorCode.PIECE_NOT_FOUND,
            params: {
                pieceName: trigger.settings.pieceName,
                pieceVersion: trigger.settings.pieceVersion,
            },
        })
    }
    const pieceTrigger = piece.triggers[trigger.settings.triggerName]
    if (isNil(pieceTrigger)) {
        throw new ActivepiecesError({
            code: ErrorCode.PIECE_TRIGGER_NOT_FOUND,
            params: {
                pieceName: trigger.settings.pieceName,
                pieceVersion: trigger.settings.pieceVersion,
                triggerName: trigger.settings.triggerName,
            },
        })
    }
    return pieceTrigger
}

type BaseParams = {
    projectId: ProjectId
    flowVersion: FlowVersion
    simulate: boolean
}

type EnableOrDisableParams = BaseParams

type ExecuteTrigger = BaseParams & {
    payload: unknown
}<|MERGE_RESOLUTION|>--- conflicted
+++ resolved
@@ -15,11 +15,7 @@
 import { appEventRoutingService } from '../app-event-routing/app-event-routing.service'
 import { captureException } from '@sentry/node'
 import { isNil } from 'lodash'
-<<<<<<< HEAD
-import { logger } from './logger'
 import { pieceMetadataLoader } from '../pieces/piece-metadata-loader'
-=======
->>>>>>> 2a83cb32
 
 export const triggerUtils = {
     async executeTrigger(params: ExecuteTrigger): Promise<unknown[]> {
