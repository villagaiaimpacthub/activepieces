--- conflicted
+++ resolved
@@ -79,11 +79,8 @@
 import { securityHandlerChain } from './core/security/security-handler-chain'
 import { communityFlowTemplateModule } from './flow-templates/community-flow-template.module'
 import { copilotModule } from './copilot/copilot.module'
-<<<<<<< HEAD
+import { PieceMetadata } from '@activepieces/pieces-framework'
 import { flowRunService } from './flows/flow-run/flow-run-service'
-=======
-import { PieceMetadata } from '@activepieces/pieces-framework'
->>>>>>> 70738c57
 
 export const setupApp = async (): Promise<FastifyInstance> => {
     const app = fastify({
