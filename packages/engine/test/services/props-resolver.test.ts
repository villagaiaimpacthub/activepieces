--- conflicted
+++ resolved
@@ -44,11 +44,7 @@
 
 
 
-<<<<<<< HEAD
-describe('Props Resolver', () => {
-=======
 describe('Props resolver', () => {
->>>>>>> 045c17a7
     test('Test resolve inside nested loops', async () => {
 
         const modifiedExecutionState = executionState.upsertStep('step_3', GenericStepOutput.create({
@@ -488,321 +484,6 @@
         expect(errors).toEqual({})
     })
 
-<<<<<<< HEAD
-    it('should return errors for invalid number', async () => {
-        const input = {
-            price: 'wrong text',
-            auth: {
-                age: 'wrong text',
-            },
-            emptyStringNumber: '',
-            undefinedNumber: undefined,
-            nullNumber: null,
-            optionalNullNumber: null,
-            optionalUndefinedNumber: undefined,
-        }
-        const props = {
-            emptyStringNumber: Property.Number({
-                displayName: 'Empty String Number',
-                required: true,
-            }),
-            optionalNullNumber: Property.Number({
-                displayName: 'Null Number',
-                required: false,
-            }),
-            optionalUndefinedNumber: Property.Number({
-                displayName: 'Number',
-                required: false,
-            }),
-            nullNumber: Property.Number({
-                displayName: 'Null Number',
-                required: true,
-            }),
-            undefinedNumber: Property.Number({
-                displayName: 'Number',
-                required: true,
-            }),
-            price: Property.Number({
-                displayName: 'Price',
-                required: true,
-            }),
-        }
-        const { processedInput, errors } = await propsProcessor.applyProcessorsAndValidators(input, props, PieceAuth.CustomAuth({
-            required: true,
-            props: {
-                age: Property.Number({
-                    displayName: 'age',
-                    required: true,
-                }),
-            },
-        }), true, undefined)
-        expect(processedInput).toEqual({
-            price: NaN,
-            emptyStringNumber: NaN,
-            nullNumber: null,
-            undefinedNumber: undefined,
-            optionalNullNumber: null,
-            optionalUndefinedNumber: undefined,
-            auth: {
-                age: NaN,
-            },
-        })
-        expect(errors).toEqual({
-            price: ['Expected number, but found value: wrong text'],
-            emptyStringNumber: ['Expected number, but found value: '],
-            nullNumber: ['Expected value, but found value: null'],
-            undefinedNumber: [
-                'Expected value, but found value: undefined',
-            ],
-            auth: {
-                age: ['Expected number, but found value: wrong text'],
-            },
-        })
-    })
-
-    it('should return proper iso date time for valid texts', async () => {
-        const input = {
-            Salesforce: '2022-12-27T09:48:06.000+0000',
-            Microsoft1: '2022-12-14T02:30:00.0000000',
-            Microsoft2: '2022-12-30T10:15:36.6778769Z',
-            Asana1: '2012-02-22T02:06:58.147Z',
-            Asana2: '2012-02-22',
-            Hubspot: '2019-10-30T03:30:17.883Z',
-            FormatOne: '2023-05-23Z',
-            FormatTwo: 'May 23, 2023Z',
-            FormatThree: '05/23/2023Z',
-            FormatFour: '2023-05-23T12:34:56',
-            FormatFive: '2023-05-23 12:34:56',
-        }
-        const props = {
-            Salesforce: Property.DateTime({
-                displayName: 'Salesforce',
-                required: true,
-            }),
-            Microsoft1: Property.DateTime({
-                displayName: 'Microsoft1',
-                required: true,
-            }),
-            Microsoft2: Property.DateTime({
-                displayName: 'Microsoft2',
-                required: true,
-            }),
-            Asana1: Property.DateTime({
-                displayName: 'Asana1',
-                required: true,
-            }),
-            Asana2: Property.DateTime({
-                displayName: 'Asana2',
-                required: true,
-            }),
-            Hubspot: Property.DateTime({
-                displayName: 'Hubspot',
-                required: true,
-            }),
-            FormatOne: Property.DateTime({
-                displayName: 'One',
-                required: true,
-            }),
-            FormatTwo: Property.DateTime({
-                displayName: 'One',
-                required: true,
-            }),
-            FormatThree: Property.DateTime({
-                displayName: 'One',
-                required: true,
-            }),
-            FormatFour: Property.DateTime({
-                displayName: 'One',
-                required: true,
-            }),
-            FormatFive: Property.DateTime({
-                displayName: 'One',
-                required: true,
-            }),
-        }
-        const { processedInput, errors } = await propsProcessor.applyProcessorsAndValidators(input, props, PieceAuth.None(), false, undefined)
-        expect(processedInput).toEqual({
-            Asana1: '2012-02-22T02:06:58.147Z',
-            Asana2: '2012-02-22T00:00:00.000Z',
-            FormatFive: '2023-05-23T12:34:56.000Z',
-            FormatFour: '2023-05-23T12:34:56.000Z',
-            FormatOne: '2023-05-23T00:00:00.000Z',
-            FormatThree: '2023-05-23T00:00:00.000Z',
-            FormatTwo: '2023-05-23T00:00:00.000Z',
-            Hubspot: '2019-10-30T03:30:17.883Z',
-            Microsoft1: '2022-12-14T02:30:00.000Z',
-            Microsoft2: '2022-12-30T10:15:36.677Z',
-            Salesforce: '2022-12-27T09:48:06.000Z',
-        })
-        expect(errors).toEqual({})
-    })
-
-    it('should return error for invalid texts for iso dates', async () => {
-        const input = {
-            invalidDateString: 'wrong text',
-            wrongDateString: '2023-023-331',
-            emptyDateString: '',
-            undefinedDate: undefined,
-            nullDate: null,
-        }
-        const props = {
-            invalidDateString: Property.DateTime({
-                displayName: 'Invalid Date String',
-                required: true,
-            }),
-            wrongDateString: Property.DateTime({
-                displayName: 'Wrong Date String',
-                required: true,
-            }),
-            emptyDateString: Property.DateTime({
-                displayName: 'Empty Date string',
-                required: true,
-            }),
-            undefinedDate: Property.DateTime({
-                displayName: 'Undefined Date string',
-                required: true,
-            }),
-            nullDate: Property.DateTime({
-                displayName: 'Null Number',
-                required: true,
-            }),
-        }
-        const { processedInput, errors } = await propsProcessor.applyProcessorsAndValidators(input, props, PieceAuth.None(), false, undefined)
-
-        expect(processedInput).toEqual({
-            invalidDateString: undefined,
-            wrongDateString: undefined,
-            emptyDateString: undefined,
-            undefinedDate: undefined,
-            nullDate: undefined,
-        })
-        expect(errors).toEqual({
-            emptyDateString: ['Expected ISO string, but found value: '],
-            invalidDateString: ['Expected ISO string, but found value: wrong text'],
-            nullDate: ['Expected value, but found value: null'],
-            undefinedDate: ['Expected value, but found value: undefined'],
-            wrongDateString: ['Expected ISO string, but found value: 2023-023-331'],
-        })
-    })
-
-    it('Test email validator', async () => {
-        const input = {
-            email: 'ap@dev&com',
-            auth: {
-                email: 'ap@dev&com',
-            },
-        }
-        const props = {
-            email: Property.LongText({
-                displayName: 'Email',
-                required: true,
-                validators: [Validators.email],
-            }),
-        }
-        const { errors } = await propsProcessor.applyProcessorsAndValidators(input, props, PieceAuth.CustomAuth({
-            required: true,
-            props: {
-                email: Property.LongText({
-                    displayName: 'email',
-                    required: true,
-                    validators: [Validators.email],
-                }),
-            },
-        }), true, undefined)
-        expect(errors).toEqual({
-            email: ['Invalid Email format: ap@dev&com'],
-            auth: {
-                email: ['Invalid Email format: ap@dev&com'],
-            },
-        })
-    })
-
-    it('Test url and oneOf validators', async () => {
-        const input = {
-            text: 'activepiecescom.',
-        }
-        const props = {
-            text: Property.LongText({
-                displayName: 'Text',
-                required: true,
-                validators: [Validators.url, Validators.oneOf(['activepieces.com', 'www.activepieces.com'])],
-            }),
-        }
-        const { errors } = await propsProcessor.applyProcessorsAndValidators(input, props, PieceAuth.None(), false, undefined)
-        expect(errors).toEqual({
-            text: [
-                'The value: activepiecescom. is not a valid URL',
-                'The activepiecescom. is not a valid value, valid choices are: activepieces.com,www.activepieces.com',
-            ],
-        })
-    })
-
-    it('Test minLength and maxLength validators', async () => {
-        const input = {
-            textValid: 'short',
-            text1: 'short',
-            text2: 'short1234678923145678',
-        }
-        const props = {
-            textValid: Property.LongText({
-                displayName: 'Text',
-                required: true,
-                validators: [Validators.minLength(2)],
-            }),
-            text1: Property.LongText({
-                displayName: 'Text',
-                required: true,
-                validators: [Validators.minLength(10)],
-            }),
-            text2: Property.LongText({
-                displayName: 'Text',
-                required: true,
-                validators: [Validators.maxLength(10)],
-            }),
-        }
-        const { errors } = await propsProcessor.applyProcessorsAndValidators(input, props, PieceAuth.None(), false, undefined)
-        expect(errors).toEqual({
-            text1: ['The value: short must be at least 10 characters'],
-            text2: ['The value: short1234678923145678 must be less than 10 characters'],
-        })
-    })
-
-    it('Test maxValue, inRange, minValue and oneOf valdiators', async () => {
-        const choices = {
-            VAL1: 1,
-            VAL2: 2,
-        }
-        const input = {
-            value1: 40,
-            value2: 4,
-            value3: 4,
-        }
-        const props = {
-            value1: Property.Number({
-                displayName: 'Age',
-                required: true,
-                validators: [Validators.maxValue(2), Validators.oneOf(Object.values(choices))],
-            }),
-            value2: Property.Number({
-                displayName: 'Age',
-                required: true,
-                validators: [Validators.inRange(5, 10)],
-            }),
-            value3: Property.Number({
-                displayName: 'Age',
-                required: true,
-                validators: [Validators.minValue(10)],
-            }),
-        }
-        const { errors } = await propsProcessor.applyProcessorsAndValidators(input, props, PieceAuth.None(), false, undefined)
-        expect(errors).toEqual({
-            value1: ['The value: 40 must be 2 or less', 'The 40 is not a valid value, valid choices are: 1,2'],
-            value2: ['The value: 4 must be at least 5 and less than or equal 10'],
-            value3: ['The value: 4 must be 10 or more'],
-        })
-    })
-=======
->>>>>>> 045c17a7
 
     it('should flatten arrays inside DYNAMIC properties', async () => {
         const input = {
