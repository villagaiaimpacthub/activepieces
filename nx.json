--- conflicted
+++ resolved
@@ -36,11 +36,12 @@
       "inputs": ["default", "{workspaceRoot}/.eslintrc.json"],
       "cache": true
     },
-<<<<<<< HEAD
     "@nx/angular:ng-packagr-lite": {
-=======
+      "cache": true,
+      "dependsOn": ["^build"],
+      "inputs": ["production", "^production"]
+    },
     "@nx/js:tsc": {
->>>>>>> 05f65cad
       "cache": true,
       "dependsOn": ["^build"],
       "inputs": ["production", "^production"]
