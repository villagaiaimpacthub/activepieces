#!/usr/bin/env sh
. "$(dirname -- "$0")/_/husky.sh"

# Check if the commit includes changes to the backend's .env file
if git diff --cached --name-only -- packages/server/api/.env | grep -q '^packages/server/api/.env$'; then
  echo "Error: You're attempting to commit the backend's .env file. Please avoid committing this file."
  exit 1
fi

<<<<<<< HEAD
npx --no -- commitlint --edit ${1}
=======
npx --no -- commitlint --edit ${1}
>>>>>>> acd707ed
<|MERGE_RESOLUTION|>--- conflicted
+++ resolved
@@ -7,8 +7,4 @@
   exit 1
 fi
 
-<<<<<<< HEAD
-npx --no -- commitlint --edit ${1}
-=======
-npx --no -- commitlint --edit ${1}
->>>>>>> acd707ed
+npx --no -- commitlint --edit ${1}